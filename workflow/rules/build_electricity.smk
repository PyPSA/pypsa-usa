################# ----------- Rules to Build Network ---------- #################


rule build_shapes:
    params:
        source_offshore_shapes=config["offshore_shape"],
        offwind_params=config["renewable"]["offwind"],
    input:
        zone=DATA + "breakthrough_network/base_grid/zone.csv",
        nerc_shapes="repo_data/NERC_Regions/NERC_Regions_Subregions.shp",
        reeds_shapes="repo_data/Reeds_Shapes/rb_and_ba_areas.shp",
        onshore_shapes="repo_data/BA_shapes_new/Modified_BE_BA_Shapes.shp",
        offshore_shapes_ca_osw="repo_data/BOEM_CA_OSW_GIS/CA_OSW_BOEM_CallAreas.shp",
        offshore_shapes_eez=DATA + "eez/conus_eez.shp",
        county_shapes=DATA + "counties/cb_2020_us_county_500k.shp",
    output:
        country_shapes=RESOURCES + "{interconnect}/country_shapes.geojson",
        onshore_shapes=RESOURCES + "{interconnect}/onshore_shapes.geojson",
        offshore_shapes=RESOURCES + "{interconnect}/offshore_shapes.geojson",
        state_shapes=RESOURCES + "{interconnect}/state_boundaries.geojson",
        reeds_shapes=RESOURCES + "{interconnect}/reeds_shapes.geojson",
        county_shapes=RESOURCES + "{interconnect}/county_shapes.geojson",
    log:
        "logs/build_shapes/{interconnect}.log",
    threads: 1
    resources:
        mem_mb=2000,
    script:
        "../scripts/build_shapes.py"


rule build_base_network:
    params:
        build_offshore_network=config["offshore_network"],
        snapshots=config["snapshots"],
        links=config["links"],
    input:
        buses=DATA + "breakthrough_network/base_grid/bus.csv",
        lines=DATA + "breakthrough_network/base_grid/branch.csv",
        links=DATA + "breakthrough_network/base_grid/dcline.csv",
        bus2sub=DATA + "breakthrough_network/base_grid/bus2sub.csv",
        sub=DATA + "breakthrough_network/base_grid/sub.csv",
        onshore_shapes=RESOURCES + "{interconnect}/onshore_shapes.geojson",
        offshore_shapes=RESOURCES + "{interconnect}/offshore_shapes.geojson",
        state_shapes=RESOURCES + "{interconnect}/state_boundaries.geojson",
        reeds_shapes=RESOURCES + "{interconnect}/reeds_shapes.geojson",
        reeds_memberships="repo_data/ReEDS_Constraints/membership.csv",
        county_shapes=RESOURCES + "{interconnect}/county_shapes.geojson",
    output:
        bus2sub=RESOURCES + "{interconnect}/bus2sub.csv",
        sub=RESOURCES + "{interconnect}/sub.csv",
        bus_gis=RESOURCES + "{interconnect}/bus_gis.csv",
        lines_gis=RESOURCES + "{interconnect}/lines_gis.csv",
        network=RESOURCES + "{interconnect}/elec_base_network.nc",
    log:
        "logs/create_network/{interconnect}.log",
    threads: 1
    resources:
        mem_mb=1000,
    script:
        "../scripts/build_base_network.py"


rule build_bus_regions:
    params:
        aggregation_zone=config["clustering"]["cluster_network"]["aggregation_zones"],
    input:
        country_shapes=RESOURCES + "{interconnect}/country_shapes.geojson",
        state_shapes=RESOURCES + "{interconnect}/state_boundaries.geojson",
        ba_region_shapes=RESOURCES + "{interconnect}/onshore_shapes.geojson",
        reeds_shapes=RESOURCES + "{interconnect}/reeds_shapes.geojson",
        offshore_shapes=RESOURCES + "{interconnect}/offshore_shapes.geojson",
        base_network=RESOURCES + "{interconnect}/elec_base_network.nc",
        bus2sub=RESOURCES + "{interconnect}/bus2sub.csv",
        sub=RESOURCES + "{interconnect}/sub.csv",
    output:
        regions_onshore=RESOURCES + "{interconnect}/regions_onshore.geojson",
        regions_offshore=RESOURCES + "{interconnect}/regions_offshore.geojson",
    log:
        "logs/build_bus_regions/{interconnect}.log",
    threads: 1
    resources:
        mem_mb=1000,
    script:
        "../scripts/build_bus_regions.py"


rule build_cost_data:
    input:
        nrel_atb=DATA + "costs/nrel_atb.parquet",
        pypsa_technology_data=RESOURCES + "costs/pypsa_eur_{year}.csv",
    output:
        tech_costs=RESOURCES + "costs/costs_{year}.csv",
    log:
        LOGS + "costs_{year}.log",
    threads: 1
    resources:
        mem_mb=1000,
    script:
        "../scripts/build_cost_data.py"


ATLITE_NPROCESSES = config["atlite"].get("nprocesses", 4)

if config["enable"].get("build_cutout", False):

    rule build_cutout:
        params:
            snapshots=config["snapshots"],
            cutouts=config["atlite"]["cutouts"],
            interconnects=config["atlite"]["interconnects"],
        input:
            regions_onshore=RESOURCES + "{interconnect}/country_shapes.geojson",
            regions_offshore=RESOURCES + "{interconnect}/offshore_shapes.geojson",
        output:
            protected("cutouts/" + CDIR + "{interconnect}_{cutout}.nc"),
        log:
            "logs/" + CDIR + "build_cutout/{interconnect}_{cutout}.log",
        benchmark:
            "benchmarks/" + CDIR + "build_cutout_{interconnect}_{cutout}"
        threads: ATLITE_NPROCESSES
        resources:
            mem_mb=ATLITE_NPROCESSES * 1000,
        conda:
            "envs/environment.yaml"
        script:
            "../scripts/build_cutout.py"


rule build_hydro_profiles:
    params:
        hydro=config["renewable"]["hydro"],
        countries=config["countries"],
    input:
        ba_region_shapes=RESOURCES + "{interconnect}/onshore_shapes.geojson",
        # eia_hydro_generation=DATA + "eia_hydro_annual_generation.csv",
        cutout=f"cutouts/"
        + CDIR
        + "{interconnect}_"
        + config["renewable"]["hydro"]["cutout"]
        + ".nc",
    output:
        RESOURCES + "{interconnect}/profile_hydro.nc",
    log:
        LOGS + "{interconnect}/build_hydro_profile.log",
    resources:
        mem_mb=5000,
    conda:
        "envs/environment.yaml"
    script:
        "../scripts/build_hydro_profile.py"


rule build_renewable_profiles:
    params:
        renewable=config["renewable"],
        snapshots=config["snapshots"],
    input:
        base_network=RESOURCES + "{interconnect}/elec_base_network.nc",
        corine=ancient(
            DATA
            + "copernicus/PROBAV_LC100_global_v3.0.1_2019-nrt_Discrete-Classification-map_USA_EPSG-4326.tif"
        ),
        natura=lambda w: (
            DATA + "natura.tiff" if config["renewable"][w.technology]["natura"] else []
        ),
        gebco=ancient(
            lambda w: (
                DATA + "gebco/gebco_2023_n55.0_s10.0_w-126.0_e-65.0.tif"
                if config["renewable"][w.technology].get("max_depth")
                else []
            )
        ),
        ship_density=[],
        country_shapes=RESOURCES + "{interconnect}/country_shapes.geojson",
        offshore_shapes=RESOURCES + "{interconnect}/offshore_shapes.geojson",
        cec_onwind="repo_data/CEC_Wind_BaseScreen_epsg3310.tif",
        cec_solar="repo_data/CEC_Solar_BaseScreen_epsg3310.tif",
        boem_osw="repo_data/boem_osw_planning_areas.tif",
        regions=lambda w: (
            RESOURCES + "{interconnect}/regions_onshore.geojson"
            if w.technology in ("onwind", "solar")
            else RESOURCES + "{interconnect}/regions_offshore.geojson"
        ),
        cutout=lambda w: "cutouts/"
        + CDIR
        + "{interconnect}_"
        + config["renewable"][w.technology]["cutout"]
        + ".nc",
    output:
        profile=RESOURCES + "{interconnect}/profile_{technology}.nc",
    log:
        LOGS + "{interconnect}/build_renewable_profile_{technology}.log",
    benchmark:
        BENCHMARKS + "{interconnect}/build_renewable_profiles_{technology}"
    threads: ATLITE_NPROCESSES
    resources:
        mem_mb=ATLITE_NPROCESSES * 5000,
    wildcard_constraints:
        technology="(?!hydro).*",  # Any technology other than hydro
    script:
        "../scripts/build_renewable_profiles.py"


# eastern broken out just to aviod awful formatting issues
# texas in western due to spillover of interconnect
INTERCONNECT_2_STATE = {
    "eastern": ["AL", "AR", "CT", "DE", "DC", "FL", "GA", "IL", "IN", "IA", "KS", "KY"],
    "western": ["AZ", "CA", "CO", "ID", "MT", "NV", "NM", "OR", "UT", "WA", "WY", "TX"],
    "texas": ["TX"],
}
INTERCONNECT_2_STATE["eastern"].extend(["LA", "ME", "MD", "MA", "MI", "MN", "MS", "MO"])
INTERCONNECT_2_STATE["eastern"].extend(["NE", "NH", "NJ", "NY", "NC", "ND", "OH", "OK"])
INTERCONNECT_2_STATE["eastern"].extend(["PA", "RI", "SC", "SD", "TN", "VT", "VA", "VI"])
INTERCONNECT_2_STATE["eastern"].extend(["WV", "WI"])
INTERCONNECT_2_STATE["usa"] = sum(INTERCONNECT_2_STATE.values(), [])


def electricty_study_demand(wildcards):
    profile = config["electricity"]["demand"]["profile"]
    if profile == "eia":
        return DATA + "GridEmissions/EIA_DMD_2018_2024.csv"
    elif profile == "efs":
        return DATA + "nrel_efs/EFSLoadProfile_Reference_Moderate.csv"
    else:
        return ""


def sector_study_demand(wildcards):
    end_use = wildcards.end_use
    profile = config["sector"]["demand"]["profile"][end_use]
    if end_use == "residential":
        if profile == "eulp":
            return [
                DATA + f"eulp/res/{state}.csv"
                for state in INTERCONNECT_2_STATE[wildcards.interconnect]
            ]
        elif profile == "efs":
            return DATA + "nrel_efs/EFSLoadProfile_Reference_Moderate.csv"
        else:
            return ""
    elif end_use == "commercial":
        if profile == "eulp":
            return [
                DATA + f"eulp/com/{state}.csv"
                for state in INTERCONNECT_2_STATE[wildcards.interconnect]
            ]
        elif profile == "efs":
            return DATA + "nrel_efs/EFSLoadProfile_Reference_Moderate.csv"
        else:
            return ""
    elif end_use == "industry":
        if profile == "efs":
            return DATA + "nrel_efs/EFSLoadProfile_Reference_Moderate.csv"
        else:
            return ""
    elif end_use == "transport":
        if profile == "efs":
            return DATA + "nrel_efs/EFSLoadProfile_Reference_Moderate.csv"
        else:
            return ""
    else:
        return ""


rule build_electrical_demand:
    wildcard_constraints:
        end_use="power",  # added for consistency in build_demand.py
    params:
        planning_horizons=config["scenario"]["planning_horizons"],
        demand_params=config["electricity"]["demand"],
        eia_api=config["api"]["eia"],
    input:
        network=RESOURCES + "{interconnect}/elec_base_network.nc",
        demand_files=electricty_study_demand,
        eia=expand(DATA + "GridEmissions/{file}", file=DATAFILES_GE),
        efs=DATA + "nrel_efs/EFSLoadProfile_Reference_Moderate.csv",
        county_industrial_energy=DATA + "industry_load/2014_update_20170910-0116.csv",
    output:
        elec_demand=RESOURCES + "{interconnect}/{end_use}_electricity_demand.csv",
    log:
        LOGS + "{interconnect}/{end_use}_build_demand.log",
    benchmark:
        BENCHMARKS + "{interconnect}/{end_use}_build_demand"
    threads: 2
    resources:
        mem_mb=interconnect_mem,
    script:
        "../scripts/build_demand.py"


rule build_sector_demand:
    wildcard_constraints:
        end_use="residential|commercial|industry|transport",
    params:
        planning_horizons=config["scenario"]["planning_horizons"],
        demand_params=config["sector"]["demand"],
        eia_api=config["api"]["eia"],
    input:
        network=RESOURCES + "{interconnect}/elec_base_network.nc",
        demand_files=sector_study_demand,
        county_industrial_energy=DATA + "industry_load/2014_update_20170910-0116.csv",
    output:
        elec_demand=RESOURCES + "{interconnect}/{end_use}_electricity_demand.csv",
        heat_demand=RESOURCES + "{interconnect}/{end_use}_heating_demand.csv",
        cool_demand=RESOURCES + "{interconnect}/{end_use}_cooling_demand.csv",
    log:
        LOGS + "{interconnect}/{end_use}_build_demand.log",
    benchmark:
        BENCHMARKS + "{interconnect}/{end_use}_build_demand"
    threads: 2
    resources:
        mem_mb=interconnect_mem,
    script:
        "../scripts/build_demand.py"


def demand_to_add(wildcards):
    if config["scenario"]["sector"] == "E":
        return RESOURCES + "{interconnect}/power_electricity_demand.csv"
    else:
        return [
            RESOURCES + "{interconnect}/residential_electricity_demand.csv",
            RESOURCES + "{interconnect}/residential_heating_demand.csv",
            RESOURCES + "{interconnect}/residential_cooling_demand.csv",
            RESOURCES + "{interconnect}/commercial_electricity_demand.csv",
            RESOURCES + "{interconnect}/commercial_heating_demand.csv",
            RESOURCES + "{interconnect}/commercial_cooling_demand.csv",
            RESOURCES + "{interconnect}/industry_electricity_demand.csv",
            RESOURCES + "{interconnect}/industry_heating_demand.csv",
            RESOURCES + "{interconnect}/industry_cooling_demand.csv",
            RESOURCES + "{interconnect}/transport_electricity_demand.csv",
        ]


rule add_demand:
    params:
        sectors=config["scenario"]["sector"],
        planning_horizons=config["scenario"]["planning_horizons"],
    input:
        network=RESOURCES + "{interconnect}/elec_base_network.nc",
        demand=demand_to_add,
    output:
        network=RESOURCES + "{interconnect}/elec_base_network_dem.nc",
    log:
        LOGS + "{interconnect}/add_demand.log",
    benchmark:
        BENCHMARKS + "{interconnect}/add_demand"
    resources:
        mem_mb=800,
    script:
        "../scripts/add_demand.py"


def ba_gas_dynamic_fuel_price_files(wildcards):
    files = []
    if wildcards.interconnect in ("usa", "western"):
        files.append(DATA + "costs/caiso_ng_power_prices.csv")
    return files


rule build_fuel_prices:
    params:
        snapshots=config["snapshots"],
        api_eia=config["api"]["eia"],
    input:
        gas_balancing_area=ba_gas_dynamic_fuel_price_files,
    output:
        state_ng_fuel_prices=RESOURCES + "{interconnect}/state_ng_power_prices.csv",
        state_coal_fuel_prices=RESOURCES + "{interconnect}/state_coal_power_prices.csv",
        ba_ng_fuel_prices=RESOURCES + "{interconnect}/ba_ng_power_prices.csv",
    log:
        LOGS + "{interconnect}/build_fuel_prices.log",
    benchmark:
        BENCHMARKS + "{interconnect}/build_fuel_prices"
    threads: 1
    resources:
        mem_mb=800,
    script:
        "../scripts/build_fuel_prices.py"


def dynamic_fuel_price_files(wildcards):
    if config["conventional"]["dynamic_fuel_price"]:
        return {
            "state_ng_fuel_prices": RESOURCES
            + "{interconnect}/state_ng_power_prices.csv",
            "state_coal_fuel_prices": RESOURCES
            + "{interconnect}/state_coal_power_prices.csv",
            "ba_ng_fuel_prices": RESOURCES + "{interconnect}/ba_ng_power_prices.csv",
        }
    else:
        return {}


rule add_electricity:
    params:
        length_factor=config["lines"]["length_factor"],
        countries=config["countries"],
        renewable=config["renewable"],
        max_hours=config["electricity"]["max_hours"],
        renewable_carriers=config["electricity"]["renewable_carriers"],
        extendable_carriers=config["electricity"]["extendable_carriers"],
        conventional_carriers=config["electricity"]["conventional_carriers"],
        conventional=config["conventional"],
        costs=config["costs"],
        planning_horizons=config["scenario"]["planning_horizons"],
        eia_api=config["api"]["eia"],
    input:
        unpack(dynamic_fuel_price_files),
        **{
            f"profile_{tech}": RESOURCES + "{interconnect}" + f"/profile_{tech}.nc"
            for tech in config["electricity"]["renewable_carriers"]
            if tech != "hydro"
        },
        **{
            f"conventional_{carrier}_{attr}": fn
            for carrier, d in config.get("conventional", {None: {}}).items()
            if carrier in config["electricity"]["conventional_carriers"]
            for attr, fn in d.items()
            if str(fn).startswith("data/")
        },
        **{
            f"gen_cost_mult_{Path(x).stem}": f"repo_data/locational_multipliers/{Path(x).name}"
            for x in Path("repo_data/locational_multipliers/").glob("*")
        },
        base_network=RESOURCES + "{interconnect}/elec_base_network_dem.nc",
        tech_costs=RESOURCES
        + f"costs/costs_{config['scenario']['planning_horizons'][0]}.csv",
        # attach first horizon costs
        regions=RESOURCES + "{interconnect}/regions_onshore.geojson",
        plants_eia="repo_data/plants/plants_merged.csv",
        plants_breakthrough=DATA + "breakthrough_network/base_grid/plant.csv",
        hydro_breakthrough=DATA + "breakthrough_network/base_grid/hydro.csv",
        bus2sub=RESOURCES + "{interconnect}/bus2sub.csv",
        fuel_costs="repo_data/plants/fuelCost22.csv",
    output:
        RESOURCES + "{interconnect}/elec_base_network_l_pp.nc",
    log:
        LOGS + "{interconnect}/add_electricity.log",
    benchmark:
        BENCHMARKS + "{interconnect}/add_electricity"
    threads: 1
    resources:
        mem_mb=80000,
    script:
        "../scripts/add_electricity.py"


################# ----------- Rules to Aggregate & Simplify Network ---------- #################
rule simplify_network:
    params:
        aggregation_strategies=config["clustering"].get("aggregation_strategies", {}),
    input:
        bus2sub=RESOURCES + "{interconnect}/bus2sub.csv",
        sub=RESOURCES + "{interconnect}/sub.csv",
        network=RESOURCES + "{interconnect}/elec_base_network_l_pp.nc",
    output:
        network=RESOURCES + "{interconnect}/elec_s.nc",
    log:
        "logs/simplify_network/{interconnect}/elec_s.log",
    threads: 1
    resources:
        mem_mb=interconnect_mem_s,
    script:
        "../scripts/simplify_network.py"


rule cluster_network:
    params:
        cluster_network=config_provider("clustering", "cluster_network"),
        conventional_carriers=config_provider("electricity", "conventional_carriers"),
        renewable_carriers=config_provider("electricity", "renewable_carriers"),
        aggregation_strategies=config_provider("clustering", "aggregation_strategies"),
        custom_busmap=config_provider("enable", "custom_busmap", default=False),
        focus_weights=config_provider("focus_weights", default=False),
        max_hours=config_provider("electricity", "max_hours"),
        length_factor=config_provider("lines", "length_factor"),
        costs=config_provider("costs"),
        planning_horizons=config_provider("scenario", "planning_horizons"),
    input:
        network=RESOURCES + "{interconnect}/elec_s.nc",
        regions_onshore=RESOURCES + "{interconnect}/regions_onshore.geojson",
        regions_offshore=RESOURCES + "{interconnect}/regions_offshore.geojson",
        busmap=RESOURCES + "{interconnect}/bus2sub.csv",
        custom_busmap=(
            DATA + "{interconnect}/custom_busmap_{clusters}.csv"
            if config["enable"].get("custom_busmap", False)
            else []
        ),
        tech_costs=RESOURCES
        + f"costs/costs_{config['scenario']['planning_horizons'][0]}.csv",
    output:
        network=RESOURCES + "{interconnect}/elec_s_{clusters}.nc",
        regions_onshore=RESOURCES
        + "{interconnect}/regions_onshore_s_{clusters}.geojson",
        regions_offshore=RESOURCES
        + "{interconnect}/regions_offshore_s_{clusters}.geojson",
        busmap=RESOURCES + "{interconnect}/busmap_s_{clusters}.csv",
        linemap=RESOURCES + "{interconnect}/linemap_s_{clusters}.csv",
    log:
        "logs/cluster_network/{interconnect}/elec_s_{clusters}.log",
    benchmark:
        "benchmarks/cluster_network/{interconnect}/elec_s_{clusters}"
    threads: 1
    resources:
        mem_mb=interconnect_mem_c,
    script:
        "../scripts/cluster_network.py"


rule add_extra_components:
    input:
        network=RESOURCES + "{interconnect}/elec_s_{clusters}.nc",
<<<<<<< HEAD
        tech_costs=RESOURCES + f"costs_{config['costs']['year']}.csv",
        regions_onshore=RESOURCES + "{interconnect}/regions_onshore_s_{clusters}.geojson",
=======
        tech_costs=lambda wildcards: expand(
            RESOURCES + "costs/costs_{year}.csv",
            year=config["scenario"]["planning_horizons"],
        ),
>>>>>>> 5be4d96f
    params:
        retirement=config["electricity"].get("retirement", "technical"),
    output:
        RESOURCES + "{interconnect}/elec_s_{clusters}_ec.nc",
    log:
        "logs/add_extra_components/{interconnect}/elec_s_{clusters}_ec.log",
    threads: 1
    resources:
        mem_mb=4000,
    group:
        "prepare"
    script:
        "../scripts/add_extra_components.py"


rule prepare_network:
    params:
        time_resolution=config_provider("clustering", "temporal", "resolution_elec"),
        adjustments=False,
        links=config_provider("links"),
        lines=config_provider("lines"),
        co2base=config_provider("electricity", "co2base"),
        co2limit=config_provider("electricity", "co2limit"),
        co2limit_enable=config_provider("electricity", "co2limit_enable", default=False),
        gaslimit=config_provider("electricity", "gaslimit"),
        gaslimit_enable=config_provider("electricity", "gaslimit_enable", default=False),
        max_hours=config_provider("electricity", "max_hours"),
        costs=config_provider("costs"),
        autarky=config_provider("electricity", "autarky"),
    input:
        network=RESOURCES + "{interconnect}/elec_s_{clusters}_ec.nc",
        tech_costs=RESOURCES
        + f"costs/costs_{config['scenario']['planning_horizons'][0]}.csv",
    output:
        RESOURCES + "{interconnect}/elec_s_{clusters}_ec_l{ll}_{opts}.nc",
    log:
        solver="logs/prepare_network/{interconnect}/elec_s_{clusters}_ec_l{ll}_{opts}.log",
    threads: 1
    resources:
        mem_mb=4000,
    group:
        "prepare"
    log:
        "logs/prepare_network",
    script:
        "../scripts/prepare_network.py"<|MERGE_RESOLUTION|>--- conflicted
+++ resolved
@@ -512,15 +512,11 @@
 rule add_extra_components:
     input:
         network=RESOURCES + "{interconnect}/elec_s_{clusters}.nc",
-<<<<<<< HEAD
-        tech_costs=RESOURCES + f"costs_{config['costs']['year']}.csv",
         regions_onshore=RESOURCES + "{interconnect}/regions_onshore_s_{clusters}.geojson",
-=======
         tech_costs=lambda wildcards: expand(
             RESOURCES + "costs/costs_{year}.csv",
             year=config["scenario"]["planning_horizons"],
         ),
->>>>>>> 5be4d96f
     params:
         retirement=config["electricity"].get("retirement", "technical"),
     output:
