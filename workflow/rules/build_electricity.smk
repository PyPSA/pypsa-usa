--- conflicted
+++ resolved
@@ -249,13 +249,10 @@
             if config["network_configuration"] == 'ads2032'
             else []
         ,
-<<<<<<< HEAD
         eia = expand(DATA + "eia/{file}", file=DATAFILES_DMD),
         uri_demand="repo_data/ercot_specific/uri_real_demand.csv",
-=======
         eia = expand(DATA + "GridEmissions/{file}", file=DATAFILES_DMD),
         efs = DATA + "nrel_efs/EFSLoadProfile_Reference_Moderate.csv",
->>>>>>> acedca90
         **{
             f"gen_cost_mult_{Path(x).stem}":f"repo_data/locational_multipliers/{Path(x).name}" for x in Path("repo_data/locational_multipliers/").glob("*")
         },
@@ -265,13 +262,8 @@
     log:
         LOGS + "{interconnect}/add_electricity.log",
     benchmark:
-<<<<<<< HEAD
-        BENCHMARKS + "{interconnect}_add_electricity"
-    threads: 2
-=======
         BENCHMARKS + "{interconnect}/add_electricity"
     threads: 1
->>>>>>> acedca90
     resources:
         mem_mb=18000,
     script:
@@ -281,15 +273,9 @@
 ################# ----------- Rules to Aggregate & Simplify Network ---------- #################
 rule simplify_network:
     input:
-<<<<<<< HEAD
-        bus2sub="data/breakthrough_network/base_grid/{interconnect}/bus2sub.csv",
-        sub="data/breakthrough_network/base_grid/{interconnect}/sub.csv",
-        network= RESOURCES + "{interconnect}/elec_base_network_1_pp.nc",
-=======
         bus2sub=DATA + "breakthrough_network/base_grid/{interconnect}/bus2sub.csv",
         sub=DATA + "breakthrough_network/base_grid/{interconnect}/sub.csv",
         network= RESOURCES + "{interconnect}/elec_base_network_l_pp.nc",
->>>>>>> acedca90
     output:
         network=RESOURCES + "{interconnect}/elec_s.nc",
     log:
@@ -331,23 +317,36 @@
     script:
         "../scripts/cluster_network_eur.py"
 
-
-rule add_extra_components:
-    input:
-        network=RESOURCES + "{interconnect}/elec_s_{clusters}.nc",
-        tech_costs=RESOURCES + f"costs_{config['costs']['year']}.csv",
-    params:
-        retirement=config["electricity"].get("retirement", "technical")
-    output:
-        RESOURCES + "{interconnect}/elec_s_{clusters}_ec.nc",
-    log:
-        "logs/add_extra_components/{interconnect}/elec_s_{clusters}_ec.log",
-    threads: 1
-    resources:
-        mem_mb=4000,
-    group: "agg_network"
-    script:
-        "../scripts/add_extra_components.py"
+if config["enable"].get("allow_new_plant", True):
+    rule add_extra_components:
+        input:
+            regions=RESOURCES + "{interconnect}/regions_onshore_s_{clusters}.geojson",
+            network=RESOURCES + "{interconnect}/elec_s_{clusters}.nc",
+            tech_costs=DATA + f"costs_{config['costs']['year']}.csv",
+            geo_egs_sc=DATA + "geo_egs_supply_curve.geojson",
+        params:
+            retirement=config["electricity"].get("retirement", "technical"),
+            egs=config["electricity"].get("egs"),
+            egs_reduction=config["electricity"].get("egs_reduction"),
+        output:
+            RESOURCES + "{interconnect}/elec_s_{clusters}_ec.nc",
+        log:
+            "logs/add_extra_components/{interconnect}/elec_s_{clusters}_ec.log",
+        threads: 4
+        resources:
+            mem=500,
+        script:
+            "../scripts/add_extra_components.py"
+else: 
+    rule no_add_extra_components:
+        input:
+            network=RESOURCES + "{interconnect}/elec_s_{clusters}.nc",
+        output:
+            RESOURCES + "{interconnect}/elec_s_{clusters}_ec.nc",
+        resources:
+            mem=500,
+        run:
+            move(input[0], output[0])
 
 rule prepare_network:
     params:
