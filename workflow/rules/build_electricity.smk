################# ----------- Rules to Build Network ---------- #################

from itertools import chain


rule build_shapes:
    params:
        source_offshore_shapes=config_provider("offshore_shape"),
        offwind_params=config_provider("renewable", "offwind"),
    input:
        zone=DATA + "breakthrough_network/base_grid/zone.csv",
        nerc_shapes="repo_data/geospatial/NERC_Regions/NERC_Regions_Subregions.shp",
        reeds_shapes="repo_data/geospatial/Reeds_Shapes/rb_and_ba_areas.shp",
        onshore_shapes="repo_data/geospatial/BA_shapes_new/Modified_BE_BA_Shapes.shp",
        offshore_shapes_ca_osw="repo_data/geospatial/BOEM_CA_OSW_GIS/CA_OSW_BOEM_CallAreas.shp",
        offshore_shapes_eez=DATA + "eez/conus_eez.shp",
        county_shapes=DATA + "counties/cb_2020_us_county_500k.shp",
    output:
        country_shapes=RESOURCES + "{interconnect}/Geospatial/country_shapes.geojson",
        onshore_shapes=RESOURCES + "{interconnect}/Geospatial/onshore_shapes.geojson",
        offshore_shapes=RESOURCES + "{interconnect}/Geospatial/offshore_shapes.geojson",
        state_shapes=RESOURCES + "{interconnect}/Geospatial/state_boundaries.geojson",
        reeds_shapes=RESOURCES + "{interconnect}/Geospatial/reeds_shapes.geojson",
        county_shapes=RESOURCES + "{interconnect}/Geospatial/county_shapes.geojson",
    log:
        "logs/build_shapes/{interconnect}.log",
    threads: 1
    resources:
        walltime=config_provider("walltime", "build_shapes", default="00:30:00"),
        mem_mb=5000,
    script:
        "../scripts/build_shapes.py"


rule build_base_network:
    params:
        build_offshore_network=config_provider("offshore_network"),
        model_topology=config_provider("model_topology", "include"),
        length_factor=config["lines"]["length_factor"],
    input:
        buses=DATA + "breakthrough_network/base_grid/bus.csv",
        lines=DATA + "breakthrough_network/base_grid/branch.csv",
        links=DATA + "breakthrough_network/base_grid/dcline.csv",
        bus2sub=DATA + "breakthrough_network/base_grid/bus2sub.csv",
        sub=DATA + "breakthrough_network/base_grid/sub.csv",
        onshore_shapes=RESOURCES + "{interconnect}/Geospatial/onshore_shapes.geojson",
        offshore_shapes=RESOURCES + "{interconnect}/Geospatial/offshore_shapes.geojson",
        state_shapes=RESOURCES + "{interconnect}/Geospatial/state_boundaries.geojson",
        reeds_shapes=RESOURCES + "{interconnect}/Geospatial/reeds_shapes.geojson",
        county_shapes=RESOURCES + "{interconnect}/Geospatial/county_shapes.geojson",
        reeds_memberships="repo_data/ReEDS_Constraints/membership.csv",
    output:
        bus2sub=RESOURCES + "{interconnect}/bus2sub.csv",
        sub=RESOURCES + "{interconnect}/sub.csv",
        bus_gis=RESOURCES + "{interconnect}/bus_gis.csv",
        lines_gis=RESOURCES + "{interconnect}/lines_gis.csv",
        network=RESOURCES + "{interconnect}/elec_base_network.nc",
    log:
        "logs/create_network/{interconnect}.log",
    threads: 1
    resources:
        mem_mb=5000,
        walltime=config_provider("walltime", "build_base_network", default="00:30:00"),
    script:
        "../scripts/build_base_network.py"


rule build_bus_regions:
    params:
        topological_boundaries=config_provider(
            "model_topology", "topological_boundaries"
        ),
        focus_weights=config_provider("focus_weights"),
    input:
        country_shapes=RESOURCES + "{interconnect}/Geospatial/country_shapes.geojson",
        county_shapes=RESOURCES + "{interconnect}/Geospatial/county_shapes.geojson",
        state_shapes=RESOURCES + "{interconnect}/Geospatial/state_boundaries.geojson",
        ba_region_shapes=RESOURCES + "{interconnect}/Geospatial/onshore_shapes.geojson",
        reeds_shapes=RESOURCES + "{interconnect}/Geospatial/reeds_shapes.geojson",
        offshore_shapes=RESOURCES + "{interconnect}/Geospatial/offshore_shapes.geojson",
        base_network=RESOURCES + "{interconnect}/elec_base_network.nc",
        bus2sub=RESOURCES + "{interconnect}/bus2sub.csv",
        sub=RESOURCES + "{interconnect}/sub.csv",
    output:
        regions_onshore=RESOURCES + "{interconnect}/Geospatial/regions_onshore.geojson",
        regions_offshore=RESOURCES
        + "{interconnect}/Geospatial/regions_offshore.geojson",
    log:
        "logs/build_bus_regions/{interconnect}.log",
    threads: 1
    resources:
        mem_mb=3000,
        walltime=config_provider("walltime", "build_bus_regions", default="00:30:00"),
    script:
        "../scripts/build_bus_regions.py"


rule build_cost_data:
    params:
        costs=config_provider("costs"),
        pudl_path=config_provider("pudl_path"),
    input:
        efs_tech_costs="repo_data/costs/EFS_Technology_Data.xlsx",
        efs_icev_costs="repo_data/costs/efs_icev_costs.csv",
        eia_tech_costs="repo_data/costs/eia_tech_costs.csv",
        egs_costs="repo_data/costs/egs_costs.csv",
        additional_costs="repo_data/costs/additional_costs.csv",
    output:
        tech_costs=RESOURCES + "costs/costs_{year}.csv",
        sector_costs=RESOURCES + "costs/sector_costs_{year}.csv",
    log:
        LOGS + "costs_{year}.log",
    threads: 1
    resources:
        mem_mb=5000,
        walltime=config_provider("walltime", "build_cost_data", default="00:30:00"),
    script:
        "../scripts/build_cost_data.py"


ATLITE_NPROCESSES = config["atlite"].get("nprocesses", 4)

if config["enable"].get("build_cutout", False):

    rule build_cutout:
        params:
            snapshots=config_provider("snapshots"),
            cutouts=config_provider("atlite", "cutouts"),
            interconnects=config_provider("atlite", "interconnects"),
        input:
            regions_onshore=RESOURCES
            + "{interconnect}/Geospatial/country_shapes.geojson",
            regions_offshore=RESOURCES
            + "{interconnect}/Geospatial/offshore_shapes.geojson",
        output:
            protected("cutouts/" + CDIR + "{interconnect}_{cutout}.nc"),
        log:
            "logs/" + CDIR + "build_cutout/{interconnect}_{cutout}.log",
        benchmark:
            "benchmarks/" + CDIR + "build_cutout_{interconnect}_{cutout}"
        threads: ATLITE_NPROCESSES
        resources:
            mem_mb=ATLITE_NPROCESSES * 5000,
            walltime=config_provider("walltime", "build_cutout", default="10:30:00"),
        script:
            "../scripts/build_cutout.py"


rule build_renewable_profiles:
    params:
        renewable=config_provider("renewable"),
        snapshots=config_provider("snapshots"),
    input:
        corine=ancient(
            DATA
            + "copernicus/PROBAV_LC100_global_v3.0.1_2019-nrt_Discrete-Classification-map_USA_EPSG-4326.tif"
        ),
        natura=lambda w: (
            DATA + "natura.tiff" if config["renewable"][w.technology]["natura"] else []
        ),
        gebco=ancient(
            lambda w: (
                DATA + "gebco/gebco_2023_n55.0_s10.0_w-126.0_e-65.0.tif"
                if config["renewable"][w.technology].get("max_depth")
                else []
            )
        ),
        country_shapes=RESOURCES + "{interconnect}/Geospatial/country_shapes.geojson",
        offshore_shapes=RESOURCES + "{interconnect}/Geospatial/offshore_shapes.geojson",
        cec_onwind="repo_data/geospatial/CEC_GIS/CEC_Wind_BaseScreen_epsg3310.tif",
        cec_solar="repo_data/geospatial/CEC_GIS/CEC_Solar_BaseScreen_epsg3310.tif",
        boem_osw="repo_data/geospatial/boem_osw_planning_areas.tif",
        regions=lambda w: (
            RESOURCES + "{interconnect}/Geospatial/regions_onshore.geojson"
            if w.technology in ("onwind", "solar")
            else RESOURCES + "{interconnect}/Geospatial/regions_offshore.geojson"
        ),
        cutout=lambda wildcards: expand(
            "cutouts/"
            + CDIR
            + "usa_"
            + config["renewable"][wildcards.technology]["cutout"]
            + "_{renewable_weather_year}"
            + ".nc",
            renewable_weather_year=config["renewable_weather_years"],
        ),
    output:
        profile=RESOURCES + "{interconnect}/profile_{technology}.nc",
        availability=RESULTS + "{interconnect}/land_use_availability_{technology}.png",
    log:
        LOGS + "{interconnect}/build_renewable_profile_{technology}.log",
    benchmark:
        BENCHMARKS + "{interconnect}/build_renewable_profiles_{technology}"
    threads: ATLITE_NPROCESSES
    resources:
        mem_mb=lambda wildcards, input, attempt: (
            ATLITE_NPROCESSES * input.size // 2000000
        )
        * 1.5,
        walltime=config_provider(
            "walltime", "build_renewable_profiles", default="02:30:00"
        ),
    wildcard_constraints:
        technology="(?!hydro|EGS).*",  # Any technology other than hydro
    script:
        "../scripts/build_renewable_profiles.py"


# eastern broken out just to aviod awful formatting issues
# texas in western due to spillover of interconnect
INTERCONNECT_2_STATE = {
    "eastern": ["AL", "AR", "CT", "DE", "FL", "GA", "IL", "IN", "IA", "KS", "KY", "LA"],
    "western": ["AZ", "CA", "CO", "ID", "MT", "NV", "NM", "OR", "UT", "WA", "WY", "TX"],
    "texas": ["TX"],
}
INTERCONNECT_2_STATE["eastern"].extend(["ME", "MD", "MA", "MI", "MN", "MS", "MO", "NE"])
INTERCONNECT_2_STATE["eastern"].extend(["NH", "NJ", "NY", "NC", "ND", "OH", "OK", "PA"])
INTERCONNECT_2_STATE["eastern"].extend(["RI", "SC", "SD", "TN", "VT", "VA", "WV", "WI"])
INTERCONNECT_2_STATE["usa"] = sum(INTERCONNECT_2_STATE.values(), [])


def demand_raw_data(wildcards):
    # get profile to use
    end_use = wildcards.end_use
    if end_use == "power":
        profile = config["electricity"]["demand"]["profile"]
    elif end_use == "residential":
        eulp_sector = "res"
        profile = "eulp"
    elif end_use == "commercial":
        eulp_sector = "com"
        profile = "eulp"
    elif end_use == "transport":
        vehicle = wildcards.get("vehicle", None)
        if vehicle:  # non-road transport
            profile = "transport_aeo"
        else:
            profile = "transport_efs_aeo"
    elif end_use == "industry":
        profile = "cliu"

    # get required input data based on profile
    if profile == "eia":
        return DATA + "GridEmissions/EIA_DMD_2018_2024.csv"
    elif profile == "efs":
        efs_case = config["electricity"]["demand"]["scenario"]["efs_case"].capitalize()
        efs_speed = config["electricity"]["demand"]["scenario"][
            "efs_speed"
        ].capitalize()
        return DATA + f"nrel_efs/EFSLoadProfile_{efs_case}_{efs_speed}.csv"
    elif profile == "ferc":
        return [
            DATA + "pudl/out_ferc714__hourly_estimated_state_demand.parquet",
            DATA + "pudl/censusdp1tract.sqlite",
        ]
    elif profile == "eulp":
        return [
            DATA + f"eulp/{eulp_sector}/{state}.csv"
            for state in INTERCONNECT_2_STATE[wildcards.interconnect]
        ]
    elif profile == "cliu":
        return [
            DATA + "industry_load/2014_update_20170910-0116.csv",  # cliu data
            DATA + "industry_load/epri_industrial_loads.csv",  # epri data
            DATA + "industry_load/table3_2.xlsx",  # mecs data
            DATA + "industry_load/fips_codes.csv",  # fips data
        ]
    elif profile == "transport_efs_aeo":
        efs_case = config["electricity"]["demand"]["scenario"]["efs_case"].capitalize()
        efs_speed = config["electricity"]["demand"]["scenario"][
            "efs_speed"
        ].capitalize()
        return [
            DATA + f"nrel_efs/EFSLoadProfile_{efs_case}_{efs_speed}.csv",
            "repo_data/sectors/transport_ratios.csv",
        ]
    elif profile == "transport_aeo":
        return [
            "repo_data/sectors/transport_ratios.csv",
        ]
    else:
        return []


def demand_dissagregate_data(wildcards):
    end_use = wildcards.end_use
    if end_use == "industry":
        strategy = "cliu"
    else:
        strategy = "pop"

    if strategy == "pop":
        return []
    elif strategy == "cliu":
        return DATA + "industry_load/2014_update_20170910-0116.csv"


def demand_scaling_data(wildcards):

    end_use = wildcards.end_use
    if end_use == "power":
        profile = config["electricity"]["demand"]["profile"]
    else:
        profile = "eia"

    if profile == "efs":
        efs_case = config["electricity"]["demand"]["scenario"]["efs_case"].capitalize()
        efs_speed = config["electricity"]["demand"]["scenario"][
            "efs_speed"
        ].capitalize()
        return DATA + f"nrel_efs/EFSLoadProfile_{efs_case}_{efs_speed}.csv"
    elif profile == "eia":
        return []
    elif profile == "ferc":
        return []
    else:
        return ""


rule build_electrical_demand:
    wildcard_constraints:
        end_use="power",  # added for consistency in build_demand.py
    params:
        demand_params=config["electricity"]["demand"],
        eia_api=config["api"]["eia"],
        profile_year=pd.to_datetime(config["snapshots"]["start"]).year,
        planning_horizons=config["scenario"]["planning_horizons"],
        snapshots=config["snapshots"],
        pudl_path=config_provider("pudl_path"),
    input:
        network=RESOURCES + "{interconnect}/elec_base_network.nc",
        demand_files=demand_raw_data,
        demand_scaling_file=demand_scaling_data,
    output:
        elec_demand=RESOURCES + "{interconnect}/demand/{end_use}_electricity.csv",
    log:
        LOGS + "{interconnect}/{end_use}_build_demand.log",
    benchmark:
        BENCHMARKS + "{interconnect}/{end_use}_build_demand"
    threads: 2
    resources:
        mem_mb=lambda wildcards, input, attempt: (input.size // 100000) * attempt * 2,
        walltime=config_provider(
            "walltime", "build_electrical_demand", default="00:50:00"
        ),
    script:
        "../scripts/build_demand.py"


rule build_service_demand:
    wildcard_constraints:
        end_use="residential|commercial",
    params:
        planning_horizons=config_provider("scenario", "planning_horizons"),
        profile_year=pd.to_datetime(config["snapshots"]["start"]).year,
        eia_api=config_provider("api", "eia"),
        snapshots=config_provider("snapshots"),
    input:
        network=RESOURCES + "{interconnect}/elec_base_network.nc",
        demand_files=demand_raw_data,
        dissagregate_files=demand_dissagregate_data,
        demand_scaling_file=demand_scaling_data,
    output:
        electricity=RESOURCES + "{interconnect}/demand/{end_use}_electricity.pkl",
        space_heat=RESOURCES + "{interconnect}/demand/{end_use}_space-heating.pkl",
        water_heat=RESOURCES + "{interconnect}/demand/{end_use}_water-heating.pkl",
        cool=RESOURCES + "{interconnect}/demand/{end_use}_cooling.pkl",
    log:
        LOGS + "{interconnect}/demand/{end_use}_build_demand.log",
    benchmark:
        BENCHMARKS + "{interconnect}/demand/{end_use}_build_demand"
    threads: 2
    resources:
        mem_mb=lambda wildcards, input, attempt: (input.size // 70000) * attempt * 2,
    script:
        "../scripts/build_demand.py"


rule build_industry_demand:
    wildcard_constraints:
        end_use="industry",
    params:
        planning_horizons=config_provider("scenario", "planning_horizons"),
        profile_year=pd.to_datetime(config["snapshots"]["start"]).year,
        eia_api=config_provider("api", "eia"),
        snapshots=config_provider("snapshots"),
        pudl_path=config_provider("pudl_path"),
    input:
        network=RESOURCES + "{interconnect}/elec_base_network.nc",
        demand_files=demand_raw_data,
        dissagregate_files=demand_dissagregate_data,
        demand_scaling_file=demand_scaling_data,
    output:
        electricity=RESOURCES + "{interconnect}/demand/{end_use}_electricity.pkl",
        heat=RESOURCES + "{interconnect}/demand/{end_use}_heating.pkl",
    log:
        LOGS + "{interconnect}/demand/{end_use}_build_demand.log",
    benchmark:
        BENCHMARKS + "{interconnect}/demand/{end_use}_build_demand"
    threads: 2
    resources:
        mem_mb=lambda wildcards, input, attempt: (input.size // 70000) * attempt * 2,
        walltime=config_provider("walltime", "build_sector_demand", default="00:50:00"),
    script:
        "../scripts/build_demand.py"


rule build_transport_road_demand:
    wildcard_constraints:
        end_use="transport",
    params:
        planning_horizons=config_provider("scenario", "planning_horizons"),
        profile_year=pd.to_datetime(config["snapshots"]["start"]).year,
        eia_api=config_provider("api", "eia"),
        snapshots=config_provider("snapshots"),
    input:
        network=RESOURCES + "{interconnect}/elec_base_network.nc",
        demand_files=demand_raw_data,
        dissagregate_files=demand_dissagregate_data,
        demand_scaling_file=demand_scaling_data,
    output:
        light_duty=RESOURCES + "{interconnect}/demand/{end_use}_light-duty.pkl",
        med_duty=RESOURCES + "{interconnect}/demand/{end_use}_med-duty.pkl",
        heavy_duty=RESOURCES + "{interconnect}/demand/{end_use}_heavy-duty.pkl",
        bus=RESOURCES + "{interconnect}/demand/{end_use}_bus.pkl",
    log:
        LOGS + "{interconnect}/demand/{end_use}_build_demand.log",
    benchmark:
        BENCHMARKS + "{interconnect}/demand/{end_use}_build_demand"
    threads: 2
    resources:
        mem_mb=lambda wildcards, input, attempt: (input.size // 70000) * attempt * 2,
        walltime=config_provider(
            "walltime", "build_transport_road_demand", default="00:50:00"
        ),
    script:
        "../scripts/build_demand.py"


rule build_transport_other_demand:
    wildcard_constraints:
        end_use="transport",
        vehicle="boat-shipping|air|rail-shipping|rail-passenger",
    params:
        planning_horizons=config_provider("scenario", "planning_horizons"),
        eia_api=config_provider("api", "eia"),
        snapshots=config_provider("snapshots"),
    input:
        network=RESOURCES + "{interconnect}/elec_base_network.nc",
        demand_files=demand_raw_data,
        dissagregate_files=demand_dissagregate_data,
    output:
        RESOURCES + "{interconnect}/demand/{end_use}_{vehicle}.pkl",
    log:
        LOGS + "{interconnect}/demand/{end_use}_{vehicle}_build_demand.log",
    benchmark:
        BENCHMARKS + "{interconnect}/demand/{end_use}_{vehicle}_build_demand"
    threads: 2
    resources:
        mem_mb=lambda wildcards, input, attempt: (input.size // 70000) * attempt * 2,
    script:
        "../scripts/build_demand.py"


def demand_to_add(wildcards):

    if config["scenario"]["sector"] == "E":
        return RESOURCES + "{interconnect}/demand/power_electricity.csv"
    else:
        # service demand
        services = ["residential", "commercial"]
        if config["sector"]["service_sector"]["split_space_water_heating"]:
            fuels = ["electricity", "cooling", "space-heating", "water-heating"]
        else:
            fuels = ["electricity", "cooling", "heating"]
        service_demands = [
            RESOURCES + "{interconnect}/demand/" + service + "_" + fuel + ".pkl"
            for service in services
            for fuel in fuels
        ]
        # industrial demand
        fuels = ["electricity", "heating"]
        industrial_demands = [
            RESOURCES + "{interconnect}/demand/industry_" + fuel + ".pkl"
            for fuel in fuels
        ]
        # road transport demands
        vehicles = ["light-duty", "med-duty", "heavy-duty", "bus"]
        road_demand = [
            RESOURCES + "{interconnect}/demand/transport_" + vehicle + ".pkl"
            for vehicle in vehicles
        ]

        # other transport demands
        vehicles = ["boat-shipping", "rail-shipping", "rail-passenger", "air"]
        non_road_demand = [
            RESOURCES + "{interconnect}/demand/transport_" + vehicle + ".pkl"
            for vehicle in vehicles
        ]

        return chain(service_demands, industrial_demands, road_demand, non_road_demand)


rule add_demand:
    params:
        sectors=config["scenario"]["sector"],
        planning_horizons=config_provider("scenario", "planning_horizons"),
        snapshots=config_provider("snapshots"),
    input:
        network=RESOURCES + "{interconnect}/elec_base_network.nc",
        demand=demand_to_add,
    output:
        network=RESOURCES + "{interconnect}/elec_base_network_dem.nc",
    log:
        LOGS + "{interconnect}/add_demand.log",
    benchmark:
        BENCHMARKS + "{interconnect}/add_demand"
    resources:
        mem_mb=lambda wildcards, input, attempt: (input.size // 70000) * attempt * 2,
        walltime=config_provider("walltime", "add_demand", default="00:50:00"),
    script:
        "../scripts/add_demand.py"


def ba_gas_dynamic_fuel_price_files(wildcards):
    files = []
    if wildcards.interconnect in ("usa", "western"):
        files.append(DATA + "costs/caiso_ng_power_prices.csv")
    return files


rule build_fuel_prices:
    params:
        snapshots=config["snapshots"],
        api_eia=config["api"]["eia"],
        pudl_path=config_provider("pudl_path"),
    input:
        gas_balancing_area=ba_gas_dynamic_fuel_price_files,
    output:
        state_ng_fuel_prices=RESOURCES + "{interconnect}/state_ng_power_prices.csv",
        state_coal_fuel_prices=RESOURCES + "{interconnect}/state_coal_power_prices.csv",
        ba_ng_fuel_prices=RESOURCES + "{interconnect}/ba_ng_power_prices.csv",
        pudl_fuel_costs=RESOURCES + "{interconnect}/pudl_fuel_costs.csv",
    log:
        LOGS + "{interconnect}/build_fuel_prices.log",
    benchmark:
        BENCHMARKS + "{interconnect}/build_fuel_prices"
    threads: 1
    retries: 3
    resources:
        mem_mb=30000,
        walltime=config_provider("walltime", "build_fuel_prices", default="00:20:00"),
    script:
        "../scripts/build_fuel_prices.py"


def dynamic_fuel_price_files(wildcards):
    if config["conventional"]["dynamic_fuel_price"]["wholesale"]:
        return {
            "state_ng_fuel_prices": RESOURCES
            + "{interconnect}/state_ng_power_prices.csv",
            "state_coal_fuel_prices": RESOURCES
            + "{interconnect}/state_coal_power_prices.csv",
            "ba_ng_fuel_prices": RESOURCES + "{interconnect}/ba_ng_power_prices.csv",
        }
    else:
        return {}


rule build_powerplants:
    params:
        pudl_path=config_provider("pudl_path"),
        renewable_weather_year=config_provider("renewable_weather_years"),
    input:
        wecc_ads="repo_data/WECC_ADS_public",
        eia_ads_generator_mapping="repo_data/WECC_ADS_public/eia_ads_generator_mapping_updated.csv",
        fuel_costs="repo_data/plants/fuelCost22.csv",
        cems="repo_data/plants/cems_heat_rates.xlsx",
        epa_crosswalk="repo_data/plants/epa_eia_crosswalk.csv",
    output:
        powerplants="resources/powerplants.csv",
    log:
        "logs/build_powerplants.log",
    resources:
        mem_mb=30000,
        walltime=config_provider("walltime", "build_powerplants", default="00:30:00"),
    script:
        "../scripts/build_powerplants.py"


rule add_electricity:
    params:
        length_factor=config["lines"]["length_factor"],
        renewable=config["renewable"],
        renewable_carriers=config["electricity"]["renewable_carriers"],
        extendable_carriers=config["electricity"]["extendable_carriers"],
        conventional_carriers=config["electricity"]["conventional_carriers"],
        conventional=config["conventional"],
        costs=config["costs"],
        planning_horizons=config["scenario"]["planning_horizons"],
        eia_api=config["api"]["eia"],
    input:
        unpack(dynamic_fuel_price_files),
        **{
            f"profile_{tech}": RESOURCES + "{interconnect}" + f"/profile_{tech}.nc"
            for tech in config["electricity"]["renewable_carriers"]
            if tech != "hydro"
        },
        **{
            f"conventional_{carrier}_{attr}": fn
            for carrier, d in config.get("conventional", {None: {}}).items()
            if carrier in config["electricity"]["conventional_carriers"]
            for attr, fn in d.items()
            if str(fn).startswith("data/")
        },
        **{
            f"gen_cost_mult_{Path(x).stem}": f"repo_data/locational_multipliers/{Path(x).name}"
            for x in Path("repo_data/locational_multipliers/").glob("*")
        },
        base_network=RESOURCES + "{interconnect}/elec_base_network_dem.nc",
        tech_costs=RESOURCES
        + f"costs/costs_{config['scenario']['planning_horizons'][0]}.csv",
        # attach first horizon costs
        regions_onshore=RESOURCES + "{interconnect}/Geospatial/regions_onshore.geojson",
        regions_offshore=RESOURCES
        + "{interconnect}/Geospatial/regions_offshore.geojson",
        reeds_shapes=RESOURCES + "{interconnect}/Geospatial/reeds_shapes.geojson",
        powerplants="resources/powerplants.csv",
        plants_breakthrough=DATA + "breakthrough_network/base_grid/plant.csv",
        hydro_breakthrough=DATA + "breakthrough_network/base_grid/hydro.csv",
        bus2sub=RESOURCES + "{interconnect}/bus2sub.csv",
        pudl_fuel_costs=RESOURCES + "{interconnect}/pudl_fuel_costs.csv",
        specs_egs=(
            DATA + "EGS/{interconnect}/specs_EGS.nc"
            if "EGS" in config["electricity"]["extendable_carriers"]["Generator"]
            else []
        ),
        profile_egs=(
            DATA + "EGS/{interconnect}/profile_EGS.nc"
            if "EGS" in config["electricity"]["extendable_carriers"]["Generator"]
            else []
        ),
    output:
        RESOURCES + "{interconnect}/elec_base_network_l_pp.pkl",
    log:
        LOGS + "{interconnect}/add_electricity.log",
    benchmark:
        BENCHMARKS + "{interconnect}/add_electricity"
    threads: 1
    resources:
        mem_mb=lambda wildcards, input, attempt: (input.size // 400000) * attempt * 2,
        walltime=config_provider("walltime", "add_electricity", default="01:00:00"),
    script:
        "../scripts/add_electricity.py"


################# ----------- Rules to Aggregate & Simplify Network ---------- #################
rule simplify_network:
    params:
        aggregation_strategies=config["clustering"].get("aggregation_strategies", {}),
        focus_weights=config_provider("focus_weights", default=False),
        simplify_network=config_provider("clustering", "simplify_network"),
        planning_horizons=config_provider("scenario", "planning_horizons"),
        topological_boundaries=config_provider(
            "model_topology", "topological_boundaries"
        ),
    input:
        bus2sub=RESOURCES + "{interconnect}/bus2sub.csv",
        sub=RESOURCES + "{interconnect}/sub.csv",
        network=RESOURCES + "{interconnect}/elec_base_network_l_pp.pkl",
        regions_onshore=RESOURCES + "{interconnect}/Geospatial/regions_onshore.geojson",
        regions_offshore=RESOURCES
        + "{interconnect}/Geospatial/regions_offshore.geojson",
    output:
        network=RESOURCES + "{interconnect}/elec_s{simpl}.nc",
        regions_onshore=RESOURCES
        + "{interconnect}/Geospatial/regions_onshore_s{simpl}.geojson",
        regions_offshore=RESOURCES
        + "{interconnect}/Geospatial/regions_offshore_s{simpl}.geojson",
    log:
        "logs/simplify_network/{interconnect}/elec_s{simpl}.log",
    threads: 1
    resources:
        mem_mb=lambda wildcards, input, attempt: (input.size // 150000) * attempt * 1.5,
        walltime=config_provider("walltime", "simplify_network", default="01:00:00"),
    script:
        "../scripts/simplify_network.py"


rule cluster_network:
    params:
        cluster_network=config_provider("clustering", "cluster_network"),
        conventional_carriers=config_provider("electricity", "conventional_carriers"),
        renewable_carriers=config_provider("electricity", "renewable_carriers"),
        aggregation_strategies=config_provider("clustering", "aggregation_strategies"),
        custom_busmap=config_provider("enable", "custom_busmap", default=False),
        focus_weights=config_provider("focus_weights", default=False),
        length_factor=config_provider("lines", "length_factor"),
        costs=config_provider("costs"),
        planning_horizons=config_provider("scenario", "planning_horizons"),
        transmission_network=config_provider("model_topology", "transmission_network"),
        topological_boundaries=config_provider(
            "model_topology", "topological_boundaries"
        ),
        topology_aggregation=config_provider("model_topology", "aggregate"),
    input:
        network=RESOURCES + "{interconnect}/elec_s{simpl}.nc",
        regions_onshore=RESOURCES
        + "{interconnect}/Geospatial/regions_onshore_s{simpl}.geojson",
        regions_offshore=RESOURCES
        + "{interconnect}/Geospatial/regions_offshore_s{simpl}.geojson",
        custom_busmap=(
            DATA + "{interconnect}/custom_busmap_{clusters}.csv"
            if config["enable"].get("custom_busmap", False)
            else []
        ),
        tech_costs=RESOURCES
        + f"costs/costs_{config['scenario']['planning_horizons'][0]}.csv",
        itl_reeds_zone="repo_data/ReEDS_Constraints/transmission/transmission_capacity_init_AC_ba_NARIS2024.csv",
        itl_county="repo_data/ReEDS_Constraints/transmission/transmission_capacity_init_AC_county_NARIS2024.csv",
        itl_trans_grp="repo_data/ReEDS_Constraints/transmission/transmission_capacity_init_AC_transgrp_NARIS2024.csv",
        itl_costs_reeds_zone="repo_data/ReEDS_Constraints/transmission/transmission_distance_cost_500kVdc_ba.csv",
        itl_costs_county="repo_data/ReEDS_Constraints/transmission/transmission_distance_cost_500kVac_county.csv",
        itl_state="repo_data/ReEDS_Constraints/transmission/transmission_capacity_init_AC_state_NARIS2024.csv",
        itl_costs_state="repo_data/ReEDS_Constraints/transmission/transmission_distance_cost_500kVdc_state.csv",
    output:
        network=RESOURCES + "{interconnect}/elec_s{simpl}_c{clusters}.nc",
        regions_onshore=RESOURCES
        + "{interconnect}/Geospatial/regions_onshore_s{simpl}_{clusters}.geojson",
        regions_offshore=RESOURCES
        + "{interconnect}/Geospatial/regions_offshore_s{simpl}_{clusters}.geojson",
        busmap=RESOURCES + "{interconnect}/busmap_s{simpl}_{clusters}.csv",
        linemap=RESOURCES + "{interconnect}/linemap_s{simpl}_{clusters}.csv",
    log:
        "logs/cluster_network/{interconnect}/elec_s{simpl}_c{clusters}.log",
    benchmark:
        "benchmarks/cluster_network/{interconnect}/elec_s{simpl}_c{clusters}"
    threads: 1
    resources:
        walltime=config_provider("walltime", "cluster_network", default="01:30:00"),
        mem_mb=lambda wildcards, input, attempt: (input.size // 100000) * attempt * 2,
    script:
        "../scripts/cluster_network.py"


rule add_extra_components:
    input:
        **{
            f"phs_shp_{hour}": "repo_data/"
            + f"psh/40-100-dam-height-{hour}hr-no-croplands-no-ephemeral-no-highways.gpkg"
            for phs_tech in config["electricity"]["extendable_carriers"]["StorageUnit"]
            if "PHS" in phs_tech
            for hour in phs_tech.split("hr_")
            if hour.isdigit()
        },
        network=RESOURCES + "{interconnect}/elec_s{simpl}_c{clusters}.nc",
        tech_costs=lambda wildcards: expand(
            RESOURCES + "costs/costs_{year}.csv",
            year=config["scenario"]["planning_horizons"],
        ),
        regions_onshore=RESOURCES
        + "{interconnect}/Geospatial/regions_onshore_s{simpl}_{clusters}.geojson",
<<<<<<< HEAD
        flowgates="repo_data/ReEDS_Constraints/transmission/transmission_capacity_init_AC_ba_NARIS2024.csv",
=======
        co2_storage=(
            RESOURCES + "{interconnect}/co2_storage_s{simpl}_{clusters}.csv"
            if config["scenario"]["sector"] == "" and config["co2"]["storage"] is True
            else []
        ),
        county_shapes=DATA + "counties/cb_2020_us_county_500k.shp",
>>>>>>> 5f354800
    params:
        retirement=config["electricity"].get("retirement", "technical"),
        demand_response=config["electricity"].get("demand_response", {}),
        trim_network=config_provider("model_topology", "trim", default=False),
        imports=config_provider("electricity", "imports", default=False),
        exports=config_provider("electricity", "imports", default=False),
        pudl_path=config_provider("pudl_path"),
        weather_year=config_provider("renewable_weather_years"),
        eia_api=config_provider("api", "eia"),
    output:
        RESOURCES + "{interconnect}/elec_s{simpl}_c{clusters}_ec.nc",
    log:
        "logs/add_extra_components/{interconnect}/elec_s{simpl}_c{clusters}_ec.log",
    threads: 1
<<<<<<< HEAD
    # resources:
    #     mem_mb=lambda wildcards, input, attempt: (input.size // 100000) * attempt * 2,
=======
    resources:
        mem_mb=lambda wildcards, input, attempt: (input.size // 100000) * attempt * 2,
        walltime=config_provider("walltime", "add_extra_components", default="00:30:00"),
>>>>>>> 5f354800
    group:
        "prepare"
    script:
        "../scripts/add_extra_components.py"


rule prepare_network:
    params:
        time_resolution=config_provider("clustering", "temporal", "resolution_elec"),
        adjustments=False,
        links=config_provider("links"),
        lines=config_provider("lines"),
        co2base=config_provider("electricity", "co2base"),
        co2limit=config_provider("electricity", "co2limit"),
        co2limit_enable=config_provider("electricity", "co2limit_enable", default=False),
        gaslimit=config_provider("electricity", "gaslimit"),
        gaslimit_enable=config_provider("electricity", "gaslimit_enable", default=False),
        transmission_network=config_provider("model_topology", "transmission_network"),
        costs=config_provider("costs"),
        autarky=config_provider("electricity", "autarky"),
    input:
        network=(
            config["custom_files"]["files_path"]
            + config["custom_files"]["network_name"]
            if config["custom_files"].get("activate", False)
            else RESOURCES + "{interconnect}/elec_s{simpl}_c{clusters}_ec.nc"
        ),
        tech_costs=(
            config["custom_files"]["files_path"] + "costs_2030.csv"
            if config["custom_files"].get("activate", False)
            else RESOURCES
            + f"costs/costs_{config['scenario']['planning_horizons'][0]}.csv"
        ),
    output:
        RESOURCES + "{interconnect}/elec_s{simpl}_c{clusters}_ec_l{ll}_{opts}.nc",
    log:
        solver="logs/prepare_network/{interconnect}/elec_s{simpl}_c{clusters}_ec_l{ll}_{opts}.log",
    threads: 1
    resources:
        walltime=config_provider("walltime", "prepare_network", default="00:30:00"),
        mem_mb=lambda wildcards, input, attempt: (input.size // 100000) * attempt * 2,
    group:
        "prepare"
    log:
        "logs/prepare_network",
    script:
        "../scripts/prepare_network.py"<|MERGE_RESOLUTION|>--- conflicted
+++ resolved
@@ -760,16 +760,13 @@
         ),
         regions_onshore=RESOURCES
         + "{interconnect}/Geospatial/regions_onshore_s{simpl}_{clusters}.geojson",
-<<<<<<< HEAD
         flowgates="repo_data/ReEDS_Constraints/transmission/transmission_capacity_init_AC_ba_NARIS2024.csv",
-=======
         co2_storage=(
             RESOURCES + "{interconnect}/co2_storage_s{simpl}_{clusters}.csv"
             if config["scenario"]["sector"] == "" and config["co2"]["storage"] is True
             else []
         ),
         county_shapes=DATA + "counties/cb_2020_us_county_500k.shp",
->>>>>>> 5f354800
     params:
         retirement=config["electricity"].get("retirement", "technical"),
         demand_response=config["electricity"].get("demand_response", {}),
@@ -784,14 +781,9 @@
     log:
         "logs/add_extra_components/{interconnect}/elec_s{simpl}_c{clusters}_ec.log",
     threads: 1
-<<<<<<< HEAD
-    # resources:
-    #     mem_mb=lambda wildcards, input, attempt: (input.size // 100000) * attempt * 2,
-=======
     resources:
         mem_mb=lambda wildcards, input, attempt: (input.size // 100000) * attempt * 2,
         walltime=config_provider("walltime", "add_extra_components", default="00:30:00"),
->>>>>>> 5f354800
     group:
         "prepare"
     script:
