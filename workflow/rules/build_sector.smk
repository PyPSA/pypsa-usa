--- conflicted
+++ resolved
@@ -113,7 +113,6 @@
         snapshots=config["snapshots"],
     input:
         pop_layout=RESOURCES + "{interconnect}/pop_layout_{scope}.nc",
-<<<<<<< HEAD
         regions_onshore=RESOURCES
         + "{interconnect}/Geospatial/regions_onshore_s{simpl}_{clusters}.geojson",
         cutout="cutouts/"
@@ -121,10 +120,6 @@
         + "{interconnect}_"
         + config["atlite"]["default_cutout"]
         + ".nc",
-=======
-        regions_onshore=RESOURCES + "{interconnect}/regions_onshore_s{simpl}_{clusters}.geojson",
-        cutout="cutouts/" + CDIR + "{interconnect}_" + config["atlite"]["default_cutout"] + ".nc",
->>>>>>> 7b94253a
     output:
         # temp_soil = RESOURCES + "temp_soil_{scope}_elec_s{simpl}_{clusters}.nc",
         # temp_air = RESOURCES + "temp_air_{scope}_elec_s{simpl}_{clusters}.nc",
@@ -174,7 +169,6 @@
         pop_layout_urban=RESOURCES + "{interconnect}/pop_layout_urban.nc",
         pop_layout_rural=RESOURCES + "{interconnect}/pop_layout_rural.nc",
         # regions_onshore=RESOURCES + "regions_onshore_elec_s{simpl}.geojson",
-<<<<<<< HEAD
         regions_onshore=RESOURCES
         + "{interconnect}/Geospatial/regions_onshore_s{simpl}.geojson",
         cutout="cutouts/"
@@ -182,10 +176,6 @@
         + "{interconnect}_"
         + config["atlite"]["default_cutout"]
         + ".nc",
-=======
-        regions_onshore=RESOURCES + "{interconnect}/regions_onshore_s{simpl}.geojson",
-        cutout="cutouts/" + CDIR + "{interconnect}_" + config["atlite"]["default_cutout"] + ".nc",
->>>>>>> 7b94253a
     output:
         # clustered_pop_layout=RESOURCES + "pop_layout_elec_s{simpl}.csv",
         clustered_pop_layout=RESOURCES + "{interconnect}/pop_layout_elec_s.csv",
@@ -208,7 +198,6 @@
         pop_layout_total=RESOURCES + "{interconnect}/pop_layout_total.nc",
         pop_layout_urban=RESOURCES + "{interconnect}/pop_layout_urban.nc",
         pop_layout_rural=RESOURCES + "{interconnect}/pop_layout_rural.nc",
-<<<<<<< HEAD
         regions_onshore=RESOURCES
         + "{interconnect}/Geospatial/regions_onshore_s{simpl}_{clusters}.geojson",
         cutout="cutouts/"
@@ -216,10 +205,6 @@
         + "{interconnect}_"
         + config["atlite"]["default_cutout"]
         + ".nc",
-=======
-        regions_onshore=RESOURCES + "{interconnect}/regions_onshore_s{simpl}_{clusters}.geojson",
-        cutout="cutouts/" + CDIR + "{interconnect}_" + config["atlite"]["default_cutout"] + ".nc",
->>>>>>> 7b94253a
     output:
         clustered_pop_layout=RESOURCES + "{interconnect}/pop_layout_elec_s{simpl}_c{clusters}.csv",
     log:
@@ -288,7 +273,6 @@
         snapshots=config["snapshots"],
     input:
         pop_layout=RESOURCES + "{interconnect}/pop_layout_{scope}.nc",
-<<<<<<< HEAD
         regions_onshore=RESOURCES
         + "{interconnect}/Geospatial/regions_onshore_s_{clusters}.geojson",
         cutout="cutouts/"
@@ -296,10 +280,6 @@
         + "{interconnect}_"
         + config["atlite"]["default_cutout"]
         + ".nc",
-=======
-        regions_onshore=RESOURCES + "{interconnect}/regions_onshore_s_{clusters}.geojson",
-        cutout="cutouts/" + CDIR + "{interconnect}_" + config["atlite"]["default_cutout"] + ".nc",
->>>>>>> 7b94253a
     output:
         heat_demand=RESOURCES + "{interconnect}/heat_demand_{scope}_elec_s_{clusters}.nc",
     resources:
