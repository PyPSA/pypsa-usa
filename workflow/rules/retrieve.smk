# Rules to Retrieve Data

breakthrough_datafiles = [
    "bus.csv",
    "sub.csv",
    "bus2sub.csv",
    "branch.csv",
    "dcline.csv",
    "demand.csv",
    "plant.csv",
    "solar.csv",
    "wind.csv",
    "hydro.csv",
    "zone.csv",
]

pypsa_usa_datafiles = [
    "gebco/gebco_2023_tid_USA.nc",
    "gebco/gebco_2023_n55.0_s10.0_w-126.0_e-65.0.tif",
    "copernicus/PROBAV_LC100_global_v3.0.1_2019-nrt_Discrete-Classification-map_USA_EPSG-4326.tif",
    "eez/conus_eez.shp",
    "natura.tiff",
]


def define_zenodo_databundles():
    return {
        "USATestSystem": "https://zenodo.org/record/4538590/files/USATestSystem.zip",
        "pypsa_usa_data": "https://zenodo.org/records/10480944/files/pypsa_usa_data.zip",
    }


def define_sector_databundles():
    return {
        "pypsa_usa_sec": "https://zenodo.org/records/10637836/files/pypsa_usa_sector_data.zip?download=1"
    }


rule retrieve_zenodo_databundles:
    params:
        define_zenodo_databundles(),
    output:
        expand(
            DATA + "breakthrough_network/base_grid/{file}", file=breakthrough_datafiles
        ),
        expand(DATA + "{file}", file=pypsa_usa_datafiles),
    log:
        "logs/retrieve/retrieve_databundles.log",
    conda:
        "../envs/environment.yaml"
    script:
        "../scripts/retrieve_databundles.py"


def define_nrel_databundles():
    return {
        "EFS": "https://data.nrel.gov/system/files/126/EFSLoadProfile_Reference_Moderate.zip"
    }


# rule retrieve_nrel_efs_data:
#     params:
#         define_nrel_databundles(),
#     output:
#         DATA + "nrel_efs/EFSLoadProfile_Reference_Moderate.csv",
#     log:
#         "logs/retrieve/retrieve_databundles.log",
#     conda:
#         "../envs/environment.yaml"
#     script:
#         "../scripts/retrieve_databundles.py"


sector_datafiles = [
    # general
    "counties/cb_2020_us_county_500k.shp",
    # heating sector
    "population/DECENNIALDHC2020.P1-Data.csv",
    "urbanization/DECENNIALDHC2020.H2-Data.csv",
    # natural gas
    "natural_gas/EIA-757.csv",
    "natural_gas/EIA-StatetoStateCapacity_Jan2023.xlsx",
    "natural_gas/pipelines.geojson",
]


# rule retrieve_sector_databundle:
#     params:
#         define_sector_databundles(),
#     output:
#         expand(DATA + "{file}", file=sector_datafiles),
#     log:
#         LOGS + "retrieve_sector_databundle.log",
#     # retries: 2
#     conda:
#         "../envs/environment.yaml"
#     script:
#         "../scripts/retrieve_databundles.py"


if config["network_configuration"] == "ads2032":

    rule retrieve_WECC_forecast_data:
        output:
            ads_2032=directory(
                DATA
                + "WECC_ADS/downloads/2032/Public Data/Hourly Profiles in CSV format"
            ),
            ads_2030=directory(
                DATA
                + "WECC_ADS/downloads/2030/WECC 2030 ADS PCM 2020-12-16 (V1.5) Public Data/CSV Shape Files"
            ),
            ads_dir=directory(DATA + "WECC_ADS/processed"),
        log:
            "logs/retrieve/retrieve_WECC_forecast_data.log",
        script:
            "../scripts/retrieve_forecast_data.py"


if config["enable"].get("download_eia", False):
    rule retrieve_eia_data:
        output:
            expand(DATA + "eia/{file}", file=DATAFILES_DMD),
        log:
            "logs/retrieve/retrieve_historical_load_data.log",
        script:
            "../scripts/retrieve_eia_data.py"

DATAFILES_DMD = ["EIA_DMD_2018_2024.csv"]


rule retrieve_ship_raster:
    input:
        HTTP.remote(
            "https://zenodo.org/record/6953563/files/shipdensity_global.zip",
            keep_local=True,
            static=True,
        ),
    output:
        DATA + "shipdensity_global.zip",
    log:
        LOGS + "retrieve_ship_raster.log",
    resources:
        mem_mb=5000,
    retries: 2
    run:
        move(input[0], output[0])

if config["enable"].get("download_cutout", False):
    rule retrieve_cutout:
        input:
            HTTP.remote(
                'zenodo.org/records/10067222/files/{interconnect}_{cutout}.nc'
                ,static=True),
        output:
            "cutouts/" + CDIR + "{interconnect}_{cutout}.nc",
        log:
            "logs/" + CDIR + "retrieve_cutout_{interconnect}_{cutout}.log",
        resources:
            mem_mb=5000,
        retries: 2
        run:
            move(input[0], output[0])


rule retrieve_cost_data_eur:
    output:
        pypsa_technology_data=RESOURCES + "costs/{year}/pypsa_eur.csv",
    params:
        pypsa_costs_version=config["costs"].get("version", "v0.6.0"),
    log:
        LOGS + "retrieve_cost_data_eur_{year}.log",
    resources:
        mem_mb=1000,
    script:
        "../scripts/retrieve_cost_data_eur.py"


rule retrieve_cost_data_usa:
    output:
        nrel_atb=DATA + "costs/nrel_atb.parquet",
        # nrel_atb_transport = DATA + "costs/nrel_atb_transport.xlsx",
        ng_electric_power_price=DATA + "costs/ng_electric_power_price.csv",
        ng_industrial_price=DATA + "costs/ng_industrial_price.csv",
        ng_residential_price=DATA + "costs/ng_commercial_price.csv",
        ng_commercial_price=DATA + "costs/ng_residential_price.csv",
    params:
        # eia_api_key = config["api"].get("eia", None),
        eia_api_key=None,
    log:
        LOGS + "retrieve_cost_data_usa.log",
    resources:
        mem_mb=1000,
    script:
        "../scripts/retrieve_cost_data_usa.py"

<<<<<<< HEAD

if "western" in config["scenario"]["interconnect"]:

=======
if config["enable"].get("casio", False):
>>>>>>> d81a612f
    rule retrieve_caiso_data:
        params:
            fuel_year=config["costs"]["ng_fuel_year"],
        input:
            fuel_regions="repo_data/wecc_fuelregions.xlsx",
        output:
            fuel_prices=DATA + "costs/ng_caiso_prices.csv",
        log:
            LOGS + "retrieve_caiso_data.log",
        shadow:
            "minimal"
        resources:
<<<<<<< HEAD
            mem_mb=2000,
=======
            mem_mb=20000,
>>>>>>> d81a612f
        script:
            "../scripts/retrieve_caiso_data.py"<|MERGE_RESOLUTION|>--- conflicted
+++ resolved
@@ -33,6 +33,7 @@
 def define_sector_databundles():
     return {
         "pypsa_usa_sec": "https://zenodo.org/records/10637836/files/pypsa_usa_sector_data.zip?download=1"
+        "pypsa_usa_sec": "https://zenodo.org/records/10637836/files/pypsa_usa_sector_data.zip?download=1"
     }
 
 
@@ -194,13 +195,9 @@
     script:
         "../scripts/retrieve_cost_data_usa.py"
 
-<<<<<<< HEAD
 
 if "western" in config["scenario"]["interconnect"]:
 
-=======
-if config["enable"].get("casio", False):
->>>>>>> d81a612f
     rule retrieve_caiso_data:
         params:
             fuel_year=config["costs"]["ng_fuel_year"],
@@ -213,10 +210,6 @@
         shadow:
             "minimal"
         resources:
-<<<<<<< HEAD
             mem_mb=2000,
-=======
-            mem_mb=20000,
->>>>>>> d81a612f
         script:
             "../scripts/retrieve_caiso_data.py"