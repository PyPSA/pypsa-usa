# Rules to Retrieve Data

breakthrough_datafiles = [
    "bus.csv",
    "sub.csv",
    "bus2sub.csv",
    "branch.csv",
    "dcline.csv",
    "demand.csv",
    "plant.csv",
    "solar.csv",
    "wind.csv",
    "hydro.csv",
    "zone.csv",
]

pypsa_usa_datafiles = [
    "gebco/gebco_2023_tid_USA.nc",
    "gebco/gebco_2023_n55.0_s10.0_w-126.0_e-65.0.tif",
    "copernicus/PROBAV_LC100_global_v3.0.1_2019-nrt_Discrete-Classification-map_USA_EPSG-4326.tif",
    "eez/conus_eez.shp",
    "natura.tiff",
]


def define_zenodo_databundles():
    return {
        "USATestSystem": "https://zenodo.org/record/4538590/files/USATestSystem.zip",
        "pypsa_usa_data": "https://zenodo.org/records/10995249/files/pypsa_usa_data.zip",
    }


def define_sector_databundles():
    return {
        "pypsa_usa_sec": "https://zenodo.org/records/10637836/files/pypsa_usa_sector_data.zip?download=1"
    }


rule retrieve_zenodo_databundles:
    params:
        define_zenodo_databundles(),
    output:
        expand(
            DATA + "breakthrough_network/base_grid/{file}", file=breakthrough_datafiles
        ),
        expand(DATA + "{file}", file=pypsa_usa_datafiles),
    log:
        "logs/retrieve/retrieve_databundles.log",
    conda:
        "../envs/environment.yaml"
    script:
        "../scripts/retrieve_databundles.py"


def define_nrel_databundles():
    return {
        "EFS": "https://data.nrel.gov/system/files/126/EFSLoadProfile_Reference_Moderate.zip"
    }


# rule retrieve_nrel_efs_data:
#     params:
#         define_nrel_databundles(),
#     output:
#         DATA + "nrel_efs/EFSLoadProfile_Reference_Moderate.csv",
#     log:
#         "logs/retrieve/retrieve_databundles.log",
#     conda:
#         "../envs/environment.yaml"
#     script:
#         "../scripts/retrieve_databundles.py"


sector_datafiles = [
    # general
    "counties/cb_2020_us_county_500k.shp",
    # heating sector
    "population/DECENNIALDHC2020.P1-Data.csv",
    "urbanization/DECENNIALDHC2020.H2-Data.csv",
    # natural gas
    "natural_gas/EIA-757.csv",
    "natural_gas/EIA-StatetoStateCapacity_Jan2023.xlsx",
    "natural_gas/pipelines.geojson",
]


# rule retrieve_sector_databundle:
#     params:
#         define_sector_databundles(),
#     output:
#         expand(DATA + "{file}", file=sector_datafiles),
#     log:
#         LOGS + "retrieve_sector_databundle.log",
#     # retries: 2
#     conda:
#         "../envs/environment.yaml"
#     script:
#         "../scripts/retrieve_databundles.py"


if config["network_configuration"] == "ads2032":

    rule retrieve_WECC_forecast_data:
        output:
            ads_2032=directory(
                DATA
                + "WECC_ADS/downloads/2032/Public Data/Hourly Profiles in CSV format"
            ),
            ads_2030=directory(
                DATA
                + "WECC_ADS/downloads/2030/WECC 2030 ADS PCM 2020-12-16 (V1.5) Public Data/CSV Shape Files"
            ),
            ads_dir=directory(DATA + "WECC_ADS/processed"),
        log:
            "logs/retrieve/retrieve_WECC_forecast_data.log",
        script:
            "../scripts/retrieve_forecast_data.py"

<<<<<<< HEAD

DATAFILES_GE = [
=======
DATAFILES_DMD = [
>>>>>>> 9a726208
    "EIA_DMD_2018_2024.csv",
    "EIA_GridEmissions_all_2018_2024.csv",
    "GridEmissions_co2_2018_2024.csv",
]

<<<<<<< HEAD

rule retrieve_gridemissions_data:
    output:
        expand(DATA + "GridEmissions/{file}", file=DATAFILES_GE),
    log:
        "logs/retrieve/retrieve_gridemissions_data.log",
    resources:
        mem_mb=5000,
    script:
        "../scripts/retrieve_gridemissions_data.py"


RESSTOCK_FILES = [
    "mobile_home",
    "multi-family_with_2_-_4_units",
    "multi-family_with_5plus_units",
    "single-family_attached",
    "single-family_detached",
]

COMSTOCK_FILES = [
    "fullservicerestaurant",
    "hospital",
    "largehotel",
    "largeoffice",
    "mediumoffice",
    "outpatient",
    "primaryschool",
    "quickservicerestaurant",
    "retailstandalone",
    "retailstripmall",
    "secondaryschool",
    "smallhotel",
    "smalloffice",
    "warehouse",
]

# need seperate rules cause cant access params in output
# https://github.com/snakemake/snakemake/issues/1122


rule retrieve_res_eulp:
    log:
        "logs/retrieve/retrieve_res_eulp/{state}.log",
    params:
        stock="res",
        profiles=RESSTOCK_FILES,
        save_dir=DATA + "eulp/res/",
    output:
        expand(DATA + "eulp/res/{{state}}/{profile}.csv", profile=RESSTOCK_FILES),
    script:
        "../scripts/retrieve_eulp.py"


rule retrieve_com_eulp:
    log:
        "logs/retrieve/retrieve_com_eulp/{state}.log",
    params:
        stock="com",
        profiles=COMSTOCK_FILES,
        save_dir=DATA + "eulp/com/",
    output:
        expand(DATA + "eulp/com/{{state}}/{profile}.csv", profile=COMSTOCK_FILES),
    script:
        "../scripts/retrieve_eulp.py"
=======
if config["enable"].get("download_eia", False):
    rule retrieve_eia_data:
        output:
            expand(DATA + "eia/{file}", file=DATAFILES_DMD),
        log:
            "logs/retrieve/retrieve_historical_load_data.log",
        script:
            "../scripts/retrieve_eia_data.py"
>>>>>>> 9a726208


rule retrieve_ship_raster:
    input:
        HTTP.remote(
            "https://zenodo.org/record/6953563/files/shipdensity_global.zip",
            keep_local=True,
            static=True,
        ),
    output:
        DATA + "shipdensity_global.zip",
    log:
        LOGS + "retrieve_ship_raster.log",
    resources:
        mem_mb=5000,
    retries: 2
    run:
        move(input[0], output[0])

if config["enable"].get("download_cutout", False):
    rule retrieve_cutout:
        input:
            HTTP.remote(
                'zenodo.org/records/10067222/files/{interconnect}_{cutout}.nc'
                ,static=True),
        output:
            "cutouts/" + CDIR + "{interconnect}_{cutout}.nc",
        log:
            "logs/" + CDIR + "retrieve_cutout_{interconnect}_{cutout}.log",
        resources:
            mem_mb=5000,
        retries: 2
        run:
            move(input[0], output[0])


rule retrieve_cost_data_eur:
    output:
        pypsa_technology_data=RESOURCES + "costs/{year}/pypsa_eur.csv",
    params:
        pypsa_costs_version=config["costs"].get("version", "v0.6.0"),
    log:
        LOGS + "retrieve_cost_data_eur_{year}.log",
    resources:
        mem_mb=1000,
    script:
        "../scripts/retrieve_cost_data_eur.py"


rule retrieve_cost_data_usa:
    output:
        nrel_atb=DATA + "costs/nrel_atb.parquet",
        # nrel_atb_transport = DATA + "costs/nrel_atb_transport.xlsx",
    params:
        eia_api_key = config["api"].get("eia", None),
        #eia_api_key="NrkfRpT6pQFCVgYclaRCHuMOI7XmlcGXHGKIa7HP",
    log:
        LOGS + "retrieve_cost_data_usa.log",
    resources:
        mem_mb=1000,
    script:
        "../scripts/retrieve_cost_data_usa.py"


rule retrieve_caiso_data:
    params:
        fuel_year=config["costs"]["ng_fuel_year"],
    input:
        fuel_regions="repo_data/plants/wecc_fuelregions.xlsx",
    output:
        fuel_prices=DATA + "costs/caiso_ng_power_prices.csv",
    log:
        LOGS + "retrieve_caiso_data.log",
    shadow:
        "minimal"
    resources:
        mem_mb=2000,
    script:
        "../scripts/retrieve_caiso_data.py"<|MERGE_RESOLUTION|>--- conflicted
+++ resolved
@@ -116,18 +116,13 @@
         script:
             "../scripts/retrieve_forecast_data.py"
 
-<<<<<<< HEAD
 
 DATAFILES_GE = [
-=======
-DATAFILES_DMD = [
->>>>>>> 9a726208
     "EIA_DMD_2018_2024.csv",
     "EIA_GridEmissions_all_2018_2024.csv",
     "GridEmissions_co2_2018_2024.csv",
 ]
 
-<<<<<<< HEAD
 
 rule retrieve_gridemissions_data:
     output:
@@ -193,16 +188,6 @@
         expand(DATA + "eulp/com/{{state}}/{profile}.csv", profile=COMSTOCK_FILES),
     script:
         "../scripts/retrieve_eulp.py"
-=======
-if config["enable"].get("download_eia", False):
-    rule retrieve_eia_data:
-        output:
-            expand(DATA + "eia/{file}", file=DATAFILES_DMD),
-        log:
-            "logs/retrieve/retrieve_historical_load_data.log",
-        script:
-            "../scripts/retrieve_eia_data.py"
->>>>>>> 9a726208
 
 
 rule retrieve_ship_raster:
