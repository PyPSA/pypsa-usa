--- conflicted
+++ resolved
@@ -1,64 +1,5 @@
 # Rules to Optimize/Solve Network 
-if config["enable"].get("allow_new_plant", True):
-    rule add_extra_components:
-        input:
-            regions=RESOURCES + "{interconnect}/regions_onshore_s_{clusters}.geojson",
-            network=RESOURCES + "{interconnect}/elec_s_{clusters}.nc",
-            tech_costs=DATA + f"costs_{config['costs']['year']}.csv",
-            geo_egs_sc=DATA + "geo_egs_supply_curve.geojson",
-        params:
-            retirement=config["electricity"].get("retirement", "technical"),
-            egs=config["electricity"].get("egs"),
-            egs_reduction=config["electricity"].get("egs_reduction"),
-        output:
-            RESOURCES + "{interconnect}/elec_s_{clusters}_ec.nc",
-        log:
-            "logs/add_extra_components/{interconnect}/elec_s_{clusters}_ec.log",
-        threads: 4
-        resources:
-            mem=500,
-        script:
-            "../scripts/add_extra_components.py"
-else: 
-    rule no_add_extra_components:
-        input:
-            network=RESOURCES + "{interconnect}/elec_s_{clusters}.nc",
-        output:
-            RESOURCES + "{interconnect}/elec_s_{clusters}_ec.nc",
-        resources:
-            mem=500,
-        run:
-            move(input[0], output[0])
 
-<<<<<<< HEAD
-
-rule prepare_network:
-    params:
-        links=config["links"],
-        lines=config["lines"],
-        co2base=config["electricity"]["co2base"],
-        co2limit=config["electricity"]["co2limit"],
-        gaslimit=config["electricity"].get("gaslimit"),
-        max_hours=config["electricity"]["max_hours"],
-        costs=config["costs"],
-    input:
-        network=RESOURCES + "{interconnect}/elec_s_{clusters}_ec.nc",
-        tech_costs=DATA + f"costs_{config['costs']['year']}.csv",
-    output:
-        RESOURCES + "{interconnect}/elec_s_{clusters}_ec_l{ll}_{opts}.nc",
-    log:
-        solver="logs/prepare_network/{interconnect}/elec_s_{clusters}_ec_l{ll}_{opts}.log",
-    threads: 4
-    resources:
-        mem=5000,
-    log:
-        "logs/prepare_network",
-    script:
-        "../scripts/subworkflows/pypsa-eur/scripts/prepare_network.py" 
-
-
-=======
->>>>>>> acedca90
 rule solve_network:
     params:
         solving=config["solving"],
