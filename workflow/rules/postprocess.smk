"""Rules for post procesing solved networks"""

rule copy_config:
    params:
        RDIR=RDIR,
    output:
        RESULTS + "config.yaml",
    threads: 1
    resources:
        mem_mb=1000,
    benchmark:
        BENCHMARKS + "copy_config"
    conda:
        "../envs/environment.yaml"
    script:
        "../scripts/subworkflows/pypsa-eur/scripts/copy_config.py"

rule plot_figures:
    input:
<<<<<<< HEAD
        network= RESULTS + "{interconnect}/networks/elec_s_{clusters}_ec_l{ll}_{opts}.nc",
=======
        network=RESULTS + "{interconnect}/networks/elec_s_{clusters}_ec_l{ll}_{opts}_{sector}.nc",
>>>>>>> acedca90
        regions_onshore=RESOURCES + "{interconnect}/regions_onshore_s_{clusters}.geojson",
        regions_offshore=RESOURCES + "{interconnect}/regions_offshore_s_{clusters}.geojson",
    params:
        electricity=config["electricity"],
        plotting=config["plotting"],
        retirement = config["electricity"].get("retirement", "technical")
    output:
        **{
<<<<<<< HEAD
            fig: RESULTS + "{interconnect}/figures/cluster_{clusters}/l{ll}_{opts}_%s.pdf"
=======
            fig: RESULTS + "{interconnect}/figures/cluster_{clusters}/l{ll}_{opts}_{sector}_%s.pdf"
>>>>>>> acedca90
            % fig
            for fig in FIGURES_SINGLE
        },
        **{
<<<<<<< HEAD
            fig: RESULTS + "{interconnect}/figures/cluster_{clusters}/l{ll}_{opts}_%s.html"
=======
            fig: RESULTS + "{interconnect}/figures/cluster_{clusters}/l{ll}_{opts}_{sector}_%s.html"
>>>>>>> acedca90
            % fig
            for fig in FIGURES_SINGLE_HTML
        },
    script:
        "../scripts/plot_figures.py"

<|MERGE_RESOLUTION|>--- conflicted
+++ resolved
@@ -17,11 +17,7 @@
 
 rule plot_figures:
     input:
-<<<<<<< HEAD
-        network= RESULTS + "{interconnect}/networks/elec_s_{clusters}_ec_l{ll}_{opts}.nc",
-=======
         network=RESULTS + "{interconnect}/networks/elec_s_{clusters}_ec_l{ll}_{opts}_{sector}.nc",
->>>>>>> acedca90
         regions_onshore=RESOURCES + "{interconnect}/regions_onshore_s_{clusters}.geojson",
         regions_offshore=RESOURCES + "{interconnect}/regions_offshore_s_{clusters}.geojson",
     params:
@@ -30,20 +26,12 @@
         retirement = config["electricity"].get("retirement", "technical")
     output:
         **{
-<<<<<<< HEAD
-            fig: RESULTS + "{interconnect}/figures/cluster_{clusters}/l{ll}_{opts}_%s.pdf"
-=======
             fig: RESULTS + "{interconnect}/figures/cluster_{clusters}/l{ll}_{opts}_{sector}_%s.pdf"
->>>>>>> acedca90
             % fig
             for fig in FIGURES_SINGLE
         },
         **{
-<<<<<<< HEAD
-            fig: RESULTS + "{interconnect}/figures/cluster_{clusters}/l{ll}_{opts}_%s.html"
-=======
             fig: RESULTS + "{interconnect}/figures/cluster_{clusters}/l{ll}_{opts}_{sector}_%s.html"
->>>>>>> acedca90
             % fig
             for fig in FIGURES_SINGLE_HTML
         },
