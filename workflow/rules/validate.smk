--- conflicted
+++ resolved
@@ -32,13 +32,8 @@
         )
     threads: solver_threads
     resources:
-<<<<<<< HEAD
-        mem_mb=memory,
-        walltime=config["solving"].get("walltime", "12:00:00"),
-=======
-        walltime= config_provider("walltime","solve_network_validation"),
+        walltime=config_provider("walltime", "solve_network_validation"),
         mem_mb=lambda wildcards, input, attempt: (input.size // 100000) * 80,
->>>>>>> b4e5ac07
     script:
         "../scripts/solve_network.py"
 
