# PyPSA USA Authors
"""
**Description**

This module integrates data produced by `build_renewable_profiles`, `build_demand`, `build_cost_data`, `build_fuel_prices`, and `build_base_network` to create a network model that includes generators, demand, and costs. The module attaches generators, storage units, and loads to the network created by `build_base_network`. Each generator is assigned regional capital costs, and regional and daily or monthly marginal costs.

Extendable generators are assigned a maximum capacity based on land-use constraints defined in `build_renewable_profiles`.

**Relevant Settings**

.. code:: yaml

    network_configuration:

    snapshots:
        start:
        end:
        inclusive:

    electricity:

.. seealso::
    Documentation of the configuration file `config/config.yaml` at :ref:`costs_cf`,
    :ref:`electricity_cf`, :ref:`load_cf`, :ref:`renewable_cf`, :ref:`lines_cf`

**Inputs**

- ``resources/costs.csv``: The database of cost assumptions for all included technologies for specific years from various sources; e.g. discount rate, lifetime, investment (CAPEX), fixed operation and maintenance (FOM), variable operation and maintenance (VOM), fuel costs, efficiency, carbon-dioxide intensity.
- ``resources/demand.csv`` Hourly per-country load profiles.
- ``resources/regions_onshore.geojson``: confer :ref:`busregions`
- ``resources/profile_{}.nc``: all technologies in ``config["renewables"].keys()``, confer :ref:`renewableprofiles`.
- ``networks/elec_base_network.nc``: confer :ref:`base`
- ``resources/ng_fuel_prices.csv``: Natural gas fuel prices by state and BA.

**Outputs**

- ``networks/elec_base_network_l_pp.nc``
"""


import logging
import os
import random
from itertools import product
from pathlib import Path
from typing import Any
from typing import Dict
from typing import List
from typing import Union

import constants as const
import geopandas as gpd
import numpy as np
import pandas as pd
import pypsa
import xarray as xr
from _helpers import configure_logging
from _helpers import export_network_for_gis_mapping
from _helpers import local_to_utc
from _helpers import test_network_datatype_consistency
from _helpers import update_p_nom_max
from scipy import sparse
from shapely.geometry import Point
from shapely.prepared import prep
from sklearn.neighbors import BallTree

idx = pd.IndexSlice

logger = logging.getLogger(__name__)


# can we get rid of this function and use add_mising_carriers instead?
def _add_missing_carriers_from_costs(n, costs, carriers):
    missing_carriers = pd.Index(carriers).difference(n.carriers.index)
    if missing_carriers.empty:
        return

    emissions_cols = (
        costs.columns.to_series().loc[lambda s: s.str.endswith("_emissions")].values
    )
    suptechs = missing_carriers.str.split("-").str[0]
    emissions = costs.loc[suptechs, emissions_cols].fillna(0.0)
    emissions.index = missing_carriers
    n.import_components_from_dataframe(emissions, "Carrier")


def sanitize_carriers(n, config):
    """
    Sanitize the carrier information in a PyPSA Network object.

    The function ensures that all unique carrier names are present in the network's
    carriers attribute, and adds nice names and colors for each carrier according
    to the provided configuration dictionary.

    Parameters
    ----------
    n : pypsa.Network
        A PyPSA Network object that represents an electrical power system.
    config : dict
        A dictionary containing configuration information, specifically the
        "plotting" key with "nice_names" and "tech_colors" keys for carriers.

    Returns
    -------
    None
        The function modifies the 'n' PyPSA Network object in-place, updating the
        carriers attribute with nice names and colors.

    Warnings
    --------
    Raises a warning if any carrier's "tech_colors" are not defined in the config dictionary.
    """

    for c in n.iterate_components():
        if "carrier" in c.df:
            add_missing_carriers(n, c.df.carrier)

    carrier_i = n.carriers.index
    nice_names = (
        pd.Series(config["plotting"]["nice_names"])
        .reindex(carrier_i)
        .fillna(carrier_i.to_series().str.title())
    )
    n.carriers["nice_name"] = n.carriers.nice_name.where(
        n.carriers.nice_name != "",
        nice_names,
    )
    colors = pd.Series(config["plotting"]["tech_colors"]).reindex(carrier_i)
    if colors.isna().any():
        missing_i = list(colors.index[colors.isna()])
        logger.warning(f"tech_colors for carriers {missing_i} not defined in config.")
    n.carriers["color"] = n.carriers.color.where(n.carriers.color != "", colors)


def add_co2_emissions(n, costs, carriers):
    """
    Add CO2 emissions to the network's carriers attribute.
    """
    suptechs = n.carriers.loc[carriers].index.str.split("-").str[0]
    n.carriers.loc[carriers, "co2_emissions"] = costs.co2_emissions[suptechs].values

    # Remove CO2 from geothermal
    n.carriers.loc['geothermal', "co2_emissions"] = 0


def load_costs(
    tech_costs: str,
    config: dict[str, Any],
    max_hours: dict[str, Union[int, float]],
    Nyears: float = 1.0,
) -> pd.DataFrame:

    # set all asset costs and other parameters
    costs = pd.read_csv(tech_costs, index_col=[0, 1]).sort_index()

    # correct units to MW
    costs.loc[costs.unit.str.contains("/kW"), "value"] *= 1e3
    costs.unit = costs.unit.str.replace("/kW", "/MW")

    # Fix some FOMs where the units are not % but are USD/MW
    tech_need_fix_fom = costs[(costs.index.get_level_values('parameter') == 'FOM') & (costs.unit.str.contains("USD"))].index.get_level_values('technology')
    
    if len(tech_need_fix_fom) > 0:
        tech_need_fix_fom_wide = costs[(costs.index.get_level_values('technology').isin(tech_need_fix_fom))].value.unstack()
        tech_need_fix_fom_wide['FOM'] = tech_need_fix_fom_wide['FOM']/tech_need_fix_fom_wide['investment']*100
        costs.loc[(costs.index.get_level_values('parameter') == 'FOM') & (costs.unit.str.contains("USD")), 'value'] = tech_need_fix_fom_wide.FOM.values
        costs.loc[(costs.index.get_level_values('parameter') == 'FOM') & (costs.unit.str.contains("USD")), 'unit'] = "%/year"


    # polulate missing values with user provided defaults
    fill_values = config["fill_values"]
    costs = costs.value.unstack().fillna(fill_values)

    costs["capital_cost"] = (
        (
            calculate_annuity(costs["lifetime"], costs["discount rate"])
            + costs["FOM"] / 100.0
        )
        * costs["investment"]
        * Nyears
    )

    costs.at["OCGT", "fuel"] = costs.at["gas", "fuel"]
    costs.at["CCGT", "fuel"] = costs.at["gas", "fuel"]

    costs["marginal_cost"] = costs["VOM"] + costs["fuel"] / costs["efficiency"]

    costs = costs.rename(columns={"CO2 intensity": "co2_emissions"})

    costs.at["OCGT", "co2_emissions"] = costs.at["gas", "co2_emissions"]
    costs.at["CCGT", "co2_emissions"] = costs.at["gas", "co2_emissions"]

    costs.at["solar", "capital_cost"] = (
        config["rooftop_share"] * costs.at["solar-rooftop", "capital_cost"]
        + (1 - config["rooftop_share"]) * costs.at["solar-utility", "capital_cost"]
    )

    def costs_for_storage(store, link1, link2=None, max_hours=1.0):
        capital_cost = link1["capital_cost"] + max_hours * store["capital_cost"]
        if link2 is not None:
            capital_cost += link2["capital_cost"]
        return pd.Series(
            dict(capital_cost=capital_cost, marginal_cost=0.0, co2_emissions=0.0),
        )

    costs.loc["battery"] = costs_for_storage(
        costs.loc["battery storage"],
        costs.loc["battery inverter"],
        max_hours=max_hours["battery"],
    )
    costs.loc["H2"] = costs_for_storage(
        costs.loc["hydrogen storage underground"],
        costs.loc["fuel cell"],
        costs.loc["electrolysis"],
        max_hours=max_hours["H2"],
    )

    for attr in ("marginal_cost", "capital_cost"):
        overwrites = config.get(attr)
        if overwrites is not None:
            overwrites = pd.Series(overwrites)
            costs.loc[overwrites.index, attr] = overwrites

    return costs


def add_annualized_capital_costs(
    costs: pd.DataFrame,
    Nyears: float = 1.0,
) -> pd.DataFrame:
    """
    Adds column to calculate annualized capital costs only.
    """

    costs["investment_annualized"] = (
        calculate_annuity(costs["lifetime"], costs["discount rate"])
        * costs["investment"]
        * Nyears
    )
    return costs


def shapes_to_shapes(orig, dest):
    """
    Adopted from vresutils.transfer.Shapes2Shapes()
    """
    orig_prepped = list(map(prep, orig))
    transfer = sparse.lil_matrix((len(dest), len(orig)), dtype=float)

    for i, j in product(range(len(dest)), range(len(orig))):
        if orig_prepped[j].intersects(dest[i]):
            area = orig[j].intersection(dest[i]).area
            transfer[i, j] = area / dest[i].area

    return transfer


def clean_locational_multiplier(df: pd.DataFrame):
    """
    Updates format of locational multiplier data.
    """
    df = df.fillna(1)
    df = df[["State", "Location Variation"]]
    return df.groupby("State").mean()


def update_capital_costs(
    n: pypsa.Network,
    carrier: str,
    costs: pd.DataFrame,
    multiplier: pd.DataFrame,
    Nyears: float = 1.0,
):
    """
    Applies regional multipliers to capital cost data.
    """

    # map generators to states
    bus_state_mapper = n.buses.to_dict()["state"]
    gen = n.generators[n.generators.carrier == carrier].copy()  # copy with warning
    gen["state"] = gen.bus.map(bus_state_mapper)
    gen = gen[
        gen["state"].isin(multiplier.index)
    ]  # drops any regions that do not have cost multipliers

    # log any states that do not have multipliers attached
    missed = gen[~gen["state"].isin(multiplier.index)]
    if not missed.empty:
        logger.warning(f"CAPEX cost multiplier not applied to {missed.state.unique()}")

    # apply multiplier

    # commented code is if applying multiplier to (capex + fom)
    # gen["capital_cost"] = gen.apply(
    #     lambda x: x["capital_cost"] * multiplier.at[x["state"], "Location Variation"], axis=1)

    # apply multiplier to annualized capital investment cost
    gen["investment"] = gen.apply(
        lambda x: costs.at[carrier, "investment_annualized"]
        * multiplier.at[x["state"], "Location Variation"],
        axis=1,
    )

    # get fixed costs based on overnight capital costs with multiplier applied
    gen["fom"] = gen["investment"] * (costs.at[carrier, "FOM"] / 100.0) * Nyears

    # find final annualized capital cost
    gen["capital_cost"] = gen["investment"] + gen["fom"]

    # overwrite network generator dataframe with updated values
    n.generators.loc[gen.index] = gen


def update_marginal_costs(
    n: pypsa.Network,
    carrier: str,
    fuel_costs: pd.DataFrame,
    vom_cost: float = 0,
    efficiency: float = None,
):
    """
    Applies regional and monthly marginal cost data.

    Arguments
    ---------
    n: pypsa.Network,
    carrier: str,
        carrier to apply fuel cost data to (ie. Gas)
    fuel_costs: pd.DataFrame,
        EIA fuel cost data
    vom_cost: float = 0
        Additional flat $/MWh cost to add onto the fuel costs
    efficiency: float = None
        Flat efficiency multiplier to apply to all generators. If not supplied,
        the efficiency is looked up at a generator level from the network
    """

    missed = []
    for fuel_region_type in ["balancing_area", "state"]:

        # map generators to fuel_region_type (state or BA)
        bus_region_mapper = n.buses.to_dict()[fuel_region_type]
        gen = (
            n.generators[n.generators.carrier == carrier].copy()
            if fuel_region_type == "balancing_area"
            else missed
        )
        gen[f"{fuel_region_type}"] = gen.bus.map(bus_region_mapper)
        gen[f"{fuel_region_type}"] = gen[f"{fuel_region_type}"].replace(
            {
                "CISO-PGAE": "CISO",
                "CISO-SCE": "CISO",
                "CISO-SDGE": "CISO",
                "CISO-VEA": "CISO",
                "Arizona": "AZPS",
                "NYISO": "NYISO",
                "CAISO": "CAISO",
                "BANC": "BANCSMUD",
            },
        )

        missed = gen[~gen[fuel_region_type].isin(fuel_costs.columns.unique())]
        gen = gen[
            gen[fuel_region_type].isin(fuel_costs.columns.unique())
        ]  # Filter for BAs which we have the fuel price data for

        if not missed.empty:
            logger.warning(
                f"BA's missing historical daily fuel costs: {missed[fuel_region_type].unique()}. Using EIA Monthly State Averages.",
            )

        if len(gen) == 0:
            continue

        # apply all fuel cost values
        dfs = []
        # fuel_costs.set_index(fuel_region_type, inplace=True)
        for fuel_region in gen[fuel_region_type].unique():
            gens_in_region = gen[gen[fuel_region_type] == fuel_region].index.to_list()
            dfs.append(
                pd.DataFrame(
                    {gen_: fuel_costs[fuel_region] for gen_ in gens_in_region},
                ),
            )
        df = pd.concat(dfs, axis=1)

        # apply efficiency of each generator to know fuel burn rate
        if not efficiency:
            gen_eff_mapper = n.generators.to_dict()["efficiency"]
            df = df.apply(lambda x: x / gen_eff_mapper[x.name], axis=0)
        else:
            df = df.div(efficiency)

        # apply fixed rate VOM cost
        df += vom_cost
        df = df.set_index(n.snapshots)

        # join into exisitng time series marginal costs
        df.index = n.snapshots
        n.generators_t["marginal_cost"] = n.generators_t["marginal_cost"].join(
            df,
            how="inner",
        )


def update_transmission_costs(n, costs, length_factor=1.0):
    # TODO: line length factor of lines is applied to lines and links.
    # Separate the function to distinguish

    n.lines["capital_cost"] = (
        n.lines["length"] * length_factor * costs.at["HVAC overhead", "capital_cost"]
    )

    if n.links.empty:
        return

    dc_b = n.links.carrier == "DC"

    # If there are no dc links, then the 'underwater_fraction' column
    # may be missing. Therefore we have to return here.
    if n.links.loc[dc_b].empty:
        return

    costs = (
        n.links.loc[dc_b, "length"]
        * length_factor
        * (
            (1.0 - n.links.loc[dc_b, "underwater_fraction"])
            * costs.at["HVDC overhead", "capital_cost"]
            + n.links.loc[dc_b, "underwater_fraction"]
            * costs.at["HVDC submarine", "capital_cost"]
        )
        + costs.at["HVDC inverter pair", "capital_cost"]
    )
    n.links.loc[dc_b, "capital_cost"] = costs


def attach_hydro(n, costs, ppl, profile_hydro, hydro_capacities, carriers, **params):
    add_missing_carriers(n, carriers)
    add_co2_emissions(n, costs, carriers)

    ppl = (
        ppl.query('carrier == "hydro"')
        .reset_index(drop=True)
        .rename(index=lambda s: str(s) + " hydro")
    )
    ror = ppl.query('technology == "Run-Of-River"')
    phs = ppl.query('technology == "Pumped Storage"')
    hydro = ppl.query('technology == "Reservoir"')

    country = ppl["bus"].map(n.buses.country).rename("country")

    inflow_idx = ror.index.union(hydro.index)
    if not inflow_idx.empty:
        dist_key = ppl.loc[inflow_idx, "p_nom"].groupby(country).transform(normed)

        with xr.open_dataarray(profile_hydro) as inflow:
            inflow_countries = pd.Index(country[inflow_idx])
            missing_c = inflow_countries.unique().difference(
                inflow.indexes["countries"],
            )
            assert missing_c.empty, (
                f"'{profile_hydro}' is missing "
                f"inflow time-series for at least one country: {', '.join(missing_c)}"
            )

            inflow_t = (
                inflow.sel(countries=inflow_countries)
                .rename({"countries": "name"})
                .assign_coords(name=inflow_idx)
                .transpose("time", "name")
                .to_pandas()
                .multiply(dist_key, axis=1)
            )

    if "ror" in carriers and not ror.empty:
        n.madd(
            "Generator",
            ror.index,
            carrier="ror",
            bus=ror["bus"],
            p_nom=ror["p_nom"],
            efficiency=costs.at["ror", "efficiency"],
            capital_cost=costs.at["ror", "capital_cost"],
            weight=ror["p_nom"],
            p_max_pu=(
                inflow_t[ror.index]
                .divide(ror["p_nom"], axis=1)
                .where(lambda df: df <= 1.0, other=1.0)
            ),
        )

    if "PHS" in carriers and not phs.empty:
        # fill missing max hours to params value and
        # assume no natural inflow due to lack of data
        max_hours = params.get("PHS_max_hours", 6)
        phs = phs.replace({"max_hours": {0: max_hours}})
        n.madd(
            "StorageUnit",
            phs.index,
            carrier="PHS",
            bus=phs["bus"],
            p_nom=phs["p_nom"],
            capital_cost=costs.at["PHS", "capital_cost"],
            max_hours=phs["max_hours"],
            efficiency_store=np.sqrt(costs.at["PHS", "efficiency"]),
            efficiency_dispatch=np.sqrt(costs.at["PHS", "efficiency"]),
            cyclic_state_of_charge=True,
        )

    if "hydro" in carriers and not hydro.empty:
        hydro_max_hours = params.get("hydro_max_hours")

        assert hydro_max_hours is not None, "No path for hydro capacities given."

        hydro_stats = pd.read_csv(
            hydro_capacities,
            comment="#",
            na_values="-",
            index_col=0,
        )
        e_target = hydro_stats["E_store[TWh]"].clip(lower=0.2) * 1e6
        e_installed = hydro.eval("p_nom * max_hours").groupby(hydro.country).sum()
        e_missing = e_target - e_installed
        missing_mh_i = hydro.query("max_hours.isnull()").index

        if hydro_max_hours == "energy_capacity_totals_by_country":
            # watch out some p_nom values like IE's are totally underrepresented
            max_hours_country = (
                e_missing / hydro.loc[missing_mh_i].groupby("country").p_nom.sum()
            )

        elif hydro_max_hours == "estimate_by_large_installations":
            max_hours_country = (
                hydro_stats["E_store[TWh]"] * 1e3 / hydro_stats["p_nom_discharge[GW]"]
            )

        max_hours_country.clip(0, inplace=True)

        missing_countries = pd.Index(hydro["country"].unique()).difference(
            max_hours_country.dropna().index,
        )
        if not missing_countries.empty:
            logger.warning(
                "Assuming max_hours=6 for hydro reservoirs in the countries: {}".format(
                    ", ".join(missing_countries),
                ),
            )
        hydro_max_hours = hydro.max_hours.where(
            hydro.max_hours > 0,
            hydro.country.map(max_hours_country),
        ).fillna(6)

        n.madd(
            "StorageUnit",
            hydro.index,
            carrier="hydro",
            bus=hydro["bus"],
            p_nom=hydro["p_nom"],
            max_hours=hydro_max_hours,
            capital_cost=costs.at["hydro", "capital_cost"],
            marginal_cost=costs.at["hydro", "marginal_cost"],
            p_max_pu=1.0,  # dispatch
            p_min_pu=0.0,  # store
            efficiency_dispatch=costs.at["hydro", "efficiency"],
            efficiency_store=0.0,
            cyclic_state_of_charge=True,
            inflow=inflow_t.loc[:, hydro.index],
        )


def attach_breakthrough_renewable_plants(
    n,
    fn_plants,
    renewable_carriers,
    extendable_carriers,
    costs,
):

    _add_missing_carriers_from_costs(n, costs, renewable_carriers)

    plants = pd.read_csv(fn_plants, dtype={"bus_id": str}, index_col=0).query(
        "bus_id in @n.buses.index",
    )
    plants.replace(["wind_offshore"], ["offwind"], inplace=True)

    for tech in renewable_carriers:
        tech_plants = plants.query("type == @tech")
        tech_plants.index = tech_plants.index.astype(str)

        logger.info(f"Adding {len(tech_plants)} {tech} generators to the network.")

        if tech in ["wind", "offwind"]:
            p = pd.read_csv(snakemake.input["wind_breakthrough"], index_col=0)
        else:
            p = pd.read_csv(snakemake.input[f"{tech}_breakthrough"], index_col=0)
        intersection = set(p.columns).intersection(
            tech_plants.index,
        )  # filters by plants ID for the plants of type tech
        p = p[list(intersection)]

        Nhours = len(n.snapshots)
        p = p.iloc[:Nhours, :]  # hotfix to fit 2016 renewable data to load data

        p.index = n.snapshots
        p.columns = p.columns.astype(str)

        if (tech_plants.Pmax == 0).any():
            # p_nom is the maximum of {Pmax, dispatch}
            p_nom = pd.concat([p.max(axis=0), tech_plants["Pmax"]], axis=1).max(axis=1)
            p_max_pu = (p[p_nom.index] / p_nom).fillna(0)  # some values remain 0
        else:
            p_nom = tech_plants.Pmax
            p_max_pu = p[tech_plants.index] / p_nom

        n.madd(
            "Generator",
            tech_plants.index,
            bus=tech_plants.bus_id,
            p_nom_min=p_nom,
            p_nom=p_nom,
            marginal_cost=tech_plants.GenIOB
            * tech_plants.GenFuelCost,  # (MMBTu/MW) * (USD/MMBTu) = USD/MW
            # marginal_cost_quadratic = tech_plants.GenIOC * tech_plants.GenFuelCost,
            capital_cost=costs.at[tech, "capital_cost"],
            p_max_pu=p_max_pu,  # timeseries of max power output pu
            p_nom_extendable=tech in extendable_carriers["Generator"],
            carrier=tech,
            weight=1.0,
            efficiency=costs.at[tech, "efficiency"],
        )
    return n


def add_nice_carrier_names(n, config):
    carrier_i = n.carriers.index
    nice_names = (
        pd.Series(config["plotting"]["nice_names"])
        .reindex(carrier_i)
        .fillna(carrier_i.to_series().str.title())
    )
    n.carriers["nice_name"] = nice_names
    colors = pd.Series(config["plotting"]["tech_colors"]).reindex(carrier_i)
    if colors.isna().any():
        missing_i = list(colors.index[colors.isna()])
        logger.warning(f"tech_colors for carriers {missing_i} not defined in config.")
    n.carriers["color"] = colors


def normed(s):
    """
    Normalize a pandas.Series to sum to 1.
    """
    return s / s.sum()


def calculate_annuity(n, r):
    """
    Calculate the annuity factor for an asset with lifetime n years and.

    discount rate of r, e.g. annuity(20, 0.05) * 20 = 1.6
    """
    if isinstance(r, pd.Series):
        return pd.Series(1 / n, index=r.index).where(
            r == 0,
            r / (1.0 - 1.0 / (1.0 + r) ** n),
        )
    elif r > 0:
        return r / (1.0 - 1.0 / (1.0 + r) ** n)
    else:
        return 1 / n


def add_missing_carriers(n, carriers):
    """
    Function to add missing carriers to the network without raising errors.
    """
    missing_carriers = set(carriers) - set(n.carriers.index)
    if len(missing_carriers) > 0:
        n.madd("Carrier", missing_carriers)


def add_missing_fuel_cost(plants, costs_fn):
    fuel_cost = pd.read_csv(costs_fn, index_col=0, skiprows=3)
    plants["fuel_cost"] = plants.fuel_type.map(fuel_cost.fuel_price_per_mmbtu)
    return plants


def add_missing_heat_rates(plants, heat_rates_fn):
    heat_rates = pd.read_csv(heat_rates_fn, index_col=0, skiprows=3)
    hr_mapped = (
        plants.fuel_type.map(heat_rates.heat_rate_btu_per_kwh) / 1000
    )  # convert to mmbtu/mwh
    plants["inchr2(mmbtu/mwh)"].fillna(hr_mapped, inplace=True)
    return plants


def match_plant_to_bus(n, plants):
    plants_matched = plants.copy()
    plants_matched["bus_assignment"] = None

    buses = n.buses.copy()
    buses["geometry"] = gpd.points_from_xy(buses["x"], buses["y"])

    # from: https://stackoverflow.com/questions/58893719/find-nearest-point-in-other-dataframe-with-a-lot-of-data
    # Create a BallTree
    tree = BallTree(buses[["x", "y"]].values, leaf_size=2)
    # Query the BallTree on each feature from 'appart' to find the distance
    # to the nearest 'pharma' and its id
    plants_matched["distance_nearest"], plants_matched["id_nearest"] = tree.query(
        plants_matched[
            ["longitude", "latitude"]
        ].values,  # The input array for the query
        k=1,  # The number of nearest neighbors
    )
    plants_matched.bus_assignment = (
        buses.reset_index().iloc[plants_matched.id_nearest].Bus.values
    )
    plants_matched.drop(columns=["id_nearest"], inplace=True)

    return plants_matched


def attach_renewable_capacities_to_atlite(
    n: pypsa.Network,
    plants_df: pd.DataFrame,
    renewable_carriers: list,
):
    plants = plants_df.query(
        "bus_assignment in @n.buses.index",
    )
    for tech in renewable_carriers:
        plants_filt = plants.query("carrier == @tech")
        if plants_filt.empty:
            continue
        generators_tech = n.generators[n.generators.carrier == tech]
        caps_per_bus = (
            plants_filt.groupby("bus_assignment").sum().p_nom
        )  # namplate capacity per bus
        # caps = caps / gens_per_bus.reindex(caps.index, fill_value=1) ##REVIEW
        # TODO: #16 Gens excluded from atlite profiles bc of landuse/etc will not be able to be attached if in the breakthrough network
        if caps_per_bus[~caps_per_bus.index.isin(generators_tech.bus)].sum() > 0:
            missing_capacity = caps_per_bus[
                ~caps_per_bus.index.isin(generators_tech.bus)
            ].sum()
            logger.info(
                f"There are {np.round(missing_capacity,1)/1000} GW of {tech} plants that are not in the network. See git issue #16.",
            )

        logger.info(
            f"{np.round(caps_per_bus.sum()/1000,2)} GW of {tech} capacity added.",
        )
        n.generators.p_nom.update(generators_tech.bus.map(caps_per_bus).dropna())
        n.generators.p_nom_min.update(generators_tech.bus.map(caps_per_bus).dropna())


def attach_demand(n: pypsa.Network, demand_per_bus_fn: str):
    """
    Add demand to network from specified configuration setting.

    Returns network with demand added.
    """
    demand_per_bus = pd.read_csv(demand_per_bus_fn, index_col=0)
    demand_per_bus.index = pd.to_datetime(demand_per_bus.index)
    n.madd(
        "Load",
        demand_per_bus.columns,
        bus=demand_per_bus.columns,
        p_set=demand_per_bus,
        carrier="AC",
    )


def attach_conventional_generators(
    n: pypsa.Network,
    costs: pd.DataFrame,
    plants: pd.DataFrame,
    conventional_carriers: list,
    extendable_carriers: list,
    conventional_params,
    renewable_carriers: list,
    conventional_inputs,
    unit_commitment=None,
    fuel_price=None,
):
    carriers = [
        carrier
        for carrier in set(conventional_carriers)
        | set(extendable_carriers["Generator"])
        if carrier not in renewable_carriers
    ]
    add_missing_carriers(n, carriers)
    add_co2_emissions(n, costs, carriers)

    plants = (
        plants.query("carrier in @carriers")
        .join(costs, on="carrier", rsuffix="_r")
        .rename(index=lambda s: "C" + str(s))
    )
    plants["efficiency"] = plants.efficiency.fillna(plants.efficiency_r)
    if unit_commitment is not None:
        committable_attrs = plants.carrier.isin(unit_commitment).to_frame("committable")
        for attr in unit_commitment.index:
            default = pypsa.components.component_attrs["Generator"].default[attr]
            committable_attrs[attr] = plants.carrier.map(
                unit_commitment.loc[attr],
            ).fillna(
                default,
            )
    else:
        committable_attrs = {}

    if fuel_price is not None:
        marginal_cost = update_marginal_costs(
            n,
            plants.carrier,
            fuel_price,
            vom_cost=plants.VOM,
            efficiency=plants.efficiency,
        )
    else:
        marginal_cost = (
            plants.carrier.map(costs.VOM)
            + plants.carrier.map(costs.fuel) / plants.efficiency
        )

    # Define generators using modified ppl DataFrame
    caps = plants.groupby("carrier").p_nom.sum().div(1e3).round(2)
    logger.info(f"Adding {len(plants)} generators with capacities [GW] \n{caps}")

    # plants_bus = plants.groupby("carrier", "bus_assignment")

    n.madd(
        "Generator",
        plants.index,
        carrier=plants.carrier,
        bus=plants.bus_assignment,
        p_nom_min=plants.p_nom.where(
            plants.carrier.isin(conventional_carriers),
            0,
        ),  # enforces that plants cannot be retired/sold-off at their capital cost
        p_nom=plants.p_nom.where(plants.carrier.isin(conventional_carriers), 0),
        p_nom_extendable=plants.carrier.isin(extendable_carriers["Generator"]),
        ramp_limit_up=plants.ramp_limit_up,
        ramp_limit_down=plants.ramp_limit_down,
        efficiency=plants.efficiency,
        marginal_cost=marginal_cost,
        capital_cost=plants.capital_cost,
        build_year=plants.build_year.fillna(0).astype(int),
        lifetime=(plants.dateout - plants.build_year).fillna(np.inf),
        **committable_attrs,
    )


def attach_wind_and_solar(
    n: pypsa.Network,
    costs: pd.DataFrame,
    input_profiles: str,
    carriers: list[str],
    extendable_carriers: dict[str, list[str]],
    line_length_factor=1,
):
    """
    Attached Atlite Calculated wind and solar capacity factor profiles to the
    network.
    """
    add_missing_carriers(n, carriers)
    for car in carriers:
        if car == "hydro":
            continue

        with xr.open_dataset(getattr(input_profiles, "profile_" + car)) as ds:
            if ds.indexes["bus"].empty:
                continue

            supcar = car.split("-", 2)[0]
            if supcar == "offwind" or supcar == "offwind_floating":
                if supcar == "offwind_floating":
                    supcar = "offwind"
                underwater_fraction = ds["underwater_fraction"].to_pandas()
                connection_cost = (
                    line_length_factor
                    * ds["average_distance"].to_pandas()
                    * (
                        underwater_fraction
                        * costs.at[supcar + "-ac-connection-submarine", "capital_cost"]
                        + (1.0 - underwater_fraction)
                        * costs.at[
                            supcar + "-ac-connection-underground",
                            "capital_cost",
                        ]
                    )
                )
                capital_cost = (
                    costs.at[car, "capital_cost"]
                    + costs.at[
                        supcar + "-ac-station",
                        "capital_cost",
                    ]  # update to find floating substation costs
                    + connection_cost
                )

                logger.info(
                    "Added connection cost of {:0.0f}-{:0.0f} USD/MW/a to {}".format(
                        connection_cost.min(),
                        connection_cost.max(),
                        car,
                    ),
                )
            else:
                capital_cost = costs.at[car, "capital_cost"]

            bus2sub = (
                pd.read_csv(input_profiles.bus2sub, dtype=str)
                .drop("interconnect", axis=1)
                .rename(columns={"Bus": "bus_id"})
            )
            bus_list = (
                ds.bus.to_dataframe("sub_id").merge(bus2sub).bus_id.astype(str).values
            )
            p_nom_max_bus = (
                ds["p_nom_max"]
                .to_dataframe()
                .merge(bus2sub[["bus_id", "sub_id"]], left_on="bus", right_on="sub_id")
                .set_index("bus_id")
                .p_nom_max
            )
            weight_bus = (
                ds["weight"]
                .to_dataframe()
                .merge(bus2sub[["bus_id", "sub_id"]], left_on="bus", right_on="sub_id")
                .set_index("bus_id")
                .weight
            )
            bus_profiles = (
                ds["profile"]
                .transpose("time", "bus")
                .to_pandas()
                .T.merge(
                    bus2sub[["bus_id", "sub_id"]],
                    left_on="bus",
                    right_on="sub_id",
                )
                .set_index("bus_id")
                .drop(columns="sub_id")
                .T
            )
            if supcar == "offwind":
                capital_cost = capital_cost.to_frame().reset_index()
                capital_cost.bus = capital_cost.bus.astype(int)
                capital_cost = (
                    pd.merge(
                        capital_cost,
                        n.buses.sub_id.reset_index(),
                        left_on="bus",
                        right_on="sub_id",
                        how="left",
                    )
                    .rename(columns={0: "capital_cost"})
                    .set_index("Bus")
                    .capital_cost
                )

            logger.info(f"Adding {car} capacity-factor profiles to the network.")
            # TODO: #24 VALIDATE TECHNICAL POTENTIALS

            n.madd(
                "Generator",
                bus_list,
                " " + car,
                bus=bus_list,
                carrier=car,
                p_nom_extendable=car in extendable_carriers["Generator"],
                p_nom_max=p_nom_max_bus,
                weight=weight_bus,
                marginal_cost=costs.at[car, "marginal_cost"],
                capital_cost=capital_cost,
                efficiency=costs.at[car, "efficiency"],
                p_max_pu=bus_profiles,
            )


# double check to make sure batteries are added regardless if they are extendable.
def attach_battery_storage(n: pypsa.Network,
                           plants: pd.DataFrame,
                           extendable_carriers,
                           costs,
                           max_hours=1):
    """
    Attaches Battery Energy Storage Systems To the Network.
    """
    plants_filt = plants.query("carrier == 'battery' ")
    plants_filt.index = (
        plants_filt.index.astype(str) + "_" + plants_filt.generator_id.astype(str)
    )
    logger.info(
        f"Added Batteries as Storage Units to the network.\n{np.round(plants_filt.p_nom.sum()/1000,2)} GW Power Capacity \n{np.round(plants_filt.energy_capacity_mwh.sum()/1000, 2)} GWh Energy Capacity",
    )

    plants_filt = plants_filt.dropna(subset=["energy_capacity_mwh"])
    n.madd(
        "StorageUnit",
        plants_filt.index,
        carrier="battery",
        bus=plants_filt.bus_assignment,
        p_nom=plants_filt.p_nom,
        p_nom_min=plants_filt.p_nom,
        p_nom_extendable=False,
        max_hours = max_hours['battery'],
        build_year=plants_filt.operating_year,
        efficiency_store=0.9**0.5,
        efficiency_dispatch=0.9**0.5,
        cyclic_state_of_charge=True,
        # capital_cost=costs.at["battery", "capital_cost"],
    )


def load_powerplants_eia(
    eia_dataset: str,
    carrier_mapper: dict[str, str] = None,
    interconnect: str = None,
) -> pd.DataFrame:
    # load data
    plants = pd.read_csv(
        eia_dataset,
        index_col=0,
        dtype={"bus_assignment": "str"},
    ).rename(columns=str.lower)

    if interconnect:
        plants["interconnection"] = plants["nerc region"].map(const.NERC_REGION_MAPPER)
        plants = plants[plants.interconnection == interconnect]
    # apply mappings if required
    if carrier_mapper:
        plants["carrier"] = plants.tech_type.map(carrier_mapper)

    plants = add_missing_fuel_cost(plants, snakemake.input.fuel_costs)
    plants = add_missing_heat_rates(plants, snakemake.input.fuel_costs)

    plants['generator_name'] = plants.index.astype(str) + "_" + plants.generator_id.astype(str)
    plants.set_index('generator_name', inplace=True)
    plants['p_nom'] = plants.pop('capacity_mw')
    plants['heat_rate'] = plants.pop('inchr2(mmbtu/mwh)')
    plants['marginal_cost'] = plants.heat_rate * plants.fuel_cost  #(MMBTu/MW) * (USD/MMBTu) = USD/MW
    plants['efficiency'] = 1 / (plants['heat_rate'] / 3.412) #MMBTu/MWh to MWh_electric/MWh_thermal
    plants['ramp_limit_up'] = plants.pop('rampup rate(mw/minute)') / plants.p_nom * 60 #MW/min to p.u./hour
    plants['ramp_limit_down'] = plants.pop('rampdn rate(mw/minute)') / plants.p_nom * 60 #MW/min to p.u./hour
    plants['build_year'] = plants.operating_year
    plants['dateout'] = np.inf #placeholder TODO FIX LIFETIME
    return plants

def load_powerplants_texas(
    dataset: str
) -> pd.DataFrame:
    # load data
    plants = pd.read_csv(
        dataset, 
        dtype={"bus_assignment": "str"}).rename(columns=str.lower)

    plants['interconnection'] = 'texas'
    plants['carrier'] = plants['tech_pypsa']
    plants['inchr2(mmbtu/mwh)'] = plants['heat_rate']

    plants = add_missing_fuel_cost(plants, snakemake.input.fuel_costs)
    plants = add_missing_heat_rates(plants, snakemake.input.fuel_costs)

    plants.set_index('generator_name', inplace=True)
    plants['heat_rate'] = plants.pop('inchr2(mmbtu/mwh)')
    plants['marginal_cost'] = plants.heat_rate * plants.fuel_cost  #(MMBTu/MW) * (USD/MMBTu) = USD/MW
    plants['efficiency'] = 1 / (plants['heat_rate'] / 3.412) * 1000 #MMBTu/MWh to MWh_electric/MWh_thermal
    return plants


def assign_ads_missing_lat_lon(plants, n):
    plants_unmatched = plants[plants.latitude.isna() | plants.longitude.isna()]
    plants_unmatched = plants_unmatched[~plants_unmatched.balancing_area.isna()]
    logger.info(
        f"Assigning lat and lon to {len(plants_unmatched)} plants missing locations.",
    )

    ba_list_map = {
        "CISC": "CISO-SCE",
        "CISD": "CISO-SDGE",
        "VEA": "CISO-VEA",
        "AZPS": "Arizona",
        "SRP": "Arizona",
        "PAID": "PACW",
        "PAUT": "PACW",
        "PAWY": "PACW",
        "IPFE": "IPCO",
        "IPMV": "IPCO",
        "IPTV": "IPCO",
        "TPWR": "BPAT",
        "SCL": "BPAT",
        "CIPV": "CISO-PGAE",
        "CIPB": "CISO-PGAE",
        "SPPC": "CISO-PGAE",
        "TH_PV": "Arizona",
    }

    plants_unmatched["balancing_area"] = plants_unmatched["balancing_area"].replace(
        ba_list_map,
    )
    buses = n.buses.copy()

    # assign lat and lon to the plants_unmatched by choosing the bus within the same balancing_area that has the highest v_nom value.
    # Currently randomly assigned to the top 4 buses in the balancing area by v_nom.
    for i, row in plants_unmatched.iterrows():
        # print(row.balancing_area)
        buses_in_area = buses[buses.balancing_area == row.balancing_area].sort_values(
            by="v_nom",
            ascending=False,
        )
        top_5_buses = buses_in_area.iloc[:4]
        bus = top_5_buses.iloc[random.randint(0, 3)]
        plants_unmatched.loc[i, "longitude"] = bus.x
        plants_unmatched.loc[i, "latitude"] = bus.y

    plants.loc[plants_unmatched.index] = plants_unmatched
    logger.info(
        f"{len(plants[plants.latitude.isna() | plants.longitude.isna()])} plants still missing locations.",
    )
    plants = plants.dropna(
        subset=["latitude", "longitude"],
    )  # drop any plants that still don't have lat/lon

    return plants


def attach_ads_renewables(n, plants_df, renewable_carriers, extendable_carriers, costs):
    """
    Attaches renewable plants from ADS files.
    """
    ads_renewables_path = snakemake.input.ads_renewables

    for tech_type in renewable_carriers:
        plants_filt = plants_df.query("carrier == @tech_type")
        plants_filt.index = plants_filt.ads_name.astype(str)

        logger.info(f"Adding {len(plants_filt)} {tech_type} generators to the network.")

        if tech_type in ["wind", "offwind"]:
            profiles = pd.read_csv(ads_renewables_path + "/wind_2032.csv", index_col=0)
        elif tech_type == "solar":
            profiles = pd.read_csv(ads_renewables_path + "/solar_2032.csv", index_col=0)
            dpv = pd.read_csv(ads_renewables_path + "/btm_solar_2032.csv", index_col=0)
            profiles = pd.concat([profiles, dpv], axis=1)
        else:
            profiles = pd.read_csv(
                ads_renewables_path + f"/{tech_type}_2032.csv",
                index_col=0,
            )

        profiles.columns = profiles.columns.str.replace(".dat: 2032", "")
        profiles.columns = profiles.columns.str.replace(".DAT: 2032", "")

        profiles.index = n.snapshots
        profiles.columns = profiles.columns.astype(str)

        if (
            tech_type == "hydro"
        ):  # matching hydro according to balancing authority specified
            profiles.columns = profiles.columns.str.replace("HY_", "")
            profiles.columns = profiles.columns.str.replace("_2018", "")
            southwest = {"Arizona", "SRP", "WALC", "TH_Mead"}
            northwest = {"DOPD", "CHPD", "WAUW"}
            pge_dict = {"CISO-PGAE": "CIPV", "CISO-SCE": "CISC", "CISO-SDGE": "CISD"}
            plants_filt.balancing_area = plants_filt.balancing_area.map(
                pge_dict,
            ).fillna(plants_filt.balancing_area)
            # {'Arizona', 'CISC', 'IPFE', 'DOPD', 'CISD', 'IPMV', 'CHPD', 'PSCO', 'CISO-SDGE', 'IPTV', 'CIPV', 'TH_Mead', 'CIPB', 'WALC', 'CISO-SCE', 'WAUW', 'SRP', 'CISO-PGAE'}
            # TODO: #34 Add BCHA and AESO hydro profiles in ADS Configuration. Profiles that don't get used: 'AESO', 'IPCO', 'NEVP', 'BCHA'
            # profiles_ba = set(profiles.columns) # available ba hydro profiles
            # bas = set(plants_filt.balancing_area.unique()) # plants that need BA hydro profiles

            # print( need to assign bas for pge bay and valley)
            profiles_new = pd.DataFrame(index=n.snapshots, columns=plants_filt.index)
            for plant in profiles_new.columns:
                ba = plants_filt.loc[plant].balancing_area
                if ba in southwest:
                    ba = "SouthConsolidated"
                elif ba in northwest:
                    ba = "BPAT"  # this is a temp fix. Probably not right to assign all northwest hydro to BPA
                ba_prof = profiles.columns.str.contains(ba)
                if ba_prof.sum() == 0:
                    logger.warning(f"No hydro profile for {ba}.")
                    profiles_new[plant] = 0

                profiles_new[plant] = profiles.loc[:, ba_prof].values
            p_max_pu = profiles_new
            p_max_pu.columns = plants_filt.index
        else:  #  solar + wind + other
            # intersection = set(profiles.columns).intersection(plants_filt.dispatchshapename)
            # missing = set(plants_filt.dispatchshapename) - intersection
            # profiles = profiles[list(intersection)]
            profiles_new = pd.DataFrame(
                index=n.snapshots,
                columns=plants_filt.dispatchshapename,
            )
            for plant in profiles_new.columns:
                profiles_new[plant] = profiles[plant]
            p_max_pu = profiles_new
            p_max_pu.columns = plants_filt.index

        p_nom = plants_filt["maxcap(mw)"]
        n.madd(
            "Generator",
            plants_filt.index,
            bus=plants_filt.bus_assignment,
            p_nom_min=p_nom,
            p_nom=p_nom,
            marginal_cost=0,  # (MMBTu/MW) * (USD/MMBTu) = USD/MW
            capital_cost=costs.at[tech_type, "capital_cost"],
            p_max_pu=p_max_pu,  # timeseries of max power output pu
            p_nom_extendable=tech_type in extendable_carriers["Generator"],
            carrier=tech_type,
            weight=1.0,
            efficiency=costs.at[tech_type, "efficiency"],
        )
    return n


def load_powerplants_ads(
    ads_dataset: str,
    tech_mapper: dict[str, str] = None,
    carrier_mapper: dict[str, str] = None,
    fuel_mapper: dict[str, str] = None,
) -> pd.DataFrame:
    """
    Loads base ADS plants, fills missing data, and applies name mappings.

    Arguments
    ---------
    ads_dataset: str,
    tech_mapper: Dict[str,str],
    carrier_mapper: Dict[str,str],
    fuel_mapper: Dict[str,str],
    """

    # read in data
    plants = pd.read_csv(
        ads_dataset,
        index_col=0,
        dtype={"bus_assignment": "str"},
    ).rename(columns=str.lower)
    plants.rename(columns={"fueltype": "fuel_type_ads"}, inplace=True)

    # apply mappings if required
    if carrier_mapper:
        plants["carrier"] = plants.fuel_type_ads.map(carrier_mapper)
    if fuel_mapper:
        plants["fuel_type"] = plants.fuel_type_ads.map(fuel_mapper)
    if tech_mapper:
        plants["tech_type"] = plants.tech_type.map(tech_mapper)
    plants.rename(columns={"lat": "latitude", "lon": "longitude"}, inplace=True)

    # apply missing data to powerplants
    plants = add_missing_fuel_cost(plants, snakemake.input.fuel_costs)
    plants = add_missing_heat_rates(plants, snakemake.input.fuel_costs)

    plants["generator_name"] = plants.ads_name.astype(str)
    plants["p_nom"] = plants["maxcap(mw)"]
    plants["heat_rate"] = plants["inchr2(mmbtu/mwh)"]
    plants["marginal_cost"] = (
        plants["heat_rate"] * plants.fuel_cost
    )  # (MMBTu/MW) * (USD/MMBTu) = USD/MW
    plants["efficiency"] = 1 / (
        plants["heat_rate"] / 3.412
    )  # MMBTu/MWh to MWh_electric/MWh_thermal
    plants["ramp_limit_up"] = (
        plants["rampup rate(mw/minute)"] / plants["maxcap(mw)"] * 60
    )  # MW/min to p.u./hour
    plants["ramp_limit_down"] = (
        plants["rampdn rate(mw/minute)"] / plants["maxcap(mw)"] * 60
    )  # MW/min to p.u./hour
    return plants


def clean_bus_data(n: pypsa.Network):
    """
    Drops data from the network that are no longer needed in workflow.
    """
    col_list = ["poi_bus", "poi_sub", "poi", "Pd", "load_dissag", "LAF", "LAF_states"]
    n.buses.drop(columns=[col for col in col_list if col in n.buses], inplace=True)

def add_ercot_outage(n: pypsa.Network, 
                     outage, 
                     conventional_carriers: list,
                     renewable_carriers: list,
                     input_profiles: str,
                     sns_start, 
                     sns_end):
    """
    Add hourly outage rate to p_max_pu
    """
    # Get a list of buses
    bus_list = pd.Series([x for x in n.buses.index if not x.startswith("OSW_POI_")])

    # Read outage rate
    ercot_outage = pd.read_csv(outage)
    ercot_outage['snapshot'] = pd.to_datetime(ercot_outage['time'], utc=True).dt.tz_convert (tz='US/Central')
    ercot_outage['snapshot'] = ercot_outage['snapshot'].dt.tz_localize(None)
    ercot_outage['outage_rate'] = 1 - ercot_outage['outage_rate']
    ercot_outage = ercot_outage.loc[(ercot_outage['snapshot'] >= sns_start) & (ercot_outage['snapshot'] <= sns_end)]

    # First add outages to conventional plants
    for car in conventional_carriers: 
        print("Add outage rate for " + car)
        ercot_outage_car = ercot_outage.loc[ercot_outage['tech_pypsa'] == car]
        ercot_outage_car = ercot_outage_car[['snapshot', 'outage_rate']]

        ercot_outage_car_bus = (ercot_outage_car.assign(dummy=1)
            .merge(n.generators[n.generators.carrier == car].carrier.index.to_frame().assign(dummy=1), on='dummy')
            .drop('dummy', axis=1)
            .pivot_table(index = 'snapshot', columns='Generator',values='outage_rate')
        )
        ercot_outage_car_bus.index.name = None

    # Add outage per hour
        n.generators_t["p_max_pu"] = n.generators_t["p_max_pu"].join(
            ercot_outage_car_bus,
            how="outer",
        )
    # Second add outages to conventional plants
    for car in ['solar', 'onwind']: 

        if car not in renewable_carriers: 
            continue

        ercot_outage_car = ercot_outage.loc[ercot_outage['tech_pypsa'] == car][['snapshot', 'outage_rate']]


        with xr.open_dataset(getattr(input_profiles, "profile_" + car)) as ds:
            if ds.indexes["bus"].empty:
                continue
            bus2sub = (
                pd.read_csv(input_profiles.bus2sub, dtype=str)
                .drop("interconnect", axis=1)
                .rename(columns={"Bus": "bus_id"})
            )
            bus_profiles = (
                ds["profile"]
                .transpose("time", "bus")
                .to_pandas()
                .T.merge(
                    bus2sub[["bus_id", "sub_id"]],
                    left_on="bus",
                    right_on="sub_id",
                )
                .set_index("bus_id")
                .drop(columns="sub_id")
                .T
            )

            ercot_outage_car_bus = (ercot_outage_car.assign(dummy=1)
                .merge(bus_list.to_frame(name = 'bus_id').assign(dummy=1), on='dummy')
                .drop('dummy', axis=1)
                .pivot_table(index = 'snapshot', columns='bus_id',values='outage_rate')
                
            )
            ercot_outage_car_bus.index.name = None

            n.madd(
                "Generator",
                bus_list,
                " " + car,
                bus=bus_list,
                carrier=car,
                p_max_pu=ercot_outage_car_bus * bus_profiles,
            )
    print(n.generators_t.p_max_pu)


def main(snakemake):
    params = snakemake.params
    configuration = snakemake.config["network_configuration"]
    texas_reliability = snakemake.config["texas_reliability"]
    interconnection = snakemake.wildcards["interconnect"]
    planning_horizons = snakemake.params["planning_horizons"]

    n = pypsa.Network(snakemake.input.base_network)

    snapshot_config = snakemake.config["snapshots"]
    sns_start = pd.to_datetime(snapshot_config["start"])
    sns_end = pd.to_datetime(snapshot_config["end"])
    sns_inclusive = snapshot_config["inclusive"]

    n.set_snapshots(
        pd.date_range(
            freq="h",
            start=sns_start,
            end=sns_end,
            inclusive=sns_inclusive,
        ),
    )
    Nyears = n.snapshot_weightings.objective.sum() / 8760.0

    costs = load_costs(
        snakemake.input.tech_costs,
        params.costs,
        params.electricity["max_hours"],
        Nyears,
    )

    # calculates annulaized capital costs seperate from the fixed costs to be
    # able to apply regional mulitpliers to only capex
    costs = add_annualized_capital_costs(costs, Nyears)

    # fix for ccgt and ocgt techs
    costs.at["gas", "investment_annualized"] = (
        costs.at["CCGT", "investment_annualized"]
        + costs.at["OCGT", "investment_annualized"]
    ) / 2

    update_transmission_costs(n, costs, params.length_factor)

    renewable_carriers = set(params.electricity["renewable_carriers"])
    extendable_carriers = params.electricity["extendable_carriers"]
    conventional_carriers = params.electricity["conventional_carriers"]
    conventional_inputs = {
        k: v for k, v in snakemake.input.items() if k.startswith("conventional_")
    }

    if params.conventional["unit_commitment"]:
        unit_commitment = pd.read_csv(snakemake.input.unit_commitment, index_col=0)
    else:
        unit_commitment = None

<<<<<<< HEAD
=======

>>>>>>> d81a612f
    if configuration == "pypsa-usa":
        if texas_reliability: 
            plants = load_powerplants_texas(snakemake.input['plants_tx'])
        else:
            plants = load_powerplants_eia(
            snakemake.input["plants_eia"],
            const.EIA_CARRIER_MAPPER,
            interconnect=interconnection,
        )
    elif configuration == "ads2032":
        plants = load_powerplants_ads(
            snakemake.input["plants_ads"],
            const.ADS_SUB_TYPE_TECH_MAPPER,
            const.ADS_CARRIER_NAME,
            const.ADS_FUEL_MAPPER,
        )
        plants = assign_ads_missing_lat_lon(plants, n)
    else:
        raise ValueError(
            f"Unknown network_configuration {snakemake.config['network_configuration']}",
        )

    # Applying to all configurations
    plants = match_plant_to_bus(n, plants)
    attach_demand(n, snakemake.input.demand)

    attach_conventional_generators(
        n,
        costs,
        plants,
        conventional_carriers,
        extendable_carriers,
        params.conventional,
        renewable_carriers,
        conventional_inputs,
        unit_commitment=unit_commitment,
<<<<<<< HEAD
        fuel_price=None,  # update fuel prices later
=======
        fuel_price=None,
>>>>>>> d81a612f
    )
    attach_battery_storage(
        n,
        plants,
        extendable_carriers, 
        costs,
        params.electricity["max_hours"],
    )

    if configuration == "ads2032":
        attach_ads_renewables(
            n,
            plants,
            renewable_carriers,
            extendable_carriers,
            costs,
        )
    else:
        attach_wind_and_solar(
            n,
            costs,
            snakemake.input,
            renewable_carriers,
            extendable_carriers,
            params.length_factor,
        )
        renewable_carriers = list(
            set(snakemake.config["electricity"]["renewable_carriers"]).intersection(
                {"onwind", "solar", "offwind", "offwind_floating"},
            ),
        )
        attach_renewable_capacities_to_atlite(
            n,
            plants,
            renewable_carriers,
        )
        # temporarily adding hydro with breakthrough only data until I can correctly import hydro_data
        n = attach_breakthrough_renewable_plants(
            n,
            snakemake.input["plants_breakthrough"],
            ["hydro"],
            extendable_carriers,
            costs,
        )
    update_p_nom_max(n)

    # apply regional multipliers to capital cost data
    for carrier, multiplier_data in const.CAPEX_LOCATIONAL_MULTIPLIER.items():
        if n.generators.query(f"carrier == '{carrier}'").empty:
            continue
        multiplier_file = snakemake.input[f"gen_cost_mult_{multiplier_data}"]
        df_multiplier = pd.read_csv(multiplier_file)
        df_multiplier = clean_locational_multiplier(df_multiplier)
        update_capital_costs(n, carrier, costs, df_multiplier, Nyears)

    if params.conventional["dynamic_fuel_price"]:
        fuel_costs = {
            "CCGT": "ng_electric_power_price",
            "OCGT": "ng_electric_power_price",
<<<<<<< HEAD
            "coal": "coal_electric_power_price",
=======
>>>>>>> d81a612f
        }
        for carrier, cost_data in fuel_costs.items():
            fuel_cost_file = snakemake.input[f"{cost_data}"]
            df_fuel_costs = pd.read_csv(fuel_cost_file)
            vom = costs.at[carrier, "VOM"]

            update_marginal_costs(
                n=n,
                carrier=carrier,
                fuel_costs=df_fuel_costs,
                vom_cost=vom,
            )

    # fix p_nom_min for extendable generators
    # The "- 0.001" is just to avoid numerical issues
    n.generators["p_nom_min"] = n.generators.apply(
        lambda x: (
            (x["p_nom"] - 0.001)
            if (x["p_nom_extendable"] and x["p_nom_min"] == 0)
            else x["p_nom_min"]
        ),
        axis=1,
    )

<<<<<<< HEAD
=======
    add_ercot_outage(n, 
                     outage = snakemake.input['ercot_outage'], 
                     conventional_carriers = conventional_carriers, 
                     renewable_carriers = renewable_carriers, 
                     input_profiles = snakemake.input,
                     sns_start = sns_start,
                     sns_end = sns_end)


    if snakemake.config["osw_config"]["enable_osw"]:
        logger.info("Adding OSW in network")
        humboldt_capacity = snakemake.config["osw_config"]["humboldt_capacity"]
        import modify_network_osw as osw

        osw.build_OSW_base_configuration(n, osw_capacity=humboldt_capacity)

>>>>>>> d81a612f
    output_folder = os.path.dirname(snakemake.output[0]) + "/base_network"
    export_network_for_gis_mapping(n, output_folder)

    clean_bus_data(n)
    sanitize_carriers(n, snakemake.config)
    n.meta = snakemake.config
    n.export_to_netcdf(snakemake.output[0])

    logger.info(test_network_datatype_consistency(n))


if __name__ == "__main__":
    if "snakemake" not in globals():
        from _helpers import mock_snakemake

        snakemake = mock_snakemake("add_electricity", interconnect="western")
    configure_logging(snakemake)
    main(snakemake)<|MERGE_RESOLUTION|>--- conflicted
+++ resolved
@@ -1426,10 +1426,6 @@
     else:
         unit_commitment = None
 
-<<<<<<< HEAD
-=======
-
->>>>>>> d81a612f
     if configuration == "pypsa-usa":
         if texas_reliability: 
             plants = load_powerplants_texas(snakemake.input['plants_tx'])
@@ -1466,11 +1462,7 @@
         renewable_carriers,
         conventional_inputs,
         unit_commitment=unit_commitment,
-<<<<<<< HEAD
         fuel_price=None,  # update fuel prices later
-=======
-        fuel_price=None,
->>>>>>> d81a612f
     )
     attach_battery_storage(
         n,
@@ -1530,16 +1522,19 @@
         fuel_costs = {
             "CCGT": "ng_electric_power_price",
             "OCGT": "ng_electric_power_price",
-<<<<<<< HEAD
             "coal": "coal_electric_power_price",
-=======
->>>>>>> d81a612f
         }
         for carrier, cost_data in fuel_costs.items():
             fuel_cost_file = snakemake.input[f"{cost_data}"]
             df_fuel_costs = pd.read_csv(fuel_cost_file)
             vom = costs.at[carrier, "VOM"]
 
+            update_marginal_costs(
+                n=n,
+                carrier=carrier,
+                fuel_costs=df_fuel_costs,
+                vom_cost=vom,
+            )
             update_marginal_costs(
                 n=n,
                 carrier=carrier,
@@ -1558,8 +1553,6 @@
         axis=1,
     )
 
-<<<<<<< HEAD
-=======
     add_ercot_outage(n, 
                      outage = snakemake.input['ercot_outage'], 
                      conventional_carriers = conventional_carriers, 
@@ -1576,7 +1569,6 @@
 
         osw.build_OSW_base_configuration(n, osw_capacity=humboldt_capacity)
 
->>>>>>> d81a612f
     output_folder = os.path.dirname(snakemake.output[0]) + "/base_network"
     export_network_for_gis_mapping(n, output_folder)
 
