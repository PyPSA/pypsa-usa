import logging

import numpy as np
import pandas as pd
import numpy as np
import pypsa

logger = logging.getLogger(__name__)


def get_region_buses(n, region_list):
    return n.buses[
        (
            n.buses.country.isin(region_list)
            | n.buses.reeds_zone.isin(region_list)
            | n.buses.reeds_state.isin(region_list)
            | n.buses.interconnect.str.lower().isin(region_list)
            | n.buses.nerc_reg.isin(region_list)
            | n.buses.index.isin(region_list)
            | (1 if "all" in region_list else 0)
        )
    ]


def filter_components(
    n: pypsa.Network,
    component_type: str,
    planning_horizon: str | int,
    carrier_list: list[str],
    region_buses: pd.Index,
    extendable: bool,
):
    """
    Filter components based on common criteria.

    Parameters
    ----------
    - n: pypsa.Network
        The PyPSA network object.
    - component_type: str
        The type of component (e.g., "Generator", "StorageUnit").
    - planning_horizon: str or int
        The planning horizon to filter active assets.
    - carrier_list: list
        List of carriers to filter.
    - region_buses: pd.Index
        Index of region buses to filter.
    - extendable: bool, optional
        If specified, filters by extendable or non-extendable assets.

    Returns
    -------
    - pd.DataFrame
        Filtered assets.
    """
    component = n.df(component_type)
    if planning_horizon != "all":
        ph = int(planning_horizon)
        iv = n.investment_periods

        # Check if there are any investment periods >= planning horizon
        valid_periods = iv[iv >= ph]
        if len(valid_periods) > 0:
            period = valid_periods[0]
            active_components = n.get_active_assets(component.index.name, period)
        else:
            # Instead of empty index, create a boolean Series with all False values
            active_components = pd.Series(False, index=component.index)
    else:
        active_components = component.index

    # Links will throw the following attribute error, as we must specify bus0
    # AttributeError: 'DataFrame' object has no attribute 'bus'. Did you mean: 'bus0'?
    bus_name = "bus0" if component_type.lower() == "link" else "bus"

    # Handle both Series (boolean mask) and Index types of active_components
    if isinstance(active_components, pd.Series):
        filtered = component.loc[
            active_components
            & component.carrier.isin(carrier_list)
            & component[bus_name].isin(region_buses)
            & (component.p_nom_extendable == extendable)
        ]
    else:
        filtered = component.loc[
            component.index.isin(active_components)
            & component.carrier.isin(carrier_list)
            & component[bus_name].isin(region_buses)
            & (component.p_nom_extendable == extendable)
        ]

    return filtered


def ceil_precision(a, precision=0):
    return np.true_divide(np.ceil(a * 10**precision), 10**precision)

<<<<<<< HEAD
=======

>>>>>>> 2cd04e61
def floor_precision(a, precision=0):
    return np.true_divide(np.floor(a * 10**precision), 10**precision)<|MERGE_RESOLUTION|>--- conflicted
+++ resolved
@@ -95,9 +95,6 @@
 def ceil_precision(a, precision=0):
     return np.true_divide(np.ceil(a * 10**precision), 10**precision)
 
-<<<<<<< HEAD
-=======
 
->>>>>>> 2cd04e61
 def floor_precision(a, precision=0):
     return np.true_divide(np.floor(a * 10**precision), 10**precision)