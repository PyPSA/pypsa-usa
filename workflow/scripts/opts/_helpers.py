import logging

<<<<<<< HEAD
=======
import linopy
>>>>>>> 0e9465b3
import numpy as np
import pandas as pd
import numpy as np
import pypsa

logger = logging.getLogger(__name__)


def get_region_buses(n, region_list):
    return n.buses[
        (
            n.buses.country.isin(region_list)
            | n.buses.reeds_zone.isin(region_list)
            | n.buses.reeds_state.isin(region_list)
            | n.buses.interconnect.str.lower().isin(region_list)
            | n.buses.nerc_reg.isin(region_list)
            | n.buses.index.isin(region_list)
            | (1 if "all" in region_list else 0)
        )
    ]


def filter_components(
    n: pypsa.Network,
    component_type: str,
    planning_horizon: str | int,
    carrier_list: list[str],
    region_buses: pd.Index,
    extendable: bool,
):
    """
    Filter components based on common criteria.

    Parameters
    ----------
    - n: pypsa.Network
        The PyPSA network object.
    - component_type: str
        The type of component (e.g., "Generator", "StorageUnit").
    - planning_horizon: str or int
        The planning horizon to filter active assets.
    - carrier_list: list
        List of carriers to filter.
    - region_buses: pd.Index
        Index of region buses to filter.
    - extendable: bool, optional
        If specified, filters by extendable or non-extendable assets.

    Returns
    -------
    - pd.DataFrame
        Filtered assets.
    """
    component = n.df(component_type)
    if planning_horizon != "all":
        ph = int(planning_horizon)
        iv = n.investment_periods

        # Check if there are any investment periods >= planning horizon
        valid_periods = iv[iv >= ph]
        if len(valid_periods) > 0:
            period = valid_periods[0]
            active_components = n.get_active_assets(component.index.name, period)
        else:
            # Instead of empty index, create a boolean Series with all False values
            active_components = pd.Series(False, index=component.index)
    else:
        active_components = component.index

    # Links will throw the following attribute error, as we must specify bus0
    # AttributeError: 'DataFrame' object has no attribute 'bus'. Did you mean: 'bus0'?
    bus_name = "bus0" if component_type.lower() == "link" else "bus"

    # Handle both Series (boolean mask) and Index types of active_components
    if isinstance(active_components, pd.Series):
        filtered = component.loc[
            active_components
            & component.carrier.isin(carrier_list)
            & component[bus_name].isin(region_buses)
            & (component.p_nom_extendable == extendable)
        ]
    else:
        filtered = component.loc[
            component.index.isin(active_components)
            & component.carrier.isin(carrier_list)
            & component[bus_name].isin(region_buses)
            & (component.p_nom_extendable == extendable)
        ]

    return filtered


def ceil_precision(a, precision=0):
    return np.true_divide(np.ceil(a * 10**precision), 10**precision)


def floor_precision(a, precision=0):
<<<<<<< HEAD
    return np.true_divide(np.floor(a * 10**precision), 10**precision)
=======
    return np.true_divide(np.floor(a * 10**precision), 10**precision)


def get_model_horizon(model: linopy.Model) -> list[int]:
    return model.variables.indexes["snapshot"].get_level_values(0).unique()
>>>>>>> 0e9465b3
<|MERGE_RESOLUTION|>--- conflicted
+++ resolved
@@ -1,12 +1,8 @@
 import logging
 
-<<<<<<< HEAD
-=======
 import linopy
->>>>>>> 0e9465b3
 import numpy as np
 import pandas as pd
-import numpy as np
 import pypsa
 
 logger = logging.getLogger(__name__)
@@ -101,12 +97,8 @@
 
 
 def floor_precision(a, precision=0):
-<<<<<<< HEAD
-    return np.true_divide(np.floor(a * 10**precision), 10**precision)
-=======
     return np.true_divide(np.floor(a * 10**precision), 10**precision)
 
 
 def get_model_horizon(model: linopy.Model) -> list[int]:
-    return model.variables.indexes["snapshot"].get_level_values(0).unique()
->>>>>>> 0e9465b3
+    return model.variables.indexes["snapshot"].get_level_values(0).unique()