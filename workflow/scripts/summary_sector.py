"""Calcualtes summary statistics for sector coupling studies."""

import logging

import pandas as pd
import pypsa
from constants_sector import Transport
from eia import ElectricPowerData, Emissions, Seds, TransportationDemand

logger = logging.getLogger(__name__)

###
# HELPERS
###


# def get_load_name_per_sector(sector: str) -> list[str]:
#     match sector:
#         case "res" | "com":
#             return ["elec", "urban-heat", "rural-heat", "cool"]
#         case "ind":
#             return ["elec", "heat"]
#         case "trn":
#             vehicles = ("lgt", "med", "hvy", "bus")
#             fuels = ("elec", "lpg")
#             return [f"{f}-{v}" for v in vehicles for f in fuels]
#         case _:
#             raise NotImplementedError

# TODO: Pull PWR_CARRIES from the configuration file
PWR_CARRIERS = [
    "nuclear",
    "oil",
    "OCGT",
    "CCGT",
    "coal",
    "geothermal",
    "biomass",
    "onwind",
    "offwind",
    "offwind_floating",
    "solar",
    "hydro",
    "CCGT-95CCS",
    "CCGT-97CCS",
    "coal-95CCS",
    "coal-99CCS",
]


def _get_buses_in_state(n: pypsa.Network, state: str) -> list[str]:
    """Returns buses in a specified state."""
    return n.buses[n.buses.STATE == state].index.to_list()


def _get_loads_in_state(n: pypsa.Network, state: str) -> list[str]:
    """Returns buses in a specified state."""
    buses = _get_buses_in_state(n, state)
    return n.loads[n.loads.bus.isin(buses)].index.to_list()


def _get_links_in_state(n: pypsa.Network, state: str) -> list[str]:
    """Returns links in a specified state."""
    buses = _get_buses_in_state(n, state)
    return n.links[n.links.bus0.isin(buses) | n.links.bus1.isin(buses)].index.to_list()


def _get_gens_in_state(n: pypsa.Network, state: str) -> list[str]:
    """Returns buses in a specified state."""
    buses = _get_buses_in_state(n, state)
    return n.generators[n.generators.bus.isin(buses)].index.to_list()


def _get_stores_in_state(n: pypsa.Network, state: str) -> list[str]:
    """Returns buses in a specified state."""
    buses = _get_buses_in_state(n, state)
    return n.stores[n.stores.bus.isin(buses)].index.to_list()


def _filter_link_on_sector(n: pypsa.Network, sector: str) -> pd.DataFrame:
    """Filters network links to exclude dummy links."""
    match sector:
        case "res" | "res-urban" | "res-rural" | "res-total" | "com" | "com-urban" | "com-rural" | "com-total":
            return n.links[
                (n.links.carrier.str.startswith(sector))
                & ~(n.links.carrier.str.endswith("-store"))
                & ~(n.links.carrier.str.endswith("-charger"))  # hot water heaters
            ].copy()
        case "ind":
            return n.links[
                (n.links.carrier.str.startswith(sector)) & ~(n.links.carrier.str.endswith("-charger"))
            ].copy()
        case "trn":
            trn = n.links[(n.links.carrier.str.startswith(sector))].copy()
            # remove aggregators
            for trn_type in Transport:
                trn = trn[~trn.carrier.str.endswith(f"-{trn_type.value}")].copy()
            return trn
        case "pwr":
            pwr_carriers = PWR_CARRIERS
            return n.links[n.links.carrier.isin(pwr_carriers)].copy()
        case _:
            raise NotImplementedError


def _filter_gens_on_sector(n: pypsa.Network, sector: str) -> pd.DataFrame:
    match sector:
        case "pwr":
            pwr_carriers = PWR_CARRIERS
            return n.generators[n.generators.carrier.isin(pwr_carriers)].copy()
        case _:
            raise NotImplementedError


def _resample_data(df: pd.DataFrame, freq: str, agg_fn: callable) -> pd.DataFrame:
    if not callable(agg_fn):
        "Must provide resampling function in the form of 'pd.Series.sum'"
        return df
    else:
        return df.groupby("period").resample(freq, level="timestep").apply(agg_fn)


###
# GETTERS
###


def get_load_per_sector_per_fuel(n: pypsa.Network, sector: str, fuel: str, period: int):
    """Time series load per bus per fuel per sector."""
    loads = n.loads[(n.loads.carrier.str.startswith(sector)) & (n.loads.carrier.str.endswith(fuel))]
    return n.loads_t.p[loads.index].loc[period]


def get_hp_cop(n: pypsa.Network, state: str | None = None) -> pd.DataFrame:
    """Com and res hps have the same cop."""
    cops = n.links_t.efficiency

    if state:
        links = _get_links_in_state(n, state)
        cops = cops[[x for x in cops.columns if x in links]]

    ashp = cops[[x for x in cops.columns if x.endswith("ashp")]]
    gshp = cops[[x for x in cops.columns if x.endswith("gshp")]]

    return ashp.join(gshp)


def _get_opt_capacity_per_node(
    n: pypsa.Network,
    sector: str,
    include_elec: bool = False,
    state: str | None = None,
) -> pd.Series:
    assert sector not in ["pwr"]

    df = _filter_link_on_sector(n, sector)

    # remove the double accounting
    if sector in ("res", "com"):
        df = df[
            ~(df.index.str.endswith("-gshp-cool"))
            & ~(df.index.str.endswith("-ashp-cool"))
            & ~(df.index.str.endswith("-charger"))
        ]

    if not include_elec:
        df = df[~df.carrier.str.endswith("elec")].copy()

    if state:
        links = _get_links_in_state(n, state)
        df = df[df.index.isin(links)]

    df = df[["carrier", "p_nom_opt"]]
    df["node"] = df.index.map(lambda x: x.split(f" {sector}-")[0])
    df["node"] = df.node.map(lambda x: x.split(" existing")[0])

    return df.reset_index(drop=True).groupby(["node", "carrier"]).sum().squeeze()


def _get_opt_pwr_capacity_per_node(
    n: pypsa.Network,
    group_existing: bool = True,
    state: str | None = None,
    **kwargs,
) -> pd.Series:
    links = _filter_link_on_sector(n, "pwr")
    gens = _filter_gens_on_sector(n, "pwr")

    if state:
        link_names = _get_links_in_state(n, state)
        links = links[links.index.isin(link_names)].copy()
        gen_names = _get_gens_in_state(n, state)
        gens = gens[gens.index.isin(gen_names)].copy()

    gens["node"] = gens["bus"]
    links["node"] = links["bus1"]

    cols = ["carrier", "p_nom_opt", "node"]
    df = pd.concat([links[cols], gens[cols]])

    if group_existing:
        df["node"] = df.node.map(lambda x: x.split(" existing")[0])

    return df.reset_index(drop=True).groupby(["node", "carrier"]).sum().squeeze()


def _get_total_capacity_per_node(
    n: pypsa.Network,
    sector: str,
    include_elec: bool = False,
    state: str | None = None,
) -> pd.DataFrame:
    assert sector not in ["pwr"]

    df = _filter_link_on_sector(n, sector)

    # remove the double accounting
    if sector in ("res", "com"):
        df = df[
            ~(df.index.str.endswith("-gshp-cool"))
            & ~(df.index.str.endswith("-ashp-cool"))
            & ~(df.index.str.endswith("-charger"))
        ]

    if not include_elec:
        df = df[~df.carrier.str.endswith("elec")].copy()

    if state:
        links = _get_links_in_state(n, state)
        df = df[df.index.isin(links)]

    df["node"] = df.bus1.map(n.buses.country)
    df = df[["p_nom_opt", "node"]]

    return df.reset_index(drop=True).groupby(["node"]).sum()


def _get_total_pwr_capacity_per_node(
    n: pypsa.Network,
    state: str | None = None,
    **kwargs,
) -> pd.DataFrame:
    links = _filter_link_on_sector(n, "pwr")
    gens = _filter_gens_on_sector(n, "pwr")

    if state:
        link_names = _get_links_in_state(n, state)
        links = links[links.index.isin(link_names)].copy()
        gen_names = _get_gens_in_state(n, state)
        gens = gens[gens.index.isin(gen_names)].copy()

    gens["node"] = gens["bus"]
    links["node"] = links["bus1"]

    cols = ["p_nom_opt", "node"]
    df = pd.concat([links[cols], gens[cols]])

    return df.reset_index(drop=True).groupby(["node"]).sum().squeeze()


def _get_brownfield_pwr_capacity_per_node(
    n: pypsa.Network,
    state: str | None = None,
    **kwargs,
) -> pd.DataFrame:
    links = _filter_link_on_sector(n, "pwr")
    gens = _filter_gens_on_sector(n, "pwr")

    if state:
        link_names = _get_links_in_state(n, state)
        links = links[links.index.isin(link_names)].copy()
        gen_names = _get_gens_in_state(n, state)
        gens = gens[gens.index.isin(gen_names)].copy()

    gens["node"] = gens.bus.map(n.buses.country)
    links["node"] = links.bus1.map(n.buses.country)

    cols = ["p_nom", "p_nom_opt", "node", "carrier"]
    df = pd.concat([links[cols], gens[cols]])

    df = df.groupby(["node", "carrier"]).sum()
    df["new"] = df.p_nom_opt - df.p_nom
    df["new"] = df.new.map(lambda x: x if x >= 0 else 0)

    df["existing"] = df.p_nom

    return df[["existing", "new"]]


def _get_brownfield_capacity_per_node(
    n: pypsa.Network,
    sector: str,
    include_elec: bool = False,
    state: str | None = None,
    **kwargs,
) -> pd.DataFrame:
    assert sector not in ["pwr"]

    df = _filter_link_on_sector(n, sector)

    # remove the double accounting
    if sector in ("res", "com"):
        df = df[
            ~(df.index.str.endswith("-gshp-cool"))
            & ~(df.index.str.endswith("-ashp-cool"))
            & ~(df.index.str.endswith("-charger"))
        ]

    if (not include_elec) and (not sector == "trn"):
        df = df[~df.carrier.str.endswith("elec")].copy()

    if state:
        links = _get_links_in_state(n, state)
        df = df[df.index.isin(links)]

    df["node"] = df.bus1.map(n.buses.country)

    df = df[["p_nom", "p_nom_opt", "node", "carrier"]]

    df = df.groupby(["node", "carrier"]).sum()
    df["new"] = df.p_nom_opt - df.p_nom
    df["new"] = df.new.map(lambda x: x if x >= 0 else 0)

    df["existing"] = df.p_nom

    return df[["existing", "new"]]


def get_capacity_per_node(
    n: pypsa.Network,
    sector: str,
    state: str | None = None,
    **kwargs,
) -> pd.DataFrame:
    if sector == "pwr":
        total = _get_total_pwr_capacity_per_node(
            n,
            sector=sector,
            state=state,
        ).squeeze()
        opt = _get_opt_pwr_capacity_per_node(n, sector=sector, state=state).to_frame()
        brwn = _get_brownfield_pwr_capacity_per_node(n, sector=sector, state=state)
    elif sector == "trn":
        total = _get_total_capacity_per_node(n, sector=sector, state=state).squeeze()
        opt = _get_opt_capacity_per_node(n, sector=sector, state=state).to_frame()
        brwn = _get_brownfield_capacity_per_node(n, sector=sector, state=state)
    else:
        total = _get_total_capacity_per_node(n, sector=sector, state=state).squeeze()
        opt = _get_opt_capacity_per_node(n, sector=sector, state=state).to_frame()
        brwn = _get_brownfield_capacity_per_node(n, sector=sector, state=state)

    df = brwn.join(opt, how="outer").fillna(0)

    df["total"] = df.index.get_level_values("node").map(total)
    df["percentage"] = (df.p_nom_opt / df.total).round(4) * 100
    return df


def get_sector_production_timeseries(
    n: pypsa.Network,
    sector: str,
    remove_sns_weights: bool = False,
    state: str | None = None,
    resample: str | None = None,
    resample_fn: callable | None = None,
) -> pd.DataFrame:
    """
    Gets timeseries production to meet sectoral demand.

    Rememeber units! Transport will be in units of kVMT or similar.

    Note: can not use statistics module as multi-output links for co2 tracking
    > n.statistics.supply("Link", nice_names=False, aggregate_time=False).T
    """
    links = _filter_link_on_sector(n, sector).index.to_list()

    if remove_sns_weights:
        df = n.links_t.p1[links].mul(-1)  # just for plotting purposes
    else:
        df = n.links_t.p1[links].mul(-1).mul(n.snapshot_weightings.generators, axis=0)

    if state:
        links = _get_links_in_state(n, state)
        df = df[[x for x in df.columns if x in links]]

    if not (resample or resample_fn):
        return df
    else:
        return _resample_data(df, resample, resample_fn)


def get_power_production_timeseries(
    n: pypsa.Network,
    remove_sns_weights: bool = False,
    state: str | None = None,
    resample: str | None = None,
    resample_fn: callable | None = None,
) -> pd.DataFrame:
    """
    Gets power timeseries production to meet sectoral demand.

    Rememeber units! Transport will be in units of kVMT or similar.

    Note: can not use statistics module as multi-output links for co2 tracking
    > n.statistics.supply("Link", nice_names=False, aggregate_time=False).T
    """
    links = _filter_link_on_sector(n, "pwr").index.to_list()
    gens = _filter_gens_on_sector(n, "pwr").index.to_list()

    if remove_sns_weights:
        df_links = n.links_t.p1[links].mul(-1)  # just for plotting purposes
        df_gens = n.generators_t.p[gens]
    else:
        df_links = n.links_t.p1[links].mul(-1).mul(n.snapshot_weightings.generators, axis=0)
        df_gens = n.generators_t.p[gens].mul(n.snapshot_weightings.generators, axis=0)

    if state:
        links = _get_links_in_state(n, state)
        gens = _get_gens_in_state(n, state)
        df_links = df_links[[x for x in df_links.columns if x in links]]
        df_gens = df_gens[[x for x in df_gens.columns if x in gens]]

    df = df_links.join(df_gens)

    if not (resample or resample_fn):
        return df
    else:
        return _resample_data(df, resample, resample_fn)


def get_sector_production_timeseries_by_carrier(
    n: pypsa.Network,
    sector: str,
    remove_sns_weights: bool = False,
    state: str | None = None,
    resample: str | None = None,
    resample_fn: callable | None = None,
) -> pd.DataFrame:
    """Gets timeseries production by carrier."""
    if sector == "pwr":
        df = get_power_production_timeseries(
            n,
            state=state,
            resample=resample,
            resample_fn=resample_fn,
            remove_sns_weights=remove_sns_weights,
        )
        df = df.T
        df.index = df.index.map(pd.concat([n.links.carrier, n.generators.carrier]))
    else:
        df = get_sector_production_timeseries(
            n,
            sector,
            state=state,
            resample=resample,
            resample_fn=resample_fn,
            remove_sns_weights=remove_sns_weights,
        )
        df = df.T
        df.index = df.index.map(n.links.carrier)
    return df.groupby(level=0).sum().T


def get_sector_max_production_timeseries(
    n: pypsa.Network,
    sector: str,
    state: str | None = None,
) -> pd.DataFrame:
    """Max production timeseries at a carrier level."""
    eff = n.get_switchable_as_dense("Link", "efficiency")

    if state:
        links_in_state = _get_links_in_state(n, state)
        eff = eff[[x for x in eff.columns if x in links_in_state]]

    links_in_sector = _filter_link_on_sector(n, sector).index.to_list()
    links_in_sector_state = [x for x in links_in_sector if x in eff.columns]
    eff = eff[links_in_sector_state]

    cap = n.links.loc[eff.columns].p_nom_opt
    return eff.mul(cap).mul(n.snapshot_weightings.generators, axis=0)


def get_load_factor_timeseries(
    n: pypsa.Network,
    sector: str,
    include_elec: bool = False,
    state: str | None = None,
) -> pd.DataFrame:
    max_prod = get_sector_max_production_timeseries(n, sector, state=state)
    act_prod = get_sector_production_timeseries(n, sector, state=state)

    max_prod = (
        max_prod.rename(columns={x: x.split(f"{sector}-")[1] for x in max_prod.columns}).T.groupby(level=0).sum().T
    )
    act_prod = (
        act_prod.rename(columns={x: x.split(f"{sector}-")[1] for x in act_prod.columns}).T.groupby(level=0).sum().T
    )

    lf = act_prod.div(max_prod).mul(100).round(3)

    if include_elec:
        return lf
    else:
        return lf[[x for x in lf.columns if not x.endswith("-elec")]]


def get_emission_timeseries_by_sector(
    n: pypsa.Network,
    sector: str | None = None,
    state: str | None = None,
    **kwargs,
) -> pd.DataFrame:
    """Cummulative emissions by sector in MT."""
    if sector:
        if sector == "ch4":
            stores_in_sector = [x for x in n.stores.index if "gas-ch4" in x]
        else:
            stores_in_sector = [x for x in n.stores.index if f"{sector}-co2" in x]
    else:
        stores_in_sector = [x for x in n.stores.index if x.endswith("-co2") or x.endswith("-ch4")]
    emissions = n.stores_t.e[stores_in_sector].mul(1e-6)

    if state:
        stores_in_state = _get_stores_in_state(n, state)
        return emissions[[x for x in emissions.columns if x in stores_in_state]]
    else:
        return emissions


def get_historical_emissions(
    sectors: str | list[str],
    year: int,
    api: str,
) -> pd.DataFrame:
    """Emissions by state/sector in units of million metric tons."""
    dfs = []

    if isinstance(sectors, str):
        sectors = [sectors]

    for sector in sectors:
        dfs.append(
            Emissions(sector, year, api).get_data(pivot=True).rename(index={f"{year}": f"{sector}"}),
        )

    df = pd.concat(dfs)
    df.index.name = "sector"
    return df


def get_historical_end_use_consumption(
    sectors: str | list[str],
    year: int,
    api: str,
) -> pd.DataFrame:
    """End-Use consumption by state/sector in units of MWh."""
    dfs = []

    if isinstance(sectors, str):
        sectors = [sectors]

    for sector in sectors:
        dfs.append(
            Seds("consumption", sector, year, api).get_data(pivot=True).rename(index={f"{year}": f"{sector}"}),
        )

    df = pd.concat(dfs)
    df = df[df.index.isin(sectors)].copy()
    df.index.name = "sector"

    # convert billion BTU to MWH
    return df.mul(293.07)


def get_historical_power_production(year: int, api: str) -> pd.DataFrame:
    fuel_mapper = {
        "BIO": "biomass",
        "COW": "coal",
        "GEO": "geothermal",
        "HYC": "hydro",
        "NG": "gas",
        "NUC": "nuclear",
        "OTH": "other",
        "PET": "oil",
        "SUN": "solar",
        # "WNS": "offwind",
        # "WNT": "onwind",
        "WND": "wind",
    }

    df = ElectricPowerData("electric_power", year, api).get_data()
    df = df[df.fueltypeid.isin(fuel_mapper)].copy()
    df["value"] = df.value.mul(1000)  # thousand mwh to mwh
    df = df.reset_index()

    df = df.pivot(index="state", columns="fueltypeid", values="value").fillna(0)
    df = df.where(df >= 0, 0)
    return df.rename(columns=fuel_mapper)


def get_end_use_consumption(
    n: pypsa.Network,
    sector: str,
    state: str | None = None,
) -> pd.DataFrame:
    """
    Gets timeseries energy consumption in MWh.

    - Will get "p_set" load for "res", "com", "ind"
    - WIll get "p0" link for "trn"
    """

    def get_service_consumption(
        n: pypsa.Network,
        sector: str,
        state: str | None = None,
    ) -> pd.DataFrame:
        assert sector in ("res", "com", "ind")
        loads = n.loads[n.loads.carrier.str.startswith(sector)]
        if state:
            load_ = _get_loads_in_state(n, state)
            loads = loads[loads.index.isin(load_)]
        df = n.loads_t.p[loads.index].mul(n.snapshot_weightings["objective"], axis=0).T
        df.index = df.index.map(n.loads.carrier).map(lambda x: x.split("-")[1:])
        df.index = df.index.map(lambda x: "-".join(x))
        return df.groupby(level=0).sum().T

    def get_transport_consumption(
        n: pypsa.Network,
        state: str | None = None,
    ) -> pd.DataFrame:
        """Takes load from p0 link as loads are in kVMT or similar."""
        loads = n.links[
            (n.links.carrier.str.startswith("trn-"))
            & ~(n.links.carrier.str.endswith("-veh"))
            & ~(n.links.carrier == ("trn-air"))
            & ~(n.links.carrier == ("trn-rail"))
            & ~(n.links.carrier == ("trn-boat"))
        ]
        if state:
            load_ = _get_links_in_state(n, state)
            loads = loads[loads.index.isin(load_)]
        df = n.links_t.p0[loads.index].mul(n.snapshot_weightings["objective"], axis=0).T
        df.index = df.index.map(lambda x: x.split("trn-")[1])
        return df.groupby(level=0).sum().T

    match sector:
        case "res" | "com" | "ind":
            return get_service_consumption(n, sector, state)
        case "trn":
            return get_transport_consumption(n, state)
        case _:
            raise NotImplementedError


def get_end_use_load_timeseries(
    n: pypsa.Network,
    sector: str,
    sns_weight: bool = True,
    state: str | None = None,
) -> pd.DataFrame:
    """
    Gets timeseries load per node.

    - Residential, Commercial, Industrial are in untis of MWh
    """
    assert sector in ("res", "com", "ind")

    loads = n.loads[n.loads.carrier.str.startswith(sector)]

    if state:
        loads_in_state = _get_loads_in_state(n, state)
        loads = loads[loads.index.isin(loads_in_state)]

    df = n.loads_t.p[loads.index]
    if sns_weight:
        df = df.mul(n.snapshot_weightings["objective"], axis=0)
    return df.T


def get_storage_level_timeseries(
    n: pypsa.Network,
    sector: str,
    remove_sns_weights: bool = True,
    state: str | None = None,
    **kwargs,
) -> pd.DataFrame:
    stores = n.stores[n.stores.carrier.str.startswith(sector)]

    if state:
        stores_in_state = _get_stores_in_state(n, state)
        stores = stores[stores.index.isin(stores_in_state)]

    df = n.stores_t.e[stores.index]
    if not remove_sns_weights:
        df = df.mul(n.snapshot_weightings["objective"], axis=0)
    return df


def get_storage_level_timeseries_carrier(
    n: pypsa.Network,
    sector: str,
    remove_sns_weights: bool = True,
<<<<<<< HEAD
    state: Optional[str] = None,
    resample: Optional[str] = None,
    resample_fn: Optional[callable] = None,
    make_positive: Optional[bool] = False,
=======
    state: str | None = None,
    resample: str | None = None,
    resample_fn: callable | None = None,
>>>>>>> 32179ae0
    **kwargs,
) -> pd.DataFrame:
    df = get_storage_level_timeseries(n, sector, remove_sns_weights, state)
    df = df.rename(columns=n.stores.carrier)

    if make_positive:
        df = df.abs()

    df = df.T.groupby(level=0).sum().T

    if not (resample or resample_fn):
        return df
    else:
        return _resample_data(df, resample, resample_fn)


def get_end_use_load_timeseries_carrier(
    n: pypsa.Network,
    sector: str,
    sns_weight: bool = True,
    state: str | None = None,
) -> pd.DataFrame:
    """
    Gets timeseries load per node per carrier.

    - Residential, Commercial, Industrial are in untis of MWh
    """
    df = get_end_use_load_timeseries(n, sector, sns_weight).T
    if state:
        buses = _get_loads_in_state(n, state)
        df = df[[x for x in df.columns if x in buses]]
    df = df.T
    df.index = df.index.map(n.loads.carrier).map(lambda x: x.split("-")[1:])
    df.index = df.index.map(lambda x: "-".join(x))
    return df.groupby(level=0).sum().T


def get_transport_consumption_by_mode(
    n: pypsa.Network,
    state: str | None = None,
) -> pd.DataFrame:
    df = get_end_use_consumption(n, "trn", state)
    df = df.rename(columns={x: "-".join(x.split("-")[1:]) for x in df.columns})
    df = df.T.groupby(level=0).sum().T
    return df


def get_historical_transport_consumption_by_mode(api: str) -> pd.DataFrame:
    """Will return data in units of MWh."""
    vehicles = [
        "light_duty",
        "med_duty",
        "heavy_duty",
        "bus",
        "rail_passenger",
        "boat_shipping",
        "rail_shipping",
        "air",
        "boat_international",
        "boat_recreational",
        "military",
        "lubricants",
        "pipeline",
    ]

    dfs = []
    for vehicle in vehicles:
        dfs.append(TransportationDemand(vehicle, 2020, api, units="btu").get_data())
    df = pd.concat(dfs)
    df = df.set_index("series-description")["value"]
    return df.mul(1e9).mul(0.29307)  # quads -> mmbtu -> MWh<|MERGE_RESOLUTION|>--- conflicted
+++ resolved
@@ -702,16 +702,10 @@
     n: pypsa.Network,
     sector: str,
     remove_sns_weights: bool = True,
-<<<<<<< HEAD
-    state: Optional[str] = None,
-    resample: Optional[str] = None,
-    resample_fn: Optional[callable] = None,
-    make_positive: Optional[bool] = False,
-=======
     state: str | None = None,
     resample: str | None = None,
     resample_fn: callable | None = None,
->>>>>>> 32179ae0
+    make_positive: bool | None = False,
     **kwargs,
 ) -> pd.DataFrame:
     df = get_storage_level_timeseries(n, sector, remove_sns_weights, state)
