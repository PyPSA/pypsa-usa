# By PyPSA-USA Authors
"""
Historical daily natural gas fuel prices are retrieved from CAISO's Open Access Same-time Information System (OASIS). Data is collected on a daily basis for each Balancing Area and Fuel Region that had joined the Western Energy Imbalance Market (WEIM) during the time period designated in the configuration `fuel_year`.
[![URL](https://img.shields.io/badge/URL-CAISO_OASIS)](<http://www.caiso.com/participate/Pages/oasis.aspx>)

**Relevant Settings**

    ```yaml
    fuel_year:
    ```
**Inputs**

- ``repo_data/wecc_fuelregions.xlsx``: A list of fuel regions and their corresponding Balancing Authorities.


**Outputs**

- ``data/fuel_prices.csv``: A CSV file containing the daily average fuel prices for each Balancing Authority in the WEIM.
"""

import pandas as pd
import requests
from datetime import datetime, timedelta
import os
import time
import requests
import seaborn as sns


def download_oasis_report(
    queryname,
    startdatetime,
    enddatetime,
    version,
    node="ALL",
    resultformat="6",
):
    """
    Download a report from CAISO's OASIS, tailored for fuel prices.

    Args:
    - queryname: Name of the query, e.g., 'PRC_FUEL'.
    - startdatetime: Start datetime in 'YYYYMMDDTHH:MM-0000' format.
    - enddatetime: End datetime in 'YYYYMMDDTHH:MM-0000' format.
    - version: Version of the report.
    - node: Specific fuel region ID or 'ALL' for all regions.
    - resultformat: Format of the result ('6' for CSV, '5' for XML).

    Returns:
    - None. Downloads the file to the current directory.
    """
    base_url = "http://oasis.caiso.com/oasisapi/SingleZip"
    params = {
        "queryname": queryname,
        "startdatetime": startdatetime,
        "enddatetime": enddatetime,
        "version": version,
        "fuel_region_id": node,  # Use 'fuel_region_id' instead of 'node' for clarity
        "resultformat": resultformat,
    }

    response = requests.get(base_url, params=params)

    if response.status_code == 200:
<<<<<<< HEAD
        filename = f"{queryname}_{startdatetime}_{enddatetime}.{resultformat}.zip"
        filename = filename.replace(":", "_")  # Replace colons with underscores
=======
        startdatetimename = startdatetime.replace(":", "")
        enddatetimename = enddatetime.replace(":", "")

        filename = f"{queryname}_{startdatetimename}_{enddatetimename}.{resultformat}.zip"
>>>>>>> d81a612f
        with open(filename, "wb") as file:
            file.write(response.content)
        print(f"Report downloaded successfully: {filename}")
    else:
        print(f"Failed to download report. Status Code: {response.status_code}")


def generate_monthly_intervals(year):
    """
    Generate monthly start and end datetime strings for a given year.
    """
    intervals = []
    for month in range(1, 13):
        start_date = datetime(year, month, 1)
        end_date = (start_date + timedelta(days=31)).replace(day=1) - timedelta(days=1)
        intervals.append(
            (
                start_date.strftime("%Y%m%dT%H:%M-0000"),
                end_date.strftime("%Y%m%dT%H:%M-0000"),
            ),
        )
    return intervals


def step_download_oasis_reports(
    queryname,
    version,
    node="ALL",
    resultformat="6",
    year=2019,
):
    """
    Download and combine OASIS reports for each month of a given year into a
    single DataFrame.
    """
    monthly_intervals = generate_monthly_intervals(year)
    file_names = []
    for startdatetime, enddatetime in monthly_intervals:
        download_oasis_report(
            queryname,
            startdatetime,
            enddatetime,
            version,
            node,
            resultformat,
        )
        startdatetimename = startdatetime.replace(":", "")
        enddatetimename = enddatetime.replace(":", "")
        filename = f"/{queryname}_{startdatetimename}_{enddatetimename}.{resultformat}.zip"
        file_names.append(filename)
        time.sleep(5)

    return file_names


def combine_reports(file_names, year):
    """
    Combine all reports into a single DataFrame.
    """
    all_data_frames = []
    for file in file_names:
        file = file.replace(":", "_")
        df = pd.read_csv(os.getcwd() + "/" + file, compression="zip")
        all_data_frames.append(df)

    combined_data = pd.concat(all_data_frames, ignore_index=True)
    combined_data.sort_values(by="INTERVALSTARTTIME_GMT", inplace=True)
    return combined_data


def get_files_starting_with(folder_path, prefix):
    """
    Get all file names in a folder that start with a particular string.

    Args:
    - folder_path: Path to the folder.
    - prefix: The string that the file names should start with.

    Returns:
    - A list of file names that start with the specified prefix.
    """
    file_names = []
    for file_name in os.listdir(folder_path):
        if file_name.startswith(prefix):
            file_names.append(file_name)
    return file_names


def merge_fuel_regions_data(combined_data, year):
    """
    Merge the fuel regions with the combined data.
    """
    df = pd.read_excel(snakemake.input.fuel_regions, sheet_name="GPI_Fuel_Region")
    df = df[["Fuel Region", "Balancing Authority"]]
    df["Fuel Region"] = df["Fuel Region"].str.strip(" ")

    combined_data_merged = pd.merge(
        combined_data,
        df,
        left_on="FUEL_REGION_ID",
        right_on="Fuel Region",
        how="left",
    )
    combined_data_merged.drop(
        columns=["Fuel Region", "FUEL_REGION_ID_XML"],
        inplace=True,
    )
    return combined_data_merged


def reduce_select_pricing_nodes(combined_data_merged):
    """
    Reduces data to day of year and Balancing Authority.

    Averages across all pricing nodes for each day of year and Balancing
    Authority
    """
    combined_data_merged["day_of_year"] = pd.to_datetime(
        combined_data_merged["INTERVALSTARTTIME_GMT"],
    ).dt.dayofyear

    avg_doy = (
        combined_data_merged[["day_of_year", "Balancing Authority", "PRC"]]
        .groupby(["day_of_year", "Balancing Authority"])
        .mean()
    )
    return avg_doy


def main(snakemake):

    fuel_year = snakemake.params.fuel_year

    file_names = step_download_oasis_reports(
        queryname="PRC_FUEL",
        version="1",
        node="ALL",
        resultformat="6",
        year=fuel_year,
    )

    combined_data = combine_reports(file_names, fuel_year)

    combined_data_merged = merge_fuel_regions_data(combined_data, year=fuel_year)
    reduced_fuel_price_data = reduce_select_pricing_nodes(combined_data_merged)

    reduced_fuel_price_data.to_csv(snakemake.output.fuel_prices)


if __name__ == "__main__":
    main(snakemake)<|MERGE_RESOLUTION|>--- conflicted
+++ resolved
@@ -62,15 +62,8 @@
     response = requests.get(base_url, params=params)
 
     if response.status_code == 200:
-<<<<<<< HEAD
         filename = f"{queryname}_{startdatetime}_{enddatetime}.{resultformat}.zip"
         filename = filename.replace(":", "_")  # Replace colons with underscores
-=======
-        startdatetimename = startdatetime.replace(":", "")
-        enddatetimename = enddatetime.replace(":", "")
-
-        filename = f"{queryname}_{startdatetimename}_{enddatetimename}.{resultformat}.zip"
->>>>>>> d81a612f
         with open(filename, "wb") as file:
             file.write(response.content)
         print(f"Report downloaded successfully: {filename}")
