"""
Builds the demand data for the PyPSA network.

**Relevant Settings**

.. code:: yaml

    snapshots:
        start:
        end:
        inclusive:

    scenario:
    interconnect:
    planning_horizons:


**Inputs**

    - base_network:
    - eia: (GridEmissions data file)
    - efs: (NREL EFS Load Forecasts)

**Outputs**

    - demand: Path to the demand CSV file.
"""

# snakemake is not liking this futures import. Removing type hints in context class
# from __future__ import annotations

import calendar
import logging
import sqlite3
import sys
from abc import ABC, abstractmethod
from pathlib import Path
from typing import Any, Optional

import constants as const
import constants_sector as sc
import duckdb
import geopandas as gpd
import numpy as np
import pandas as pd
import pypsa
import xarray as xr
<<<<<<< HEAD
from _helpers import configure_logging, get_multiindex_snapshots
=======
from _helpers import configure_logging
from constants_sector import FIPS_2_STATE, NAICS, VMT_UNIT_CONVERSION
>>>>>>> 77bd03bb
from eia import EnergyDemand, TransportationDemand

logger = logging.getLogger(__name__)

STATE_2_CODE = const.STATE_2_CODE
CODE_2_STATE = {value: key for key, value in STATE_2_CODE.items()}
STATE_TIMEZONE = const.STATE_2_TIMEZONE
TBTU_2_MWH = const.TBTU_2_MWH


class Context:
    """
    The Context defines the interface of interest to clients.
    """

    def __init__(self, read_strategy, write_strategy) -> None:
        """
        (read_strategy: ReadStrategy, write_strategy: WriteStrategy)
        """
        self._read_strategy = read_strategy
        self._write_strategy = write_strategy

    @property
    def read_strategy(self):  # returns ReadStrategy:
        """
        The Context maintains a reference to the Strategy objects.
        """
        return self._read_strategy

    @read_strategy.setter
    def strategy(self, strategy) -> None:  # arg is ReadStrategy
        """
        Usually, the Context allows replacing a Strategy object at runtime.
        """
        self._read_strategy = strategy

    @property
    def write_strategy(self):  # returns WriteStrategy:
        """
        The Context maintains a reference to the Strategy objects.
        """
        return self._write_strategy

    @write_strategy.setter
    def strategy(self, strategy) -> None:  # arg is WriteStrategy
        """
        Usually, the Context allows replacing a Strategy object at runtime.
        """
        self._write_strategy = strategy

    def _read(self) -> pd.DataFrame:
        """
        Delegate reading to the strategy.
        """
        return self._read_strategy.read_demand()

    def _write(self, demand: pd.DataFrame, zone: str, **kwargs) -> pd.DataFrame:
        """
        Delegate writing to the strategy.
        """
        return self._write_strategy.dissagregate_demand(demand, zone, **kwargs)

    def prepare_demand(self, **kwargs) -> pd.DataFrame:
        """
        Read in and dissagregate demand.
        """
        demand = self._read()
        return self._write(demand, self._read_strategy.zone, **kwargs)

    def prepare_multiple_demands(
        self,
        sector: str,
        fuels: str | list[str],
        **kwargs,
    ) -> dict[str, pd.DataFrame]:
        """
        Returns demand by end-use energy carrier.
        """

        if isinstance(fuels, str):
            fuels = [fuels]

        demand = self._read()

        data = {}
        for fuel in fuels:
            data[fuel] = self._write(
                demand,
                self._read_strategy.zone,
                sector=sector,
                fuel=fuel,
                **kwargs,
            )

        return data

    def prepare_demand_by_subsector(
        self,
        sector: str,
        fuels: str | list[str],
        **kwargs,
    ) -> dict[str, dict[str, pd.DataFrame]]:
        """
        Returns demand by end-use energy carrier and subsector.

        For example:
        > result = context.prepare_demand_by_subsector("transport", ["electricity", "lpg"])
        > result["electricity"]["light-duty"]
        > result["lpg"]["heavy-duty"]
        """

        if isinstance(fuels, str):
            fuels = [fuels]

        demand = self._read()
        demand_sector = demand[demand.index.get_level_values("sector") == sector]
        subsectors = demand_sector.index.get_level_values("subsector").unique()

        data = {}
        for fuel in fuels:
            data[fuel] = {}
            for subsector in subsectors:
                data[fuel][subsector] = self._write(
                    demand,
                    self._read_strategy.zone,
                    sector=sector,
                    subsector=subsector,
                    fuel=fuel,
                    **kwargs,
                )

        return data


###
# READ STRATEGIES
###


class ReadStrategy(ABC):
    """
    The Strategy interface declares operations common to all supported versions
    of some algorithm.
    """

    def __init__(self, filepath: Optional[str | list[str]] = None) -> None:
        self.filepath = filepath

    @property
    def units():
        return "MW"

    @abstractmethod
    def _read_data(self, **kwargs) -> Any:
        """
        Reads raw data into any arbitraty data structure.
        """
        pass

    def read_demand(self) -> pd.DataFrame:
        """
        Public interface to extract data.
        """

        data = self._read_data()
        df = self._format_data(data)
        self._check_index(df)
        return df

    @abstractmethod
    def _format_data(self, data: Any) -> pd.DataFrame:
        """
        Formats raw data into following datastructure.

        This datastructure MUST be indexed with the following INDEX labels:
        - snapshot (use self._format_snapshot_index() to format this)
        - sector (must be in "all", "industry", "residential", "commercial", "transport")
        - subsector (any value)
        - end use fuel (must be in "all", "electricity", "heat", "cool", "lpg")

        This datastructure MUST be indexed with the following COLUMN labels:
        - Per geography type (ie. dont mix state and ba headers)

        |                     |        |           |               | geo_name_1 | geo_name_2 | ... | geo_name_n |
        | snapshot            | sector | subsector | fuel          |            |            |     |            |
        |---------------------|--------|-----------|---------------|------------|------------|-----|------------|
        | 2019-01-01 00:00:00 | all    | all       | electricity   |    ###     |    ###     |     |    ###     |
        | 2019-01-01 01:00:00 | all    | all       | electricity   |    ###     |    ###     |     |    ###     |
        | 2019-01-01 02:00:00 | all    | all       | electricity   |    ###     |    ###     |     |    ###     |
        | ...                 | ...    | ...       | ...           |            |            |     |    ###     |
        | 2019-12-31 23:00:00 | all    | all       | electricity   |    ###     |    ###     |     |    ###     |
        """
        pass

    def _check_index(self, df: pd.DataFrame) -> None:
        """
        Enforces dimension labels.
        """
        assert all(x in ["snapshot", "sector", "subsector", "fuel"] for x in df.index.names)

        assert all(
            x in ["all", "industry", "residential", "commercial", "transport"]
            for x in df.index.get_level_values("sector").unique()
        )

        assert all(
            x in ["all", "electricity", "heat", "cool", "lpg", "space_heat", "water_heat"]
            for x in df.index.get_level_values("fuel").unique()
        )

    @staticmethod
    def _format_snapshot_index(df: pd.DataFrame) -> pd.DataFrame:
        """
        Makes index into datetime.
        """
        if df.index.nlevels > 1:
            if "snapshot" not in df.index.names:
                logger.warning("Can not format snapshot index level")
                return df
            else:
                df.index = df.index.set_levels(
                    pd.to_datetime(df.index.get_level_values("snapshot")),
                    level="snapshot",
                )
                return df
        else:
            df.index = pd.to_datetime(df.index)
            df.index.name = "snapshot"
            return df


class ReadEia(ReadStrategy):
    """
    Reads data from GridEmissions.
    """

    def __init__(self, filepath: str | None = None) -> None:
        super().__init__(filepath)
        self._zone = "ba"

    @property
    def zone(self):
        return self._zone

    def _read_data(self) -> pd.DataFrame:
        """
        Reads raw data.
        """

        if not self.filepath:
            logger.error("Must provide filepath for EIA data")
            sys.exit()

        logger.info("Building Load Data using EIA demand")
        return pd.read_csv(self.filepath, engine="pyarrow", index_col="timestamp")

    def _format_data(self, data: pd.DataFrame) -> pd.DataFrame:
        """
        Formats raw data.
        """
        df = data.copy().fillna(0)
        df = self._correct_balancing_areas(df)
        df = self._format_snapshot_index(df)
        df["fuel"] = "electricity"
        df["sector"] = "all"
        df["subsector"] = "all"
        df = df.set_index([df.index, "sector", "subsector", "fuel"])
        return df

    @staticmethod
    def _correct_balancing_areas(df: pd.DataFrame) -> pd.DataFrame:
        """
        Combine EIA Demand Data to Match GIS Shapes.
        """
        df["Arizona"] = df.pop("SRP") + df.pop("AZPS") + df.pop("TEPC")
        df["Carolina"] = df.pop("CPLE") + df.pop("CPLW") + df.pop("DUK") + df.pop("SC") + df.pop("SCEG") + df.pop("YAD")
        df["Florida"] = (
            df.pop("FPC")
            + df.pop("FPL")
            + df.pop("GVL")
            + df.pop("JEA")
            + df.pop("NSB")
            + df.pop("SEC")
            + df.pop("TAL")
            + df.pop("TEC")
            + df.pop("HST")
            + df.pop("FMPP")
        )
        df["SPP"] = df.pop("SWPP")
        return df


class ReadFERC714(ReadStrategy):
    """
    Reads data from PuDLs FERC 714 based State historical Demand.
    """

    def __init__(self, filepath: str | None = None) -> None:
        super().__init__(filepath)
        self._zone = "state"

    @property
    def zone(self):
        return self._zone

    def _read_data(self) -> pd.DataFrame:
        """
        Reads raw data.
        """

        if not self.filepath:
            logger.error("Must provide filepath for FERC714 data")
            sys.exit()

        logger.info("Building Load Data using PUDL FERC 714 demand")
        return pd.read_parquet(self.filepath[0], dtype_backend="pyarrow")

    def _read_census_data(self) -> pd.DataFrame:
        """
        Reads in census data for population weighting.
        """
        duckdb.connect(database=":memory:", read_only=False)

        duckdb.query("INSTALL sqlite;")
        duckdb.query(
            f"""
            ATTACH '{self.filepath[1]}' (TYPE SQLITE);
            """,
        )

        sql = """
        SELECT
        stusps10 as state_abbr,
        geoid10 as state_id_fips,
        name10 as state_name,
        shape as geom
        FROM
        censusdp1tract.state_2010census_dp1;
        """
        # df = duckdb.query(sql).to_df()
        states = (
            gpd.read_postgis(sql, duckdb, crs="EPSG:4326")
            .convert_dtypes()
            .sort_values("state_abbr")
            .set_index("state_id_fips")
        )
        return states

    def _format_data(self, data: pd.DataFrame) -> pd.DataFrame:
        """
        Formats raw data.
        """
        states = self._read_census_data()

        df = data.copy()

        df["State"] = df.state_id_fips.map(states.state_abbr)
        df = df.drop(columns=["state_id_fips", "demand_mwh"])
        df = df.groupby(["datetime_utc", "State"]).sum().reset_index()

        df = df.rename(columns={"datetime_utc": "snapshot"}).set_index("snapshot")
        df = self._format_snapshot_index(df)
        df["fuel"] = "electricity"
        df["sector"] = "all"
        df["subsector"] = "all"
        df["State"] = df.State.map(CODE_2_STATE)

        df = pd.pivot_table(
            df,
            values="scaled_demand_mwh",
            index=["snapshot", "sector", "subsector", "fuel"],
            columns=["State"],
            aggfunc="sum",
        )

        return df.fillna(0).round(2)


class ReadEfs(ReadStrategy):
    """
    Reads in electrifications future study demand.
    """

    def __init__(self, filepath: str | None = None) -> None:
        super().__init__(filepath)
        self._zone = "state"

    @property
    def zone(self):
        return self._zone

    def _read_data(self) -> pd.DataFrame:

        if not self.filepath:
            logger.error("Must provide filepath for EFS data")
            sys.exit()

        logger.info("Building Load Data using EFS demand")
        return pd.read_csv(self.filepath, engine="pyarrow").round(3)

    def _format_data(self, data: pd.DataFrame) -> pd.DataFrame:
        """
        Formats raw data.
        """

        df = data.copy()
        df = self._build_snapshots(df)
        df = self._format_snapshot_index(df).reset_index()
        df = df.rename(columns={"Sector": "sector", "Subsector": "subsector"})
        df["sector"] = df.sector.map(
            {
                "Commercial": "commercial",
                "Residential": "residential",
                "Industrial": "industry",
                "Transportation": "transport",
            },
        )
        df["fuel"] = "electricity"
        df["LoadMW"] = df.LoadMW.astype(float)
        df["State"] = df.State.map(CODE_2_STATE)
        df = pd.pivot_table(
            df,
            values="LoadMW",
            index=["snapshot", "sector", "subsector", "fuel"],
            columns=["State"],
            aggfunc="sum",
        )
        return df

    def _build_snapshots(self, df: pd.DataFrame) -> pd.DataFrame:
        """
        Builds snapshots based on UTC time.
        """

        df = self._apply_timezones(df)
        df = self._build_datetime(df)
        return df.set_index("time").sort_index()

    @staticmethod
    def _apply_timezones(df: pd.DataFrame) -> pd.DataFrame:
        """
        Changes local time to relative time from UTC.
        """

        def apply_timezone_shift(timezone: str) -> int:
            """
            All shifts realitive to UTC time.
            """
            if timezone == "US/Pacific":
                return 8
            elif timezone == "US/Mountain":
                return 7
            elif timezone == "US/Central":
                return 6
            elif timezone == "US/Eastern":
                return 5
            elif timezone == "US/Alaska":
                return 9
            elif timezone == "Pacific/Honolulu":
                return 11
            else:
                raise KeyError(f"Timezone {timezone} not mapped :(")

        # mapper of {state:0} where value is offset from UTC
        utc_shift = {state: apply_timezone_shift(STATE_TIMEZONE[state]) for state in STATE_TIMEZONE}

        df["utc_shift"] = df.State.map(utc_shift)
        df["UtcHourID"] = df.LocalHourID + df.utc_shift
        df["UtcHourID"] = df.UtcHourID.map(lambda x: x if x < 8761 else x - 8760)
        df = df.drop(columns=["utc_shift"])
        return df

    @staticmethod
    def _build_datetime(df: pd.DataFrame) -> pd.DataFrame:
        """
        Builds snapshot from EFS data.
        """
        # minus 1 cause indexing starts at 1
        df["hoy"] = pd.to_timedelta(df.UtcHourID - 1, unit="h")
        # assign everything 2018 (non-leap year) then correct just the year
        # EFS does not do leap-years, so we must do this
        df["time"] = pd.to_datetime(2018, format="%Y") + df.hoy
        time = pd.to_datetime(
            {
                "year": df.Year,
                "month": df.time.dt.month,
                "day": df.time.dt.day,
                "hour": df.time.dt.hour,
            },
        )
        df["time"] = time
        return df.drop(columns=["Year", "UtcHourID", "hoy"])

    def get_growth_rate(self):
        """
        Public method to get yearly energy totals.

        Yearly values are linearlly interpolated between EFS planning years

        Returns:

        |      | State 1 | State 2 | ... | State n |
        |----- |---------|---------|-----|---------|
        | 2018 |  ###    |   ###   |     |   ###   |
        | 2019 |  ###    |   ###   |     |   ###   |
        | 2020 |  ###    |   ###   |     |   ###   |
        | 2021 |  ###    |   ###   |     |   ###   |
        | 2022 |  ###    |   ###   |     |   ###   |
        | ...  |         |         |     |   ###   |
        | 2049 |  ###    |   ###   |     |   ###   |
        | 2050 |  ###    |   ###   |     |   ###   |
        """

        # extract efs provided data
        efs_years = self._read_data()[["Year", "State", "LoadMW"]]
        efs_years = efs_years.groupby(["Year", "State"]).sum().reset_index()
        efs_years = efs_years.pivot(index="Year", columns="State", values="LoadMW")
        efs_years.index = pd.to_datetime(efs_years.index, format="%Y")

        # interpolate in between years
        new_index = pd.date_range(
            str(efs_years.index.min()),
            str(efs_years.index.max()),
            freq="YS",
        )
        all_years = efs_years.reindex(efs_years.index.union(new_index)).interpolate(
            method="linear",
        )
        all_years.index = all_years.index.year

        return all_years


class ReadEulp(ReadStrategy):
    """
    Reads in End Use Load Profile data.
    """

    def __init__(self, filepath: str | list[str], stock: str) -> None:
        super().__init__(filepath)
        assert stock in ("res", "com")
        self._stock = stock
        self._zone = "state"

    @property
    def zone(self):
        return self._zone

    @property
    def stock(self):
        if self._stock == "res":
            return "residential"
        elif self._stock == "com":
            return "commercial"
        else:
            raise NotImplementedError

    def _read_data(self) -> dict[str, pd.DataFrame]:
        files = [self.filepath] if isinstance(self.filepath, str) else self.filepath
        data = {}
        for f in files:
            state = self._extract_state(f)
            data[state] = pd.read_csv(f, index_col="timestamp", parse_dates=True)
        return data

    def _format_data(self, data: dict[str, pd.DataFrame]) -> pd.DataFrame:
        df = self._collapse_data(data)
        df["fuel"] = df.fuel.map(
            {
                "electricity": "electricity",
                "cooling": "cool",
                "heating": "heat",
                "water_heating": "water_heat",
                "space_heating": "space_heat",
            },
        )
        assert not df.fuel.isna().any()
        df["sector"] = self.stock
        df["subsector"] = "all"
        df = df.pivot_table(
            index=["snapshot", "sector", "subsector", "fuel"],
            values="value",
            columns="state",
            aggfunc="sum",
        )
        df = df.rename(columns=CODE_2_STATE)
        assert len(df.index.get_level_values("snapshot").unique()) == 8760
        assert not df.empty
        return df

    @staticmethod
    def _extract_state(filepath: str) -> str:
        return Path(filepath).stem

    @staticmethod
    def _collapse_data(data: dict[str, pd.DataFrame]) -> pd.DataFrame:
        dfs = []
        for state, state_df in data.items():
            df = (
                state_df.melt(
                    var_name="fuel",
                    value_name="value",
                    ignore_index=False,
                )
                .reset_index()
                .rename(columns={"timestamp": "snapshot"})
            )
            df["state"] = state
            dfs.append(df)
        return pd.concat(dfs)


class ReadCliu(ReadStrategy):
    """
    Reads in county level industry data.

    Data is taken from:
    - County level industrual use to get annual energy breakdown by fuel
    - EPRI load profile to get hourly load profiles
    - MECS is used to scale county level data

    Sources:
    - https://data.nrel.gov/submissions/97
    - https://www.eia.gov/consumption/manufacturing/data/2014/#r3 (Table 3.2)
    - https://loadshape.epri.com/enduse
    - https://github.com/NREL/Industry-Energy-Tool/
    """

    # these are super rough and can be imporoved
    # EPRI gives by old NERC regions, these are the mappings I used
    # ECAR -> RFC and some MRO
    # ERCOT -> ERCOT
    # MAAC -> SERC and NPCC
    # MAIN -> MRO
    # MAPP -> SPP and some MRO
    # WSCC -> WECC (but left seperate here)
    EPRI_NERC_2_STATE = {
        "ECAR": ["IL", "IN", "KY", "MI", "OH", "WI", "WV"],
        "ERCOT": ["TX"],
        "MAAC": ["MD"],
        "MAIN": ["IA", "KS", "MN", "NE", "ND", "SD"],
        "MAPP": ["AR", "DE", "MO", "MT", "NM", "OK"],
        "NYPCC_NY": ["NJ", "NY"],
        "NPCC_NE": ["CT", "ME", "MA", "NH", "PA", "RI", "VT"],
        "SERC_STV": ["AL", "GA", "LA", "MS", "NC", "SC", "TN", "VA"],
        "SERC_FL": ["FL"],
        "SPP": [],
        "WSCC_NWP": ["ID", "OR", "WA"],
        "WSCC_RA": ["AZ", "CO", "UT", "WY"],
        "WSCC_CNV": ["CA", "NV"],
    }

    # https://www.epri.com/research/products/000000003002018167
    EPRI_SEASON_2_MONTH = {
        "Peak": [5, 6, 7, 8, 9],  # may -> sept
        "OffPeak": [1, 2, 3, 4, 10, 11, 12],  # oct -> april
    }

    EPRI_ENDUSE = {
        "HVAC": "electricity",
        "Lighting": "electricity",
        "MachineDrives": "electricity",
        "ProcessHeating": "heat",
    }

    YEAR = 2014  # default year for CLIU

    def __init__(
        self,
        filepath: str | list[str],
        epri_filepath: Optional[str] = None,
        mecs_filepath: Optional[str] = None,
        fips_filepath: Optional[str] = None,
    ) -> None:
        super().__init__(filepath)
        self._epri_filepath = epri_filepath
        self._mecs_filepath = mecs_filepath
        self._fips_filepath = fips_filepath
        self._zone = "state"

    @property
    def zone(self):
        return self._zone

    def _read_data(self) -> Any:
        """
        Unzipped 'County_industry_energy_use.gz' csv file.
        """
        df = pd.read_csv(
            self.filepath,
            dtype={
                "fips_matching": int,
                "naics": int,
                "Coal": float,
                "Coke_and_breeze": float,
                "Diesel": float,
                "LPG_NGL": float,
                "MECS_NAICS": float,
                "MECS_Region": str,
                "Natural_gas": float,
                "Net_electricity": float,
                "Other": float,
                "Residual_fuel_oil": float,
                "Total": float,
                "fipscty": int,
                "fipstate": int,
                "subsector": int,
            },
        )
        df["fipstate"] = df.fipstate.map(lambda x: FIPS_2_STATE[f"{x:02d}"].title())
        return df

    def _format_data(self, county_demand: Any, scale_mecs: bool = True) -> pd.DataFrame:
        annual_demand = self._group_by_naics(county_demand, group_by_subsector=False)
        if scale_mecs:
            assert self._mecs_filepath, "Must provide MECS data"
            assert self._fips_filepath, "Must provide FIPS data"
            mecs = self._read_mecs_data()
            fips = self._read_fips_data()
            annual_demand = self._apply_mecs(annual_demand, mecs, fips)
        annual_demand = self._group_by_fuels(annual_demand) * TBTU_2_MWH
        profiles = self.get_demand_profiles(add_lpg=True)
        return self._apply_profiles(annual_demand, profiles)

    def get_demand_profiles(self, add_lpg: bool = True):
        """
        Public method to extract EPRI data.
        """
        if not self._epri_filepath:
            logger.warning("No EPRI profiles provided")
            return
        df = self._read_epri_data(profile_only=False)
        df = self._format_epri_data(df, abrv=False)
        df = self._add_epri_snapshots(df)
        if add_lpg:
            df = self._add_lpg_epri(df)
        return self._norm_epri_data(df)

    def _apply_profiles(
        self,
        annual_demand: pd.DataFrame,
        profiles: pd.DataFrame,
    ) -> pd.DataFrame:
        """
        Applies profile data to annual demand data.

        This is quite a heavy operation, as it can be up to 8760hrs,
        3000+ counties, 50+ subsectors and 4 fuels.
        """

        def profile_2_xarray(df: pd.DataFrame) -> xr.Dataset:
            """
            Converts EPRI profiles to dataset.
            """
            assert all(x in ("snapshot", "state") for x in df.index.names)
            assert all(x in ("electricity", "cool", "heat", "lpg") for x in df.columns)
            return xr.Dataset.from_dataframe(df)

        def annual_demand_2_xarray(df: pd.DataFrame) -> xr.Dataset:
            """
            Converts CLIU profiles to dataset.
            """
            assert all(x in ("state", "sector", "subsector", "end_use", "county") for x in df.index.names)
            assert all(x in ("electricity", "cool", "heat", "lpg") for x in df.columns)
            return xr.Dataset.from_dataframe(df)

        def remove_counties(df: pd.DataFrame) -> pd.DataFrame:
            """
            Removes counties to reduce data.
            """
            indices = df.index.names
            df.index = df.index.droplevel("county")
            return df.reset_index().groupby([x for x in indices if x != "county"]).sum()

        def check_variables(ds: xr.Dataset) -> xr.Dataset:
            """
            Confirms all data variables are present.
            """

            assert "electricity" in ds.data_vars

            for fuel in ("heat", "cool", "lpg"):
                if fuel not in ds.data_vars:
                    var = {fuel: ds["electricity"] * 0}
                    ds = ds.assign(var)

            return ds

        annual_demand = remove_counties(annual_demand)  # todo: retain county data
        annual_demand = annual_demand_2_xarray(annual_demand)
        profiles = profile_2_xarray(profiles)

        annual_demand = check_variables(annual_demand)
        profiles = check_variables(profiles)

        demand = profiles * annual_demand
        dims = [x for x in demand.sizes]

        # todo: add county arregation
        if "county" in dims:
            indices = dims.remove("state")
            columns = "county"
        else:
            indices = dims
            columns = "state"

        demand = (
            demand.to_dataframe()
            .reset_index()
            .melt(id_vars=indices, var_name="fuel")
            .pivot(index=["snapshot", "sector", "subsector", "fuel"], columns=columns)
        )
        demand.columns = demand.columns.droplevel(level=None)

        return demand

    @staticmethod
    def _group_by_naics(
        data: pd.DataFrame,
        group_by_subsector: bool = True,
    ) -> pd.DataFrame:
        """
        Groups by naics level 2 values (subsector) in TBtu.

        If group_by_subsector, all subsectors are collapsed into each
        other
        """
        df = data.rename(columns={"fips_matching": "county", "fipstate": "state"})
        df = df.drop(
            columns=["naics", "MECS_NAICS", "MECS_Region", "fipscty"],
        )

        if group_by_subsector:
            df["subsector"] = df.subsector.map(NAICS)
        else:
            df["subsector"] = "all"

        df["sector"] = "industry"

        return df.groupby(["county", "state", "sector", "subsector"]).sum()

    @staticmethod
    def _group_by_fuels(data: pd.DataFrame) -> pd.DataFrame:
        """
        Groups in electricity, heat, cool, and lpg.
        """
        df = data.copy()
        df["electricity"] = df["Net_electricity"] + df["Other"].div(3)
        df["heat"] = df["Coal"] + df["Coke_and_breeze"] + df["Natural_gas"] + df["Other"].div(3)
        df["cool"] = 0
        df["lpg"] = df["LPG_NGL"] + df["Residual_fuel_oil"] + df["Other"].div(3)
        return df[["electricity", "heat", "cool", "lpg"]]

    def _read_epri_data(self, profile_only=True) -> pd.DataFrame:
        """
        Reads EPRI shapes.

        If profile only, daily normalized data is provided, without
        magnitudes
        """
        dtypes = {f"HR{x}": float for x in range(1, 25)}
        dtypes.update(
            {
                "Region": str,
                "Season": str,
                "Day Type": str,
                "Sector": str,
                "End Use": str,
                "Scale Multiplier": float,
            },
        )
        df = pd.read_csv(self._epri_filepath, dtype=dtypes)

        if not profile_only:
            cols_2_scale = [f"HR{x}" for x in range(1, 25)]
            df[cols_2_scale] = df[cols_2_scale].mul(df["Scale Multiplier"], axis=0)

        return df.drop(columns="Scale Multiplier")

    def _format_epri_data(self, data: pd.DataFrame, abrv: bool = True) -> pd.DataFrame:
        """
        Formats EPRI into following dataframe.

        abrv: bool = True
            Keep abreviated state name, else replace with full name

        |       |       |      | electricity | heat    |
        | state | month | hour |             |         |
        |-------|-------|------|-------------|---------|
        | AL    |   1   |   0  | 0.70        |  0.80   |
        | AL    |   1   |   1  | 0.75        |  0.82   |
        | ...   |       |      |             |         |
        | WY    |   12  |  23  | 0.80        |  0.85   |
        """
        df = data.copy()
        df["end_use"] = df["End Use"].map(self.EPRI_ENDUSE)
        df["state"] = df.Region.map(self.EPRI_NERC_2_STATE)
        df["month"] = df.Season.map(self.EPRI_SEASON_2_MONTH)
        df = (
            df.explode("state")
            .explode("month")
            .drop(
                columns=[
                    "Day Type",
                    "Sector",
                    "End Use",
                    # "Scale Multiplier",
                    "Region",
                    "Season",
                ],
            )
            .groupby(["state", "month", "end_use"])
            .mean()
        )
        df = (
            df.rename(
                columns={x: int(x.replace("HR", "")) - 1 for x in df.columns},
            )  # start hour is zero
            .reset_index()
            .melt(id_vars=["state", "month", "end_use"], var_name="hour")
            .pivot(index=["state", "month", "hour"], columns=["end_use"])
        )
        df.columns = df.columns.droplevel(0)  # drops name "value"
        df.columns.name = ""
        if abrv:
            return df
        else:
            return df.rename(index=CODE_2_STATE, level="state")

    def _add_epri_snapshots(self, data: pd.DataFrame) -> pd.DataFrame:
        """
        Sets up epri data with snapshots.

        |       |                     | electricity | heat    |
        | state | snapshot            |             |         |
        |-------|---------------------|-------------|---------|
        | AL    | 2014-01-01 00:00:00 | 0.70        |  0.80   |
        | AL    | 2014-01-01 01:00:00 | 0.75        |  0.82   |
        | ...   |                     |             |         |
        | WY    | 2014-12-31 23:00:00 | 0.80        |  0.85   |
        """

        def get_days_in_month(year: int, month: int) -> list[int]:
            return [x for x in range(1, calendar.monthrange(year, month)[1] + 1)]

        df = data.copy().reset_index()
        df["day"] = 1
        df["year"] = self.YEAR
        df["day"] = df.month.map(lambda x: get_days_in_month(self.YEAR, x))
        df = df.explode("day")
        df["snapshot"] = pd.to_datetime(df[["year", "month", "day", "hour"]])
        return df.set_index(["state", "snapshot"]).drop(
            columns=["year", "month", "day", "hour"],
        )

    @staticmethod
    def _norm_epri_data(data: pd.DataFrame) -> pd.DataFrame:
        normed = []
        for state in data.index.get_level_values("state").unique():
            df = data.xs(state, level="state", drop_level=False)
            normed.append(df.apply(lambda x: x / x.sum()))
        return pd.concat(normed)

    @staticmethod
    def _add_lpg_epri(df: pd.DataFrame) -> pd.DataFrame:
        """
        Adds an LPG column of data as an average.
        """
        df["lpg"] = df.mean(axis=1)
        return df

    def _read_mecs_data(self) -> pd.DataFrame:
        """
        Reads MECS data; units of TBTU.

        Adapted from:
        https://github.com/NREL/Industry-Energy-Tool/blob/master/data_foundation/data_comparison/compare_mecs.py
        """

        cols_renamed = {
            "Code(a)": "NAICS",
            "Electricity(b)": "Net_electricity",
            "Fuel Oil": "Residual_fuel_oil",
            "Fuel Oil(c)": "Diesel",
            "Gas(d)": "Natural_gas",
            "natural gasoline)(e)": "LPG_NGL",
            "and Breeze": "Coke_and_breeze",
            "Other(f)": "Other",
        }

        mecs = (
            pd.read_excel(self._mecs_filepath, sheet_name="table 3.2", header=10)
            .rename(columns=cols_renamed)
            .dropna(axis=0, how="all")
        )
        # >7 filters out all naics codes
        mecs["Region"] = mecs[mecs.Total.apply(lambda x: len(str(x)) > 7)].Total
        mecs["Region"] = mecs.Region.ffill()
        mecs = mecs.dropna(axis=0).drop("Subsector and Industry", axis=1)
        mecs["NAICS"] = mecs.NAICS.astype(int)
        mecs = mecs.set_index(["Region", "NAICS"], drop=True).replace({"*": "0", "Q": "0", "W": "0"}).astype(float)
        assert not (mecs == np.NaN).any().any()
        return mecs

    def _apply_mecs(
        self,
        cliu: pd.DataFrame,
        mecs: pd.DataFrame,
        fips: pd.DataFrame,
    ) -> pd.DataFrame:
        """
        Scales CLIU data by MECS data.
        """

        def assign_mecs_regions(cliu: pd.DataFrame, fips: pd.DataFrame) -> pd.DataFrame:
            """
            Adds a mecs column to the cliu df with associated fips region.
            """
            df = cliu.copy()
            df["Region"] = df.index.get_level_values("state").map(
                fips.set_index("state")["mecs"].to_dict(),
            )
            return df

        def get_cliu_totals(cliu: pd.DataFrame, fips: pd.DataFrame) -> pd.DataFrame:
            """
            Gets regional energy totals for the year per fuel from CLIU.

            |           | Coal | Coke_and_breeze | Diesel | LPG_NGL | Natural_gas | Net_electricity | Other | Residual_fuel_oil | Total |
            |-----------|------|-----------------|--------|---------|-------------|-----------------|-------|-------------------|-------|
            | Midwest   | 462  | 23              | 377    | 97      | 2249        | 1188            | 806   | 15                | 5220  |
            | Northeast | 72   | 5               | 162    | 20      | 609         | 308             | 325   | 32                | 1536  |
            | South     | 406  | 7               | 511    | 55      | 4376        | 1502            | 2823  | 66                | 9749  |
            | West      | 167  | 1               | 321    | 26      | 1567        | 582             | 619   | 33                | 3320  |
            """
            df = cliu.copy()
            df = assign_mecs_regions(df, fips)
            return df.reset_index(drop=True).groupby("Region").sum()

        def get_mecs_totals(mecs: pd.DataFrame) -> pd.DataFrame:
            """
            Gets regional energy totals for the year per fuel from MECS.
            """
            df = mecs.copy()
            df = df.reset_index().drop(columns=["NAICS"])
            df["Region"] = df.Region.map(lambda x: x.split(" ")[0])
            df = df[df.Region != "Total"].copy()
            return df.groupby("Region").sum()

        def get_scaling_factors(df1: pd.DataFrame, df2: pd.DataFrame) -> pd.DataFrame:
            """
            Gets factor to multiply df1 by to become df2.
            """
            assert all([x in df2.columns for x in df1.columns])
            assert all([x in df2.index for x in df1.index.unique()])
            return df2.div(df1)

        def scale_industrial_demand(
            cliu: pd.DataFrame,
            factor: pd.DataFrame,
        ) -> pd.DataFrame:
            fuels = cliu.columns
            cliu = assign_mecs_regions(cliu, fips)
            for fuel in fuels:
                cliu["scale"] = cliu.Region.map(factor[fuel])
                cliu[fuel] *= cliu.scale
            return cliu.drop(columns=["Region", "scale"])

        cliu_totals = get_cliu_totals(cliu, fips)
        mecs_total = get_mecs_totals(mecs)
        scaling_factors = get_scaling_factors(cliu_totals, mecs_total)
        return scale_industrial_demand(cliu, scaling_factors)

    def _read_fips_data(self) -> pd.DataFrame:
        """
        Reads FIPS data.
        """

        return (
            pd.read_csv(self._fips_filepath)
            .drop(columns=["FIPS_County", "FIPS State"])
            .rename(
                columns={
                    "State": "state",
                    "County_Name": "county",
                    "COUNTY_FIPS": "county_code",
                    "MECS_Region": "mecs",
                },
            )
        )


class ReadTransportEfsAeo(ReadStrategy):
    """
    Calculates 100% VMT road demand for both electricity and lpg.

    This will take EFS charging profiles and apply state level VMT
    statistics to calculate 100% electrified profiles.

    Honestly, this is kinda an awkward implementation. But is works, so
    it is what it is at this point.

    - filepath: str
        path to a user defined file that has breakdown of state level VMT by
        vehicle type.
        Default data is based on transportation emissions at:
        https://www.eia.gov/state/seds/data.php?incfile=/state/seds/sep_fuel/html/fuel_te.html&sid=US
        Alternatively, can use VMT values from:
        https://www.fhwa.dot.gov/policyinformation/travel_monitoring/tvt.cfm
    - api: str
        EIA API to extract national level VMT data
    - efs_path: str
        path to efs file to extract load profiles at a state level
    """

    # TODO: extract this out directly from EFS
    efs_years = [2018, 2020, 2022, 2024, 2030, 2040, 2050]

    def __init__(self, filepath: str, api: str, efs_path: str) -> None:
        """
        Filepath is state level breakdown of VMT by vehicle type.
        """
        super().__init__(filepath)
        self._zone = "state"
        # self.units = "VMT"
        self.efs_path = efs_path
        self.api = api

        # read in annual demand and profiles
        self.aeo_demand = self._read_demand_aeo()
        self.efs_profile = self._read_efs_data()

    @property
    def zone(self):
        return self._zone

    @staticmethod
    def _assign_vehicle_type(vehicle: str) -> str:
        """
        Coordinates vehicle names.
        """
        match vehicle:
            case v if v.startswith(("light_duty", "light-duty vehicles", "Light-Duty")):
                return "light_duty"
            case v if v.startswith(
                ("med_duty", "medium-duty trucks", "Commercial Light"),
            ):
                return "med_duty"
            case v if v.startswith(
                ("heavy_duty", "heavy-duty trucks", "Freight Trucks"),
            ):
                return "heavy_duty"
            case v if v.startswith(("buses", "other", "Bus")):
                return "bus"
            case _:
                # logger.warning(f"Can not match {v}")
                return v

    def _read_data(self) -> pd.DataFrame:
        """
        Will return VMT by state and vehicle type. The sum of each vehicle type
        over all states will be 100%.

        |                     |            | Percent |
        |---------------------|------------|---------|
        | Vehicle             | State      |         |
        |---------------------|------------|---------|
        | light-duty vehicles | Alabama    | 2.5     |
        | medium-duty trucks  | Oregon     | 5       |
        | heavy-duty trucks   | Washington | 2       |
        | ...                 | ...        | ...     |
        | other               | Texas      | 1.5     |
        """

        df = pd.read_csv(self.filepath, index_col=0, header=0)

        # check as these are user defined
        totals = df.sum()
        assert all(totals > 99.99) and all(totals < 100.01)

        df = df.T
        df.index.name = "vehicle"
        df.index = df.index.map(self._assign_vehicle_type)
        df = (
            df.reset_index()
            .melt(id_vars="vehicle", var_name="state", value_name="percent")
            .set_index(["vehicle", "state"])
        )

        return df

    def _read_efs_data(self):
        """
        Extracts profile data.

        For each hour, vehicle, and state, the sum of these values over
        the year will equal **ONE THOUSAND** Its scaled from 1 to 1000
        just to avoid numerical issues.
        """

        efs = ReadEfs(self.efs_path).read_demand()
        transport = efs[efs.index.get_level_values("sector") == "transport"].droplevel(
            ["sector", "fuel"],
        )

        dfs = []
        for year in set(transport.index.get_level_values("snapshot").year):
            for subsector in set(transport.index.get_level_values("subsector")):
                df = transport[
                    (transport.index.get_level_values("snapshot").year == year)
                    & (transport.index.get_level_values("subsector") == subsector)
                ]
                dfs.append(self._get_yearly_energy_efs(df))
        yearly_demand = pd.concat(dfs).reindex_like(transport)

        # profile of each vehicle per state will sum to 1000 over the year
        transport = transport.div(yearly_demand).fillna(0)

        # rename subsector names
        index_order = transport.index.names
        transport = transport.reset_index(level="subsector")
        transport["subsector"] = transport.subsector.map(self._assign_vehicle_type)
        transport = transport.set_index([transport.index, "subsector"]).reorder_levels(
            index_order,
        )

        return transport

    @staticmethod
    def _get_yearly_energy_efs(df: pd.DataFrame) -> pd.DataFrame:
        """
        Creates yearly energy per state, per vehicle type to create the
        profile.
        """
        totals = pd.DataFrame(df.sum()).T
        totals = totals.set_index(
            pd.MultiIndex.from_tuples([df.index[0]], names=df.index.names),
        )
        return totals.reindex_like(df).ffill()

    def _read_demand_aeo(self) -> pd.DataFrame:
        """
        Gets yearly national level VMT data.
        """

        demand = []
        for vehicle in ("light_duty", "med_duty", "heavy_duty", "bus"):
            demand.append(TransportationDemand(vehicle, 2050, self.api).get_data())
            for year in (2018, 2020, 2022):  # histroical efs years
                # historical will only return one year at a time
                demand.append(TransportationDemand(vehicle, year, self.api).get_data())
        vmt_demand = pd.concat(demand).sort_index()
        vmt_demand["vehicle"] = vmt_demand["series-description"].map(
            self._assign_vehicle_type,
        )
        vmt_demand = vmt_demand.reset_index().rename(columns={"period": "year"})
        vmt_demand = vmt_demand[vmt_demand.year.isin(self.efs_years)].copy()
        vmt_demand = vmt_demand[["vehicle", "year", "value", "units"]].set_index(
            ["vehicle", "year"],
        )
        vmt_demand["value"] = vmt_demand.value.mul(1000000)  # billion VMT to kVMT
        vmt_demand["units"] = vmt_demand.units.map(
            lambda x: x.replace("billion", "thousand"),
        )

        return vmt_demand

    def _format_data(self, data: pd.DataFrame) -> pd.DataFrame:
        """
        Merges national VMT data (self.aeo_demand), proportions of VMT
        travelled per state (data), and electric charging profiles
        (self.efs_profile)

        This is one ugly function. holy.
        """

        aeo = self.aeo_demand.drop(columns="units")
        aeo = xr.DataArray.from_series(aeo.squeeze())

        ds = xr.Dataset.from_dataframe(data)  # (vehicle, state)
        ds = ds.sel(vehicle=aeo.vehicle.values)

        ds["yearly_demand"] = aeo  # (vehicle, year)
        ds["yearly_demand_per_state"] = ds.percent * ds.yearly_demand * (1 / 100)  # (vehicle, year, state)

        efs = (
            self.efs_profile.reset_index()
            .melt(
                id_vars=["snapshot", "subsector"],
                var_name="state",
                value_name="profile",
            )
            .rename(columns={"subsector": "vehicle"})
            .set_index(["snapshot", "vehicle", "state"])
        )
        elec_profile = efs.squeeze()
        lpg_profile = elec_profile.copy()
        lpg_profile[:] = 1 / 8760  # uniform profile assumption

        ds["elec_profile"] = xr.DataArray.from_series(
            elec_profile,
        )  # (snapshot, vehicle, state)
        ds["lpg_profile"] = xr.DataArray.from_series(
            lpg_profile,
        )  # (snapshot, vehicle, state)

        # I think there is probably a more efficienct way to do this, I just couldnt figure out
        # how to multiply one year into another and not get pointless indices.
        # (ie. not having snapshots in 2018 indexed over years other than 2018)
        dfs = []
        for year in self.efs_years:
            elec_demand = ds.yearly_demand_per_state.sel(
                year=year,
            ) * ds.elec_profile.sel(
                snapshot=f"{year}",
            )
            elec_demand = pd.DataFrame(
                elec_demand.dropna(dim="state").to_series(),
                columns=["value"],
            ).reset_index()
            elec_demand = elec_demand.rename(columns={"vehicle": "subsector"})
            elec_demand["sector"] = "transport"
            elec_demand["fuel"] = "electricity"
            elec_demand = elec_demand.pivot(
                columns="state",
                index=["snapshot", "sector", "subsector", "fuel"],
                values="value",
            )

            lpg_demand = ds.yearly_demand_per_state.sel(year=year) * ds.lpg_profile.sel(
                snapshot=f"{year}",
            )
            lpg_demand = pd.DataFrame(
                lpg_demand.dropna(dim="state").to_series(),
                columns=["value"],
            ).reset_index()
            lpg_demand = lpg_demand.rename(columns={"vehicle": "subsector"})
            lpg_demand["sector"] = "transport"
            lpg_demand["fuel"] = "lpg"
            lpg_demand = lpg_demand.pivot(
                columns="state",
                index=["snapshot", "sector", "subsector", "fuel"],
                values="value",
            )

            dfs.extend([elec_demand, lpg_demand])

        return pd.concat(dfs)


class ReadTransportAeo(ReadStrategy):
    """
    Calculates uniform lpg demand for non-road vehicle types.

    Vehicles include:
    - air (units of thousand seat miles)
    - shipping (units of throusand ton miles)
    - rail_shipping (units of throusand ton miles)
    - rail_passenger (units of throusand passenger miles)

    - filepath: str
        path to a user defined file that has breakdown of state level demand
        Default data is based on transportation emissions at:
        https://www.eia.gov/state/seds/data.php?incfile=/state/seds/sep_fuel/html/fuel_te.html&sid=US
    - api: str
        EIA API to extract national level VMT data
    """

    # scales units so demand magnitudes are consistent
    unit_scaler = {
        "air": 1000000,
        "boat_shipping": 1000000,
        "rail_shipping": 1000000,
        "rail_passenger": 1000000,
    }
    unit_scaler_name = {
        "air": ["billion", "thousand"],
        "boat_shipping": ["billion", "thousand"],
        "rail_shipping": ["billion", "thousand"],
        "rail_passenger": ["billion", "thousand"],
    }

    def __init__(
        self,
        filepath: str,
        vehicle: str,
        years: int | list[int],
        api: str,
    ) -> None:
        super().__init__(filepath)
        self._zone = "state"
        self.api = api
        self.vehicle = vehicle
        if isinstance(years, int):
            years = [years]
        self.years = years

        # read in annual demand
        self.aeo_demand = self._read_demand_aeo()

    @property
    def zone(self):
        return self._zone

    @staticmethod
    def _assign_vehicle_type(vehicle: str) -> str:
        """
        Coordinates vehicle names.
        """
        match vehicle:
            case v if v.startswith(("Air", "air")):
                return "air"
            case "Domestic Shipping":
                return "boat_shipping"
            case "Rail":
                return "rail_shipping"
            case "Passenger Rail":
                return "rail_passenger"
            case _:
                # logger.warning(f"Can not match {v}")
                return v

    def _read_data(self) -> pd.DataFrame:
        """
        Will return how to allocate national vehicle demand by state. The sum
        of each vehicle type over all states will be 100%.

        |                     |            | Percent |
        |---------------------|------------|---------|
        | Vehicle             | State      |         |
        |---------------------|------------|---------|
        | air                 | Alabama    | 2.5     |
        | shipping            | Oregon     | 5       |
        | rail_shipping       | Washington | 2       |
        | ...                 | ...        | ...     |
        | other               | Texas      | 1.5     |
        """

        df = pd.read_csv(self.filepath, index_col=0, header=0)

        # check as these are user defined
        totals = df.sum()
        assert all(totals > 99.99) and all(totals < 100.01)

        df = df.T
        df.index.name = "vehicle"
        df = (
            df.reset_index()
            .melt(id_vars="vehicle", var_name="state", value_name="percent")
            .set_index(["vehicle", "state"])
        )

        return df

    def _read_demand_aeo(self) -> pd.DataFrame:
        """
        Gets yearly national level demand.
        """

        demand = []
        demand.append(TransportationDemand(self.vehicle, 2050, self.api).get_data())
        for year in self.years:
            if year < 2024:
                demand.append(
                    TransportationDemand(self.vehicle, year, self.api).get_data(),
                )

        aeo = pd.concat(demand).sort_index()
        aeo["vehicle"] = aeo["series-description"].map(
            self._assign_vehicle_type,
        )
        aeo = aeo.reset_index().rename(columns={"period": "year"})
        aeo = aeo[aeo.year.isin(self.years)].copy()
        aeo = aeo[["vehicle", "year", "value", "units"]].set_index(
            ["vehicle", "year"],
        )

        scale_value = self.unit_scaler[self.vehicle]
        scale_name = self.unit_scaler_name[self.vehicle]
        aeo["value"] = aeo.value.mul(scale_value)
        aeo["units"] = aeo.units.map(
            lambda x: x.replace(scale_name[0], scale_name[1]),
        )

        return aeo

    def _format_data(self, data: pd.DataFrame) -> pd.DataFrame:
        """
        Merges national VMT data (self.aeo_demand) and proportions of demand
        travelled per state (data) to ceate uniform demand profiles.
        """

        demand_by_state = data.copy()  # given as a percentage
        demand_national = self.aeo_demand.drop(columns="units")

        dfs = []

        for year in self.years:
            df = pd.DataFrame(
                index=pd.date_range(
                    f"{year}-01-01",
                    f"{year+1}-01-01",
                    freq="h",
                    inclusive="left",
                ),
            )
            df.index.name = "snapshot"
            df["sector"] = "transport"
            df["subsector"] = self.vehicle
            df["fuel"] = "lpg"

            df = df.set_index([df.index, "sector", "subsector", "fuel"])

            for state in demand_by_state.index.get_level_values("state").unique():
                df[state] = demand_by_state.loc[(self.vehicle, state), "percent"]

            df = df.div(100)  # convert from percentage to decimal
            df = df.mul(demand_national.loc[(self.vehicle, year), "value"])
            df = df.mul(1 / 8760)  # uniform load over the year

            dfs.append(df)

        return pd.concat(dfs)


###
# WRITE STRATEGIES
###


class WriteStrategy(ABC):
    """
    Disaggregates demand based on a specified method.
    """

    def __init__(self, n: pypsa.Network) -> None:
        self.n = n

    @abstractmethod
    def _get_load_allocation_factor(
        self,
        df: Optional[pd.Series] = None,
        **kwargs,
    ) -> pd.Series:
        """
        Load allocation set on population density.

        df: pd.Series
            Load zone mapping from self._get_load_dissagregation_zones(...)

        returns pd.Series
            Format is a bus index, with the laf for the value
        """
        pass

    def dissagregate_demand(
        self,
        df: pd.DataFrame,
        zone: str,
        sector: str | list[str] | None = None,
        subsector: str | list[str] | None = None,
        fuel: str | list[str] | None = None,
        sns: pd.DatetimeIndex | None = None,
    ) -> pd.DataFrame:
        """
        Public load dissagregation method.

        df: pd.DataFrame
            Demand dataframe
        zone: str
            Zones of demand ('ba', 'state', 'reeds')
        sector: Optional[str | List[str]] = None,
            Sectors to group
        subsector: Optional[str | List[str]] = None,
            Subsectors to group
        fuel: Optional[str | List[str]] = None,
            End use fules to group
        sns: Optional[pd.DatetimeIndex] = None
            Filter data over this period. If not provided, use network snapshots

        Data is returned in the format of:

        |                     | BusName_1 | BusName_2 | ... | BusName_n |
        |---------------------|-----------|-----------|-----|-----------|
        | 2019-01-01 00:00:00 |    ###    |    ###    |     |    ###    |
        | 2019-01-01 01:00:00 |    ###    |    ###    |     |    ###    |
        | 2019-01-01 02:00:00 |    ###    |    ###    |     |    ###    |
        | ...                 |           |           |     |    ###    |
        | 2019-12-31 23:00:00 |    ###    |    ###    |     |    ###    |
        """

        # 'state' is states based on power regions
        # 'full_state' is actual geographic boundaries
        assert zone in ("ba", "state", "reeds")
        self._check_datastructure(df)

        # get zone area demand for specific sector and fuel
        demand = self._filter_demand(df, sector, subsector, fuel, sns)
        demand = self._group_demand(demand)
        if demand.empty:
            demand = self._make_empty_demand(columns=df.columns)

        # assign buses to dissagregation zone
        dissagregation_zones = self._get_load_dissagregation_zones(zone)

        # get implementation specific dissgregation factors
        laf = self._get_load_allocation_factor(df=dissagregation_zones, zone=zone)

        # disaggregate load to buses
        zone_data = dissagregation_zones.to_frame(name="zone").join(
            laf.to_frame(name="laf"),
        )
        return self._disaggregate_demand_to_buses(demand, zone_data)

    def _get_load_dissagregation_zones(self, zone: str) -> pd.Series:
        """
        Map each bus to the load dissagregation zone (states, ba, ...)
        """
        if zone == "ba":
            return self._get_balanceing_area_zones()
        elif zone == "state":
            return self._get_state_zones()
        elif zone == "reeds":
            return self._get_reeds_zones()
        else:
            raise NotImplementedError

    @staticmethod
    def _check_datastructure(df: pd.DataFrame) -> None:
        """
        Confirms formatting of input datastructure.
        """
        assert all(x in ["snapshot", "sector", "subsector", "fuel"] for x in df.index.names)
        assert not df.empty

    def _filter_on_snapshots(
        self,
        df: pd.DataFrame,
        sns: pd.DatetimeIndex,
    ) -> pd.DataFrame:
        """
        Filters demand on network snapshots.
        """
        filtered = df[df.index.get_level_values("snapshot").isin(sns)].copy()
        filtered = filtered[~filtered.index.duplicated(keep="last")]  # issue-272
        return filtered

    @staticmethod
    def _filter_on_use(df: pd.DataFrame, level: str, values: list[str]):
        return df[df.index.get_level_values(level).isin(values)].copy()

    @staticmethod
    def _group_demand(df: pd.DataFrame, agg_strategy: str = "sum") -> pd.DataFrame:
        grouped = df.droplevel(level=["sector", "subsector", "fuel"])
        grouped = grouped.groupby(level="snapshot")
        if agg_strategy == "sum":
            return grouped.sum()
        elif agg_strategy == "mean":
            return grouped.mean()
        else:
            raise NotImplementedError

    def _filter_demand(
        self,
        df: pd.DataFrame,
        sectors: str | list[str] | None = None,
        subsectors: str | list[str] | None = None,
        fuels: str | list[str] | None = None,
        sns: pd.DatetimeIndex | None = None,
    ) -> pd.DataFrame:
        """
        Filters on snapshots, sector, and fuel.
        """

        if isinstance(sns, pd.DatetimeIndex):
            filtered = self._filter_on_snapshots(df, sns)
            df = filtered.reset_index()
            df = df.groupby(["snapshot", "sector", "subsector", "fuel"]).sum()
            assert filtered.shape == df.shape  # no data should have changed

        if sectors:
            if isinstance(sectors, str):
                sectors = [sectors]
            df = self._filter_on_use(df, "sector", sectors)
        if subsectors:
            if isinstance(subsectors, str):
                subsectors = [subsectors]
            df = self._filter_on_use(df, "subsector", subsectors)
        if fuels:
            if isinstance(fuels, str):
                fuels = [fuels]
            df = self._filter_on_use(df, "fuel", fuels)

        return df

    def _disaggregate_demand_to_buses(
        self,
        demand: pd.DataFrame,
        laf: pd.DataFrame,
    ) -> pd.DataFrame:
        """
        Zone power demand is disaggregated to buses proportional to laf.
        """

        all_load = []

        for load_zone in laf.zone.unique():
            load = laf[laf.zone == load_zone]
            load_per_bus = pd.DataFrame(
                data=([demand[load_zone]] * len(load.index)),
                index=load.index,
            )
            dissag_load = load_per_bus.mul(laf.laf, axis=0).dropna()
            assert dissag_load.shape == load_per_bus.shape  # ensure no data is lost
            dissag_load = dissag_load.T  # set snapshot as index
            dissag_load = dissag_load.loc[:, (dissag_load != 0).any(axis=0)]
            all_load.append(dissag_load)

        load = pd.concat(all_load, axis=1)
        assert not load.isna().any().any()  # no data should be added during concat
        return load

    def _get_balanceing_area_zones(self) -> pd.Series:
        n = self.n
        zones = n.buses.balancing_area.replace(
            {
                "^CISO.*": "CISO",
                "^ERCO.*": "ERCO",
                "^MISO.*": "MISO",
                "^SPP.*": "SPP",
                "^PJM.*": "PJM",
                "^NYISO.*": "NYIS",
                "^ISONE.*": "ISNE",
            },
            regex=True,
        )
        zones = zones.replace({"": "missing"})
        if "missing" in zones:
            logger.warning("Missing BA Assignment for load dissagregation")
        return zones

    def _get_state_zones(self) -> pd.Series:
        n = self.n
        return n.buses.state

    def _get_reeds_zones(self) -> pd.Series:
        n = self.n
        return n.buses.reeds_zone

    def _make_empty_demand(self, columns: list[str]) -> pd.DataFrame:
        """
        Make a demand dataframe with zeros.
        """
        n = self.n
        return pd.DataFrame(columns=columns, index=n.snapshots.get_level_values(1)).infer_objects().fillna(0)


class WritePopulation(WriteStrategy):
    """
    Based on Population Density from Breakthrough Energy.
    """

    def __init__(self, n: pypsa.Network) -> None:
        super().__init__(n)

    def _get_load_allocation_factor(
        self,
        df: pd.Series,
        zone: str,
        **kwargs,
    ) -> pd.Series:
        """
        Pulls weighting from 'build_base_network'.
        """
        logger.info("Setting load allocation factors based on BE population density")
        n = self.n
        if zone == "state":
            return n.buses.LAF_state.fillna(0)
        else:
            n.buses.Pd = n.buses.Pd.fillna(0)
            bus_load = n.buses.Pd.to_frame(name="Pd").join(df.to_frame(name="zone"))
            zone_loads = bus_load.groupby("zone")["Pd"].transform("sum")
            return bus_load.Pd / zone_loads


class WriteIndustrial(WriteStrategy):
    """
    Based on county level energy use from 2014.

    https://data.nrel.gov/submissions/97
    """

    def __init__(self, n: pypsa.Network, filepath: str) -> None:
        super().__init__(n)
        self.data = self._read_data(filepath)

    def _get_load_allocation_factor(self, zone: str, **kwargs) -> pd.Series:
        logger.info("Setting load allocation factors based on industrial demand")
        if zone == "state":
            return self._dissagregate_on_state()
        elif zone == "reeds":
            return self._dissagregate_on_reeds()
        elif zone == "ba":
            # return self._dissagregate_on_ba()
            return self._dissagregate_on_state()
        else:
            raise NotImplementedError

    def _dissagregate_on_state(self) -> pd.Series:
        laf_per_county = self.data.copy()
        totals = {}
        for state in laf_per_county.state.unique():
            df = self.data[self.data.state == state]
            totals[state] = df.demand_TBtu.sum().round(6)

        laf_per_county["laf"] = laf_per_county.apply(
            lambda x: x.demand_TBtu / totals[x.state],
            axis=1,
        )
        laf_per_county = laf_per_county.set_index("county")

        # need to account for multiple buses being in a single county
        dfs = []
        load_buses = self.get_load_buses_per_county()
        for county, buses in load_buses.items():
            dfs.append(self.get_laf_per_bus(laf_per_county, county, buses))

        laf_load_buses = pd.concat(dfs)

        laf_all_buses = pd.Series(index=self.n.buses.index).fillna(0)
        laf_all_buses[laf_load_buses.index] = laf_load_buses

        return laf_all_buses

    def _dissagregate_on_ba(self) -> pd.Series:
        raise NotImplementedError

    def _dissagregate_on_reeds(self) -> pd.Series:
        raise NotImplementedError

    @staticmethod
    def _read_data(filepath: str) -> pd.DataFrame:
        """
        Unzipped 'County_industry_energy_use.gz' csv file.
        """
        df = pd.read_csv(
            filepath,
            dtype={
                "fips_matching": int,
                "naics": int,
                "Coal": float,
                "Coke_and_breeze": float,
                "Diesel": float,
                "LPG_NGL": float,
                "MECS_NAICS": float,
                "MECS_Region": str,
                "Natural_gas": float,
                "Net_electricity": float,
                "Other": float,
                "Residual_fuel_oil": float,
                "Total": float,
                "fipscty": int,
                "fipstate": int,
                "subsector": int,
            },
        )
        df = (
            df[["fips_matching", "fipstate", "Total"]]
            .rename(
                columns={
                    "fips_matching": "county",
                    "fipstate": "state",
                    "Total": "demand_TBtu",
                },
            )
            .groupby(["county", "state"])
            .sum()
            .reset_index()
        )

        # 'p' added to match reeds naming
        df["county"] = "p" + df.county.astype(str).str.zfill(5)

        df["state"] = df.state.map(lambda x: FIPS_2_STATE[f"{x:02d}"].title())
        return df

    def get_load_buses_per_county(self) -> dict[str, list[str]]:
        """
        Gets a list of load buses, indexed by county.

        Note, load buses follow BE mapping of Pd
        """
        n = self.n
        buses_per_county = n.buses[["Pd", "county"]].fillna(0)
        buses_per_county = buses_per_county[buses_per_county.Pd != 0]

        mapper = {}

        for county in buses_per_county.county.unique():
            df = buses_per_county[buses_per_county.county == county]
            mapper[county] = df.index.to_list()

        return mapper

    @staticmethod
    def get_laf_per_bus(
        df: pd.DataFrame,
        county: str | int,
        buses: list[str],
    ) -> pd.Series:
        """
        Evenly distributes laf to buses within a county.
        """

        county_laf = df.at[county, "laf"]
        num_buses = len(buses)
        bus_laf = county_laf / num_buses

        return pd.Series(index=buses).fillna(bus_laf).round(6)


###
# Formatters and Scalers
###


class DemandFormatter:
    """
    Scales and formats demand to pass into PyPSA Network.

    Nomenclature used is:
    - demand_period is the year of actual input demnad
    - investment_period is the investment period in the pypsa network
    - For example, if you plan to use 2020 EIA demand data for a 2030 study,
    then the demand_period is 2020 and the invesment_period is 2030
    - Or if you plan to use 2040 EFS data for a 2045 study, the demand period
    is 2040 and the investment period is 2045
    """

    def __init__(
        self,
        n: pypsa.Network,
        scaling_method: Optional[str] = None,
        filepath: Optional[str] = None,
        api: Optional[str] = None,
    ):
        self.n = n
        self.sns = n.snapshots
        self.investment_periods = n.investment_periods.to_list()
        self.scaling_method = scaling_method
        self.filepath = filepath
        self.api = api
        if scaling_method:
            logger.info(f"Assigning {self.scaling_method} demand scaling method")
            self.scaler = self.assign_scaler()
        else:
            self.scaler = None

    def format_demand(self, df: pd.DataFrame, sector: str, **kwargs) -> pd.DataFrame:
        """
        Public method to format demand ready to be ingested into the model.
        """

        if self.need_scaling(df):
            assert isinstance(self.scaler, DemandScaler)

        demand_periods = df.index.year.unique().to_list()
        if demand_periods == self.investment_periods:
            logger.info("No demand formatting required")
            return df

        # need a starting reference year for scaling
        assert min(demand_periods) <= min(self.investment_periods)
        demand_per_period = []
        for investment_year in self.investment_periods:
            formatted_demand = df[df.index.year == investment_year]
            if not formatted_demand.empty:
                demand_per_period.append(formatted_demand)
            else:
                nearest_year = max([x for x in demand_periods if x <= investment_year])
                formatted_demand = df[df.index.year == nearest_year]
                demand_per_period.append(
                    self.scaler.scale(
                        formatted_demand,
                        nearest_year,
                        investment_year,
                        sector,
                    ),
                )
        demand = pd.concat(demand_per_period)
        assert len(demand) == len(self.sns)
        return demand

    def need_scaling(self, df: pd.DataFrame) -> bool:
        """
        Checks if any demand needs to be scaled.
        """
        if len(df.index) != len(self.sns):
            return True
        return False

    def assign_scaler(self):  # type DemandScaler
        if self.scaling_method == "aeo_energy":
            assert self.api, "Must provide eia api key"
            return AeoEnergyScaler(self.api)
        elif self.scaling_method == "aeo_electricity":
            assert self.filepath.endswith(".sqlite"), "Must provide pudl.sqlite file"
            return AeoElectricityScaler(self.filepath)
        elif self.scaling_method == "efs":
            assert self.filepath.endswith(".csv"), "Must provide EFS.csv data"
            return EfsElectricityScalar(self.filepath)
        elif self.scaling_method == "aeo_vmt":
            assert self.api, "Must provide eia api key"
            return AeoVmtScaler(self.api)
        else:
            raise NotImplementedError


class DemandScaler(ABC):

    def __init__(self):
        self.projection = self.get_projections()

    @abstractmethod
    def get_projections(self) -> pd.DataFrame:
        pass

    def get_growth(self, start_year: int, end_year: int, sector: str) -> float:
        """
        Returns decimal change between two years.
        """

        min_year = self.projection.index.min()
        max_year = self.projection.index.max()

        if start_year < min_year:
            logger.warning(f"Setting base demand scaling year to {min_year}")
            start_year = min_year
        if end_year > max_year:
            logger.warning(f"Setting final demand scaling year to {max_year}")
            end_year = max_year

        start = self.projection.at[start_year, sector]
        end = self.projection.at[end_year, sector]

        return end / start

    def scale(
        self,
        df: pd.DataFrame,
        start_year: int,
        end_year: int,
        sector: str,
    ) -> pd.DataFrame:
        """
        Scales data.
        """
        growth = self.get_growth(start_year, end_year, sector)
        new = df.mul(growth)
        return self.reindex(new, end_year)

    @staticmethod
    def reindex(df: pd.DataFrame, year: int) -> pd.DataFrame:
        """
        Reindex a dataframe for a different planning horizon.

        Input dataframe will be...

        |                     | BusName_1 | BusName_2 | ... | BusName_n |
        |---------------------|-----------|-----------|-----|-----------|
        | 2019-01-01 00:00:00 |    aaa    |    ddd    |     |    ggg    |
        | 2019-01-01 01:00:00 |    bbb    |    eee    |     |    hhh    |
        | ...                 |    ...    |    ...    |     |    ...    |
        | 2019-02-28 23:00:00 |    ccc    |    fff    |     |    iii    |

        Output dataframe will be...

        |                     | BusName_1 | BusName_2 | ... | BusName_n |
        |---------------------|-----------|-----------|-----|-----------|
        | 2030-01-01 00:00:00 |    aaa    |    ddd    |     |    ggg    |
        | 2030-01-01 01:00:00 |    bbb    |    eee    |     |    hhh    |
        | ...                 |    ...    |    ...    |     |    ...    |
        | 2030-02-28 23:00:00 |    ccc    |    fff    |     |    iii    |
        """

        new = df.copy()
        new.index = new.index.map(lambda x: x.replace(year=year))
        return new


class AeoElectricityScaler(DemandScaler):

    def __init__(self, pudl: str, scenario: str = "reference"):
        self.pudl = pudl
        self.scenario = scenario
        self.region = "united_states"
        super().__init__()

    def get_projections(self) -> pd.DataFrame:
        """
        Get sector yearly END-USE ELECTRICITY growth rates from AEO.

        |      | power | units |
        |----- |-------|-------|
        | 2021 |  ###  |  ###  |
        | 2022 |  ###  |  ###  |
        | 2023 |  ###  |  ###  |
        | ...  |       |       |
        | 2049 |  ###  |  ###  |
        | 2050 |  ###  |  ###  |
        """

        con = sqlite3.connect(self.pudl)
        df = pd.read_sql_query(
            f"""
        SELECT
        projection_year,
        technology_description_eiaaeo,
        gross_generation_mwh
        FROM
        core_eiaaeo__yearly_projected_generation_in_electric_sector_by_technology
        WHERE
        electricity_market_module_region_eiaaeo = "{self.region}" AND
        model_case_eiaaeo = "{self.scenario}"
        """,
            con,
        )

        df = (
            df.drop(columns=["technology_description_eiaaeo"])
            .rename(
                columns={"projection_year": "year", "gross_generation_mwh": "power"},
            )
            .groupby("year")
            .sum()
        )
        df["units"] = "mwh"
        return df


class AeoEnergyScaler(DemandScaler):

    def __init__(self, api: str, scenario: str = "reference"):
        self.api = api
        self.scenario = scenario
        self.region = "united_states"
        super().__init__()

    def get_sector_data(self, years: list[int], sector: str) -> pd.DataFrame:
        """
        Function to piece togehter historical and projected values.
        """
        start_year = min(years)
        end_year = max(years)

        data = []

        if start_year < 2024:
            data.append(
                EnergyDemand(sector=sector, year=start_year, api=self.api).get_data(),
            )
        if end_year >= 2024:
            data.append(
                EnergyDemand(sector=sector, year=end_year, api=self.api).get_data(),
            )
        return pd.concat(data)

    def get_projections(self) -> pd.DataFrame:
        """
        Get sector yearly END-USE ENERGY growth rates from AEO at a NATIONAL
        level.

        |      | residential | commercial  | industrial  | transport  | units |
        |----- |-------------|-------------|-------------|------------|-------|
        | 2018 |     ###     |     ###     |     ###     |     ###    |  ###  |
        | 2019 |     ###     |     ###     |     ###     |     ###    |  ###  |
        | 2020 |     ###     |     ###     |     ###     |     ###    |  ###  |
        | ...  |             |             |             |            |       |
        | 2049 |     ###     |     ###     |     ###     |     ###    |  ###  |
        | 2050 |     ###     |     ###     |     ###     |     ###    |  ###  |
        """

        years = range(2017, 2051)

        # sectors = ("residential", "commercial", "industry", "transport")
        sectors = ("residential", "commercial", "industry")

        df = pd.DataFrame(
            index=years,
        )

        for sector in sectors:
            sector_data = self.get_sector_data(years, sector).sort_index()
            df[sector] = sector_data.value

        df["units"] = "quads"
        return df


class AeoVmtScaler(DemandScaler):

    def __init__(self, api: str, scenario: str = "reference"):
        self.api = api
        self.scenario = scenario
        self.region = "united_states"
        super().__init__()

    def get_historical_value(self, year: int, sector: str) -> float:
        """
        Returns single year value at a time.
        """
        return TransportationDemand(vehicle=sector, year=year, api=self.api).get_data(pivot=True).values[0][0]

    def get_future_values(
        self,
        year: int,
        sector: str,
    ) -> pd.DataFrame:
        """
        Returns all values from 2024 onwards.
        """
        return TransportationDemand(
            vehicle=sector,
            year=year,
            api=self.api,
            scenario=self.scenario,
        ).get_data()

    def get_projections(self) -> pd.DataFrame:
        """
        Get sector yearly END-USE ENERGY growth rates from AEO at a NATIONAL
        level.

        |      | light_duty | med_duty  | heavy_duty  | bus  | units |
        |----- |------------|-----------|-------------|------|-------|
        | 2018 |     ###    |    ###    |     ###     | ###  |  ###  |
        | 2019 |     ###    |    ###    |     ###     | ###  |  ###  |
        | 2020 |     ###    |    ###    |     ###     | ###  |  ###  |
        | ...  |            |           |             |      |       |
        | 2049 |     ###    |    ###    |     ###     | ###  |  ###  |
        | 2050 |     ###    |    ###    |     ###     | ###  |  ###  |
        """

        years = range(2017, 2051)

        vehicles = ("light_duty", "med_duty", "heavy_duty", "bus")

        df = pd.DataFrame(
            columns=["light_duty", "med_duty", "heavy_duty", "bus"],
            index=years,
        )

        for year in sorted(years):
            if year < 2024:
                for vehicle in vehicles:
                    df.at[year, vehicle] = self.get_historical_value(
                        year,
                        vehicle,
                    )

        for vehicle in vehicles:
            aeo = self.get_future_values(max(years), vehicle)
            for year in years:
                if year < 2024:
                    continue
                df.at[year, vehicle] = aeo.at[year, "value"]

        df["units"] = "thousand VMT"
        return df


class EfsElectricityScalar(DemandScaler):

    def __init__(self, filepath: str):
        self.efs = filepath
        self.region = "united_states"
        super().__init__()

    def read(self) -> pd.DataFrame:
        df = pd.read_csv(self.efs, engine="pyarrow")
        return (
            df.drop(
                columns=[
                    "Electrification",
                    "TechnologyAdvancement",
                    "LocalHourID",
                    "Sector",
                    "Subsector",
                ],
            )
            .groupby(["Year", "State"])
            .sum()
        )

    def interpolate(self, df: pd.DataFrame) -> pd.DataFrame:
        efs_years = df.index
        new_years = range(min(efs_years), max(efs_years) + 1)
        df = df.reindex(new_years)
        return df.interpolate()

    def get_projections(self) -> pd.DataFrame:
        """
        Get sector yearly END-USE ELECTRICITY growth rates from EFS. Linear
        interpolates missing values.

        |      | power | units |
        |----- |-------|-------|
        | 2018 |  ###  |  ###  |
        | 2019 |  ###  |  ###  |
        | 2020 |  ###  |  ###  |
        | ...  |       |       |
        | 2049 |  ###  |  ###  |
        | 2050 |  ###  |  ###  |
        """
        df = self.read().reset_index()
        if self.region == "united_states":
            df = df.drop(columns="State").groupby("Year").sum()
        else:
            raise NotImplementedError
        df = self.interpolate(df)
        df = df.rename(columns={"LoadMW": "power"})
        df["units"] = "MWh"
        return df


###
# helpers
###


def get_demand_params(
    end_use: str,
    demand_params: Optional[dict[str, str]] = None,
    **kwargs,
) -> tuple:
    """
    Gets hard coded demand options.
    """

    match end_use:
        case "power":  # electricity only study
            demand_profile = demand_params["profile"]
            demand_disaggregation = "pop"
            if demand_profile == "efs":
                scaling_method = "efs"
            elif demand_profile == "eia":
                scaling_method = "aeo_electricity"
            elif demand_profile == "ferc":
                scaling_method = "aeo_electricity"
            else:
                logger.warning(
                    f"No scaling method available for {demand_profile} profile. Setting to 'aeo_electricity'",
                )
        case "residential" | "commercial":
            demand_profile = "eulp"
            demand_disaggregation = "pop"
            scaling_method = "aeo_energy"
        case "industry":
            demand_profile = "cliu"
            demand_disaggregation = "cliu"
            scaling_method = "aeo_energy"
        case "transport":
            vehicle = kwargs.get("vehicle", None)
            if not vehicle:  # road transport
                demand_profile = "transport_efs_aeo"
                demand_disaggregation = "pop"
                scaling_method = "aeo_vmt"
            elif vehicle.startswith(("air", "rail", "boat")):
                demand_profile = "transport_aeo"
                demand_disaggregation = "pop"
                scaling_method = None  # will extract data for any year
            else:
                raise NotImplementedError
        case _:
            raise NotImplementedError

    return demand_profile, demand_disaggregation, scaling_method


###
# helpers
###


def _get_closest_efs_year(efs_years, investment_period):
    filtered_values = [y for y in efs_years if y <= investment_period]
    if not filtered_values:
        return None
    return max(filtered_values)


###
# main entry point
###

if __name__ == "__main__":
    if "snakemake" not in globals():
        from _helpers import mock_snakemake

        snakemake = mock_snakemake(
            "build_electrical_demand",
            interconnect="usa",
            end_use="power",
        )
        # snakemake = mock_snakemake(
        #     "build_electrical_demand",
        #     interconnect="texas",
        #     end_use="power",
        # )
        # snakemake = mock_snakemake(
        #     "build_transport_other_demand",
        #     interconnect="texas",
        #     end_use="transport",
        #     vehicle="rail-passenger",
        # )
        snakemake = mock_snakemake(
            "build_transport_road_demand",
            interconnect="western",
            end_use="transport",
        )
        # snakemake = mock_snakemake(
        #     "build_sector_demand",
        #     interconnect="western",
        #     end_use="industry",
        # )
    configure_logging(snakemake)

    n = pypsa.Network(snakemake.input.network)

    # add snapshots
    sns_config = snakemake.params.snapshots
    planning_horizons = snakemake.params.planning_horizons

    n.snapshots = get_multiindex_snapshots(sns_config, planning_horizons)
    n.set_investment_periods(periods=planning_horizons)

    # extract user demand configuration parameters

    demand_params = snakemake.params.get("demand_params", None)
    end_use = snakemake.wildcards.end_use
    eia_api = snakemake.params.eia_api

    vehicle = snakemake.wildcards.get("vehicle", None)

    planning_horizons = n.investment_periods.to_list()
    profile_year = snakemake.params.get("profile_year", None)

    demand_profile, demand_disaggregation, scaling_method = get_demand_params(
        end_use,
        demand_params,
        vehicle=vehicle,
    )

    # set reading and writitng strategies

    demand_files = snakemake.input.demand_files

    sns = n.snapshots

    if demand_profile == "efs":
        # guarantee EFS data will have a base year to scale
        assert min(planning_horizons) in (2018, 2020, 2024, 2030, 2040, 2050)
        reader = ReadEfs(demand_files)
        sns = n.snapshots.get_level_values(1)

    elif demand_profile == "eia":
        assert profile_year in range(2018, 2024)

        reader = ReadEia(demand_files)
        sns = n.snapshots.get_level_values(1).map(
            lambda x: x.replace(year=profile_year),
        )

    elif demand_profile == "ferc":
        assert profile_year in range(2018, 2024)

        reader = ReadFERC714(demand_files)
        sns = n.snapshots.get_level_values(1).map(
            lambda x: x.replace(year=profile_year),
        )

    elif demand_profile == "eulp":
        stock = {"residential": "res", "commercial": "com"}
        reader = ReadEulp(demand_files, stock[end_use])  # 'res' or 'com'
        sns = n.snapshots.get_level_values(1).map(
            lambda x: x.replace(year=2018),
        )
    elif demand_profile == "cliu":
        cliu_file = demand_files[0]
        epri_file = demand_files[1]
        mecs_file = demand_files[2]
        fips_file = demand_files[3]
        sns = n.snapshots.get_level_values(1).map(
            lambda x: x.replace(year=2014),
        )
        reader = ReadCliu(
            cliu_file,
            epri_filepath=epri_file,
            mecs_filepath=mecs_file,
            fips_filepath=fips_file,
        )
    elif demand_profile == "transport_efs_aeo":  # road vehicle transport
        efs_file = demand_files[0]
        vmt_ratios_file = demand_files[1]
        efs_years = (2018, 2020, 2024, 2030, 2040, 2050)
        replacement_year = _get_closest_efs_year(efs_years, profile_year)
        sns = n.snapshots.get_level_values(1).map(
            lambda x: x.replace(year=replacement_year),
        )
        reader = ReadTransportEfsAeo(
            vmt_ratios_file,
            efs_path=efs_file,
            api=eia_api,
        )
    elif demand_profile == "transport_aeo":  # non-road vehicle transport
        vmt_ratios_file = demand_files[0]
        sns = n.snapshots.get_level_values(1)
        investment_periods = planning_horizons
        v = vehicle.replace("-", "_")
        reader = ReadTransportAeo(
            vmt_ratios_file,
            vehicle=v,
            years=investment_periods,
            api=eia_api,
        )
    else:
        raise NotImplementedError

    if demand_disaggregation == "pop":
        writer = WritePopulation(n)
    elif demand_disaggregation == "cliu":
        cliu_file = snakemake.input.dissagregate_files
        writer = WriteIndustrial(n, cliu_file)
    else:
        raise NotImplementedError

    demand_converter = Context(reader, writer)

    # extract demand based on strategies
    # this is raw demand, not scaled or garunteed to align to network snapshots

    if end_use == "power":  # only one demand for electricity only studies
        demand = demand_converter.prepare_demand(sns=sns)  # pd.DataFrame
        demands = {"electricity": demand}
    elif end_use == "transport":
        # only road transport has specific electrical profiles
        fuels = ("electricity", "lpg") if not vehicle else ("lpg")
        demands = demand_converter.prepare_demand_by_subsector(
            end_use,
            fuels,
            sns=sns,
        )  # dict[str, dict[str, pd.DataFrame]]
    else:
        fuels = ("electricity", "heat", "cool", "space_heat", "water_heat")
        demands = demand_converter.prepare_multiple_demands(
            end_use,  # residential, commercial, industry, transport
            fuels,
            sns=sns,
        )  # dict[str, pd.DataFrame]

    # scale demand and align snapshots. this is outside the main read/write
    # strategy as extra arguments are required to fill in data

    demand_scale_file = snakemake.input.get("demand_scaling_file", None)

    demand_formatter = DemandFormatter(
        n=n,
        scaling_method=scaling_method,
        filepath=demand_scale_file,
        api=eia_api,
    )

    formatted_demand = {}
    # transport is by subsector
    if end_use == "transport":
        for fuel, _ in demands.items():
            formatted_demand[fuel] = {}
            for vehicle_type, demand in demands[fuel].items():
                vmt_conversion = VMT_UNIT_CONVERSION.get(vehicle_type, 1)
                formatted_demand[fuel][vehicle_type] = demand_formatter.format_demand(
                    demand,
                    vehicle_type,
                ).mul(vmt_conversion)
    else:
        for fuel, demand in demands.items():
            formatted_demand[fuel] = demand_formatter.format_demand(demand, end_use)

    # electricity sector study
    if end_use == "power":
        formatted_demand["electricity"].round(4).to_csv(
            snakemake.output.elec_demand,
            index=True,
        )
    # transport demand is by subsector
    elif end_use == "transport":
        if not vehicle:  # road transport
            file_mapper = {"electricity": "elec", "lpg": "lpg"}
            for fuel in ("electricity", "lpg"):
                for vehicle_type in ("light_duty", "med_duty", "heavy_duty", "bus"):
                    formatted_demand[fuel][vehicle_type].round(4).to_csv(
                        snakemake.output[f"{file_mapper[fuel]}_{vehicle_type}"],
                        index=True,
                    )
        else:  # "boat_shipping", "air", "rail_passenger", "rail_shipping"
            formatted_demand["lpg"][vehicle.replace("-", "_")].round(4).to_csv(
                snakemake.output[0],
                index=True,
            )

    else:
        formatted_demand["electricity"].round(4).to_csv(
            snakemake.output.elec_demand,
            index=True,
        )
        formatted_demand["heat"].round(4).to_csv(
            snakemake.output.heat_demand,
            index=True,
        )
        formatted_demand["space_heat"].round(4).to_csv(
            snakemake.output.space_heat_demand,
            index=True,
        )
        formatted_demand["water_heat"].round(4).to_csv(
            snakemake.output.water_heat_demand,
            index=True,
        )
        formatted_demand["cool"].round(4).to_csv(
            snakemake.output.cool_demand,
            index=True,
        )<|MERGE_RESOLUTION|>--- conflicted
+++ resolved
@@ -45,12 +45,9 @@
 import pandas as pd
 import pypsa
 import xarray as xr
-<<<<<<< HEAD
+
 from _helpers import configure_logging, get_multiindex_snapshots
-=======
-from _helpers import configure_logging
 from constants_sector import FIPS_2_STATE, NAICS, VMT_UNIT_CONVERSION
->>>>>>> 77bd03bb
 from eia import EnergyDemand, TransportationDemand
 
 logger = logging.getLogger(__name__)
