--- conflicted
+++ resolved
@@ -536,15 +536,9 @@
 
 
 def update_config_from_wildcards(config, w, inplace=True):
-<<<<<<< HEAD
     """Parses configuration settings from wildcards and updates the config."""
     from packaging.version import parse
 
-=======
-    """
-    Parses configuration settings from wildcards and updates the config.
-    """
->>>>>>> 1655e340
     if not inplace:
         config = copy.deepcopy(config)
 
