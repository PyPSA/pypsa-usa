--- conflicted
+++ resolved
@@ -126,11 +126,7 @@
     # assign line lengths based on sub_id,
     # otherwise divide by zero error in networkclustering
     n = assign_line_lengths(n, 1.25, busmap_to_sub, substations)
-<<<<<<< HEAD
-    n.lines["underwater_fraction"] = 0
-=======
     n.links["underwater_fraction"] = 0
->>>>>>> e7efd964
 
     n = aggregate_to_substations(n, substations, busmap_to_sub.sub_id)
 
