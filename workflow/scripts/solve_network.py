--- conflicted
+++ resolved
@@ -34,11 +34,8 @@
     configure_logging,
     update_config_from_wildcards,
 )
-<<<<<<< HEAD
+from opts.bidirectional_link import add_bidirectional_link_constraints
 from opts.interchange import add_interchange_constraints
-=======
-from opts.bidirectional_link import add_bidirectional_link_constraints
->>>>>>> 5f354800
 from opts.land import add_land_use_constraints
 from opts.policy import (
     add_regional_co2limit,
