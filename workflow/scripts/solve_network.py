"""
Solves optimal operation and capacity for a network with the option to
iteratively optimize while updating line reactances.

This script is used for optimizing the electrical network as well as the
sector coupled network.

Description
-----------

Total annual system costs are minimised with PyPSA. The full formulation of the
linear optimal power flow (plus investment planning
is provided in the
`documentation of PyPSA <https://pypsa.readthedocs.io/en/latest/optimal_power_flow.html#linear-optimal-power-flow>`_.

The optimization is based on the :func:`network.optimize` function.
Additionally, some extra constraints specified in :mod:`solve_network` are added.

.. note::

    The rules ``solve_elec_networks`` and ``solve_sector_networks`` run
    the workflow for all scenarios in the configuration file (``scenario:``)
    based on the rule :mod:`solve_network`.
"""

import copy
import logging
import re
from typing import Any

import numpy as np
import pandas as pd
import pypsa
import xarray as xr
import yaml
from _helpers import (
    configure_logging,
    is_transport_model,
    update_config_from_wildcards,
    update_config_with_sector_opts,
)
from constants import NG_MWH_2_MMCF
from eia import Trade
from pypsa.descriptors import get_switchable_as_dense as get_as_dense

logger = logging.getLogger(__name__)
pypsa.pf.logger.setLevel(logging.WARNING)


def get_region_buses(n, region_list):
    return n.buses[
        (
            n.buses.country.isin(region_list)
            | n.buses.reeds_zone.isin(region_list)
            | n.buses.reeds_state.isin(region_list)
            | n.buses.interconnect.str.lower().isin(region_list)
            | n.buses.nerc_reg.isin(region_list)
            | (1 if "all" in region_list else 0)
        )
    ]


def filter_components(
    n: pypsa.Network,
    component_type: str,
    planning_horizon: str | int,
    carrier_list: list[str],
    region_buses: pd.Index,
    extendable: bool,
):
    """
    Filter components based on common criteria.

    Parameters
    ----------
    - n: pypsa.Network
        The PyPSA network object.
    - component_type: str
        The type of component (e.g., "Generator", "StorageUnit").
    - planning_horizon: str or int
        The planning horizon to filter active assets.
    - carrier_list: list
        List of carriers to filter.
    - region_buses: pd.Index
        Index of region buses to filter.
    - extendable: bool, optional
        If specified, filters by extendable or non-extendable assets.

    Returns
    -------
    - pd.DataFrame
        Filtered assets.
    """
    component = n.df(component_type)
    if planning_horizon != "all":
        ph = int(planning_horizon)
        iv = n.investment_periods
        active_components = n.get_active_assets(component.index.name, iv[iv >= ph][0])
    else:
        active_components = component.index

    # Links will throw the following attribute error, as we must specify bus0
    # AttributeError: 'DataFrame' object has no attribute 'bus'. Did you mean: 'bus0'?
    bus_name = "bus0" if component_type.lower() == "link" else "bus"

    filtered = component.loc[
        active_components
        & component.carrier.isin(carrier_list)
        & component[bus_name].isin(region_buses)
        & (component.p_nom_extendable == extendable)
    ]

    return filtered


def add_land_use_constraints(n):
    """
    Adds constraint for land-use based on information from the generators
    table.

    Constraint is defined by land-use per carrier and land_region. The
    definition of land_region enables sub-bus level land-use
    constraints.
    """
    model = n.model
    generators = n.generators.query(
        "p_nom_extendable & land_region != '' ",
    ).rename_axis(index="Generator-ext")

    if generators.empty:
        return
    p_nom = n.model["Generator-p_nom"].loc[generators.index]

    grouper = pd.concat([generators.carrier, generators.land_region], axis=1)
    lhs = p_nom.groupby(grouper).sum()

    maximum = generators.groupby(["carrier", "land_region"])["p_nom_max"].max()
    maximum = maximum[np.isfinite(maximum)]

    rhs = xr.DataArray(maximum).rename(dim_0="group")
    index = rhs.indexes["group"].intersection(lhs.indexes["group"])

    if not index.empty:
        logger.info("Adding land-use constraints")
        model.add_constraints(
            lhs.sel(group=index) <= rhs.loc[index],
            name="land_use_constraint",
        )


def prepare_network(
    n,
    solve_opts=None,
):
    if "clip_p_max_pu" in solve_opts:
        for df in (
            n.generators_t.p_max_pu,
            n.generators_t.p_min_pu,
            n.storage_units_t.inflow,
        ):
            df = df.where(df > solve_opts["clip_p_max_pu"], other=0.0)

    load_shedding = solve_opts.get("load_shedding")
    if load_shedding:
        # intersect between macroeconomic and surveybased willingness to pay
        # http://journal.frontiersin.org/article/10.3389/fenrg.2015.00055/full
        # TODO: retrieve color and nice name from config
        logger.warning("Adding load shedding generators.")
        n.add("Carrier", "load", color="#dd2e23", nice_name="Load shedding")
        buses_i = n.buses.query("carrier == 'AC'").index
        if not np.isscalar(load_shedding):
            # TODO: do not scale via sign attribute (use Eur/MWh instead of Eur/kWh)
            load_shedding = 1e2  # Eur/kWh

        n.madd(
            "Generator",
            buses_i,
            " load",
            bus=buses_i,
            carrier="load",
            sign=1e-3,  # Adjust sign to measure p and p_nom in kW instead of MW
            marginal_cost=load_shedding,  # Eur/kWh
            p_nom=1e9,  # kW
        )

    if solve_opts.get("noisy_costs"):  ##random noise to costs of generators
        for t in n.iterate_components():
            if "marginal_cost" in t.df:
                t.df["marginal_cost"] += 1e-2 + 2e-3 * (np.random.random(len(t.df)) - 0.5)

        for t in n.iterate_components(["Line", "Link"]):
            t.df["capital_cost"] += (1e-1 + 2e-2 * (np.random.random(len(t.df)) - 0.5)) * t.df["length"]

    if solve_opts.get("nhours"):
        nhours = solve_opts["nhours"]
        n.set_snapshots(n.snapshots[:nhours])
        n.snapshot_weightings[:] = 8760.0 / nhours

    return n


def add_technology_capacity_target_constraints(n, config):
    """
    Add Technology Capacity Target (TCT) constraint to the network.

    Add minimum or maximum levels of generator nominal capacity per carrier for individual regions.
    Each constraint can be designated for a specified planning horizon in multi-period models.
    Opts and path for technology_capacity_targets.csv must be defined in config.yaml.
    Default file is available at config/policy_constraints/technology_capacity_targets.csv.

    Parameters
    ----------
    n : pypsa.Network
    config : dict

    Example
    -------
    scenario:
        opts: [Co2L-TCT-24H]
    electricity:
        technology_capacity_target: config/policy_constraints/technology_capacity_target.csv
    """
    tct_data = pd.read_csv(config["electricity"]["technology_capacity_targets"])
    if tct_data.empty:
        return

    for _, target in tct_data.iterrows():
        planning_horizon = target.planning_horizon
        region_list = [region_.strip() for region_ in target.region.split(",")]
        carrier_list = [carrier_.strip() for carrier_ in target.carrier.split(",")]
        region_buses = get_region_buses(n, region_list)

        lhs_gens_ext = filter_components(
            n=n,
            component_type="Generator",
            planning_horizon=planning_horizon,
            carrier_list=carrier_list,
            region_buses=region_buses.index,
            extendable=True,
        )
        lhs_gens_existing = filter_components(
            n=n,
            component_type="Generator",
            planning_horizon=planning_horizon,
            carrier_list=carrier_list,
            region_buses=region_buses.index,
            extendable=False,
        )

        lhs_storage_ext = filter_components(
            n=n,
            component_type="StorageUnit",
            planning_horizon=planning_horizon,
            carrier_list=carrier_list,
            region_buses=region_buses.index,
            extendable=True,
        )
        lhs_storage_existing = filter_components(
            n=n,
            component_type="StorageUnit",
            planning_horizon=planning_horizon,
            carrier_list=carrier_list,
            region_buses=region_buses.index,
            extendable=False,
        )

        lhs_link_ext = filter_components(
            n=n,
            component_type="Link",
            planning_horizon=planning_horizon,
            carrier_list=carrier_list,
            region_buses=region_buses.index,
            extendable=True,
        )
        lhs_link_existing = filter_components(
            n=n,
            component_type="Link",
            planning_horizon=planning_horizon,
            carrier_list=carrier_list,
            region_buses=region_buses.index,
            extendable=False,
        )

        if region_buses.empty or (lhs_gens_ext.empty and lhs_storage_ext.empty and lhs_link_ext.empty):
            continue

        if not lhs_gens_ext.empty:
            grouper_g = pd.concat(
                [lhs_gens_ext.bus.map(n.buses.country), lhs_gens_ext.carrier],
                axis=1,
            ).rename_axis(
                "Generator-ext",
            )
            lhs_g = n.model["Generator-p_nom"].loc[lhs_gens_ext.index].groupby(grouper_g).sum().rename(bus="country")
        else:
            lhs_g = None

        if not lhs_storage_ext.empty:
            grouper_s = pd.concat(
                [lhs_storage_ext.bus.map(n.buses.country), lhs_storage_ext.carrier],
                axis=1,
            ).rename_axis(
                "StorageUnit-ext",
            )
            lhs_s = n.model["StorageUnit-p_nom"].loc[lhs_storage_ext.index].groupby(grouper_s).sum()
        else:
            lhs_s = None

        if not lhs_link_ext.empty:
            grouper_l = pd.concat(
                [lhs_link_ext.bus.map(n.buses.country), lhs_link_ext.carrier],
                axis=1,
            ).rename_axis(
                "Link-ext",
            )
            lhs_l = n.model["Link-p_nom"].loc[lhs_link_ext.index].groupby(grouper_l).sum()
        else:
            lhs_l = None

        if lhs_g is None and lhs_s is None and lhs_l is None:
            continue
        else:
            gen = lhs_g.sum() if lhs_g else 0
            lnk = lhs_l.sum() if lhs_l else 0
            sto = lhs_s.sum() if lhs_s else 0

        lhs = gen + lnk + sto

        lhs_existing = lhs_gens_existing.p_nom.sum() + lhs_storage_existing.p_nom.sum() + lhs_link_existing.p_nom.sum()

        if target["max"] == "existing":
            target["max"] = round(lhs_existing, 2) + 0.01
        else:
            target["max"] = float(target["max"])

        if target["min"] == "existing":
            target["min"] = round(lhs_existing, 2) - 0.01
        else:
            target["min"] = float(target["min"])

        if not np.isnan(target["min"]):
            rhs = target["min"] - round(lhs_existing, 2)

            n.model.add_constraints(
                lhs >= rhs,
                name=f"GlobalConstraint-{target.name}_{target.planning_horizon}_min",
            )

            logger.info(
                f"Adding TCT Constraint: Name: {target.name}, Planning Horizon: {target.planning_horizon}, Region: {target.region}, Carrier: {target.carrier}, Min Value: {target['min']}, Min Value Adj: {rhs}",
            )

        if not np.isnan(target["max"]):
            assert (
                target["max"] >= lhs_existing
            ), f"TCT constraint of {target['max']} MW for {target['carrier']} must be at least {lhs_existing}"

            rhs = target["max"] - round(lhs_existing, 2)

            n.model.add_constraints(
                lhs <= rhs,
                name=f"GlobalConstraint-{target.name}_{target.planning_horizon}_max",
            )

            logger.info(
                f"Adding TCT Constraint: Name: {target.name}, Planning Horizon: {target.planning_horizon}, Region: {target.region}, Carrier: {target.carrier}, Max Value: {target['max']}, Max Value Adj: {rhs}",
            )


def add_RPS_constraints(n, sns, config, sector):
    """
    Add Renewable Portfolio Standards (RPS) constraints to the network.

    This function enforces constraints on the percentage of electricity generation
    from renewable energy sources for specific regions and planning horizons.
    It reads the necessary data from configuration files and the network.

    The differenct between electrical and sector implementation is:
    - Electrical applies RPS against exogenously defined demand
    - Sector applies RPS against endogenously solved power sector generation

    Parameters
    ----------
    n : pypsa.Network
        The PyPSA network object.
    config : dict
        A dictionary containing configuration settings and file paths.
    sector: bool
        Sector study

    Returns
    -------

    """

    def process_reeds_data(filepath, carriers, value_col):
        """Helper function to process RPS or CES REEDS data."""
        reeds = pd.read_csv(filepath)

        # Handle both wide and long formats
        if "rps_all" not in reeds.columns:
            reeds = reeds.melt(
                id_vars="st",
                var_name="planning_horizon",
                value_name=value_col,
            )

        # Standardize column names
        reeds = reeds.rename(
            columns={"st": "region", "t": "planning_horizon", "rps_all": "pct"},
        )
        reeds["carrier"] = [", ".join(carriers)] * len(reeds)

        # Extract and create new rows for `rps_solar` and `rps_wind`
        additional_rows = []
        for carrier_col, carrier_name in [
            ("rps_solar", "solar"),
            ("rps_wind", "onwind, offwind, offwind_floating"),
        ]:
            if carrier_col in reeds.columns:
                temp = reeds[["region", "planning_horizon", carrier_col]].copy()
                temp = temp.rename(columns={carrier_col: "pct"})
                temp["carrier"] = carrier_name
                additional_rows.append(temp)

        # Combine original data with additional rows
        if additional_rows:
            additional_rows = pd.concat(additional_rows, ignore_index=True)
            reeds = pd.concat([reeds, additional_rows], ignore_index=True)

        # Ensure the final dataframe has consistent columns
        reeds = reeds[["region", "planning_horizon", "carrier", "pct"]]
        reeds = reeds[reeds["pct"] > 0.0]  # Remove any rows with zero or negative percentages

        return reeds

    # Read portfolio standards data
    portfolio_standards = pd.read_csv(config["electricity"]["portfolio_standards"])

    # Define carriers for RPS and CES
    rps_carriers = [
        "onwind",
        "offwind",
        "offwind_floating",
        "solar",
        "hydro",
        "geothermal",
        "biomass",
        "EGS",
    ]
    ces_carriers = [*rps_carriers, "nuclear", "SMR"]

    # Process RPS and CES REEDS data
    rps_reeds = process_reeds_data(
        snakemake.input.rps_reeds,
        rps_carriers,
        value_col="pct",
    )
    ces_reeds = process_reeds_data(
        snakemake.input.ces_reeds,
        ces_carriers,
        value_col="pct",
    )

    # Concatenate all portfolio standards
    portfolio_standards = pd.concat([portfolio_standards, rps_reeds, ces_reeds])
    portfolio_standards = portfolio_standards[
        (portfolio_standards.pct > 0.0)
        & (portfolio_standards.planning_horizon.isin(sns.get_level_values(0)))
        & (portfolio_standards.region.isin(n.buses.reeds_state.unique()))
    ]

    # Iterate through constraints and add RPS constraints to the model
    for _, constraint_row in portfolio_standards.iterrows():
        region_list = [region.strip() for region in constraint_row.region.split(",")]
        region_buses = get_region_buses(n, region_list)

        if region_buses.empty:
            continue

        carriers = [carrier.strip() for carrier in constraint_row.carrier.split(",")]

        # Filter region generators
        region_gens = n.generators[n.generators.bus.isin(region_buses.index)]
        region_gens_eligible = region_gens[region_gens.carrier.isin(carriers)]

        if region_gens_eligible.empty:
            return

        elif not sector:
            # Eligible generation
            p_eligible = n.model["Generator-p"].sel(
                period=constraint_row.planning_horizon,
                Generator=region_gens_eligible.index,
            )
            lhs = p_eligible.sum()

            # Region demand
            region_demand = (
                n.loads_t.p_set.loc[
                    constraint_row.planning_horizon,
                    n.loads.bus.isin(region_buses.index),
                ]
                .sum()
                .sum()
            )

            rhs = constraint_row.pct * region_demand

        elif sector:
            # generator power contributing
            p_eligible = n.model["Generator-p"].sel(
                period=constraint_row.planning_horizon,
                Generator=region_gens_eligible.index,
            )
            # power level buses
            pwr_buses = n.buses[(n.buses.carrier == "AC") & (n.buses.index.isin(region_buses.index))]
            # links delievering power within the region
            # removes any transmission links
            pwr_links = n.links[(n.links.bus0.isin(pwr_buses.index)) & ~(n.links.bus1.isin(pwr_buses.index))]
            region_demand = n.model["Link-p"].sel(period=constraint_row.planning_horizon, Link=pwr_links.index)

            lhs = p_eligible.sum() - (constraint_row.pct * region_demand.sum())
            rhs = 0

        else:
            logger.error("Undefined control flow for RPS constraint.")

        # Add constraint
        n.model.add_constraints(
            lhs >= rhs,
            name=f"GlobalConstraint-{constraint_row.name}_{constraint_row.planning_horizon}_rps_limit",
        )
        logger.info(
            f"Added RPS {constraint_row.name} for {constraint_row.planning_horizon}.",
        )


def add_EQ_constraints(n, o, scaling=1e-1):
    """
    Add equity constraints to the network.

    Currently this is only implemented for the electricity sector only.

    Opts must be specified in the config.yaml.

    Parameters
    ----------
    n : pypsa.Network
    o : str

    Example
    -------
    scenario:
        opts: [Co2L-EQ0.7-24H]

    Require each country or node to on average produce a minimal share
    of its total electricity consumption itself. Example: EQ0.7c demands each country
    to produce on average at least 70% of its consumption; EQ0.7 demands
    each node to produce on average at least 70% of its consumption.
    """
    # TODO: Generalize to cover myopic and other sectors?
    float_regex = r"[0-9]*\.?[0-9]+"
    level = float(re.findall(float_regex, o)[0])
    if o[-1] == "c":
        ggrouper = n.generators.bus.map(n.buses.country)
        lgrouper = n.loads.bus.map(n.buses.country)
        sgrouper = n.storage_units.bus.map(n.buses.country)
    else:
        ggrouper = n.generators.bus
        lgrouper = n.loads.bus
        sgrouper = n.storage_units.bus
    load = n.snapshot_weightings.generators @ n.loads_t.p_set.groupby(lgrouper, axis=1).sum()
    inflow = n.snapshot_weightings.stores @ n.storage_units_t.inflow.groupby(sgrouper, axis=1).sum()
    inflow = inflow.reindex(load.index).fillna(0.0)
    rhs = scaling * (level * load - inflow)
    p = n.model["Generator-p"]
    lhs_gen = (p * (n.snapshot_weightings.generators * scaling)).groupby(ggrouper.to_xarray()).sum().sum("snapshot")
    # TODO: double check that this is really needed, why do have to subtract the spillage
    if not n.storage_units_t.inflow.empty:
        spillage = n.model["StorageUnit-spill"]
        lhs_spill = (
            (spillage * (-n.snapshot_weightings.stores * scaling)).groupby(sgrouper.to_xarray()).sum().sum("snapshot")
        )
        lhs = lhs_gen + lhs_spill
    else:
        lhs = lhs_gen
    n.model.add_constraints(lhs >= rhs, name="equity_min")


def add_BAU_constraints(n, config):
    """
    Add a per-carrier minimal overall capacity.

    BAU_mincapacities and opts must be adjusted in the config.yaml.

    Parameters
    ----------
    n : pypsa.Network
    config : dict

    Example
    -------
    scenario:
        opts: [Co2L-BAU-24H]
    electricity:
        BAU_mincapacities:
            solar: 0
            onwind: 0
            OCGT: 100000
            offwind-ac: 0
            offwind-dc: 0
    Which sets minimum expansion across all nodes e.g. in Europe to 100GW.
    OCGT bus 1 + OCGT bus 2 + ... > 100000
    """
    mincaps = pd.Series(config["electricity"]["BAU_mincapacities"])
    p_nom = n.model["Generator-p_nom"]
    ext_i = n.generators.query("p_nom_extendable")
    ext_carrier_i = xr.DataArray(ext_i.carrier.rename_axis("Generator-ext"))
    lhs = p_nom.groupby(ext_carrier_i).sum()
    index = mincaps.index.intersection(lhs.indexes["carrier"])
    rhs = mincaps[index].rename_axis("carrier")
    n.model.add_constraints(lhs >= rhs, name="bau_mincaps")


def add_interface_limits(n, sns, config):
    """
    Adds interface transmission limits to constrain inter-regional transfer
    capacities based on user-defined inter-regional transfer capacity limits.
    """
    logger.info("Adding Interface Transmission Limits.")
    transport_model = is_transport_model(snakemake.params.transmission_network)
    limits = pd.read_csv(snakemake.input.flowgates)
    user_limits = pd.read_csv(
        config["electricity"]["transmission_interface_limits"],
    ).rename(
        columns={
            "region_1": "r",
            "region_2": "rr",
            "flow_12": "MW_f0",
            "flow_21": "MW_r0",
        },
    )

    limits = pd.concat([limits, user_limits])

    for idx, interface in limits.iterrows():
        regions_list_r = [region.strip() for region in interface.r.split(",")]
        regions_list_rr = [region.strip() for region in interface.rr.split(",")]

        zone0_buses = n.buses[n.buses.country.isin(regions_list_r)]
        zone1_buses = n.buses[n.buses.country.isin(regions_list_rr)]
        if zone0_buses.empty | zone1_buses.empty:
            continue

        logger.info(f"Adding Interface Transmission Limit for {interface.interface}")

        interface_lines_b0 = n.lines[n.lines.bus0.isin(zone0_buses.index) & n.lines.bus1.isin(zone1_buses.index)]
        interface_lines_b1 = n.lines[n.lines.bus0.isin(zone1_buses.index) & n.lines.bus1.isin(zone0_buses.index)]
        interface_links_b0 = n.links[n.links.bus0.isin(zone0_buses.index) & n.links.bus1.isin(zone1_buses.index)]
        interface_links_b1 = n.links[n.links.bus0.isin(zone1_buses.index) & n.links.bus1.isin(zone0_buses.index)]

        if not n.lines.empty:
            line_flows = n.model["Line-s"].loc[:, interface_lines_b1.index].sum(
                dims="Line",
            ) - n.model["Line-s"].loc[
                :,
                interface_lines_b0.index,
            ].sum(
                dims="Line",
            )
        else:
            line_flows = 0.0
        lhs = line_flows

        if (
            not (pd.concat([interface_links_b0, interface_links_b1]).empty)
            and ("RESOLVE" in interface.interface or transport_model)
            # Apply link constraints if RESOLVE constraint or if zonal model. ITLs
            # should usually only apply to AC lines if DC PF is used.
        ):
            link_flows = n.model["Link-p"].loc[:, interface_links_b1.index].sum(
                dims="Link",
            ) - n.model["Link-p"].loc[
                :,
                interface_links_b0.index,
            ].sum(
                dims="Link",
            )
            lhs += link_flows

        rhs_pos = interface.MW_f0 * -1
        n.model.add_constraints(lhs >= rhs_pos, name=f"ITL_{interface.interface}_pos")

        rhs_neg = interface.MW_r0
        n.model.add_constraints(lhs <= rhs_neg, name=f"ITL_{interface.interface}_neg")


def add_regional_co2limit(n, sns, config):
    """Adding regional regional CO2 Limits Specified in the config.yaml."""
    regional_co2_lims = pd.read_csv(
        config["electricity"]["regional_Co2_limits"],
        index_col=[0],
    )

    logger.info("Adding regional Co2 Limits.")

    # Filter the regional_co2_lims DataFrame based on the planning horizons present in the snapshots
    regional_co2_lims = regional_co2_lims[regional_co2_lims.planning_horizon.isin(sns.get_level_values(0))]
    weightings = n.snapshot_weightings.loc[n.snapshots]

    for idx, emmission_lim in regional_co2_lims.iterrows():
        region_list = [region.strip() for region in emmission_lim.regions.split(",")]
        region_buses = get_region_buses(n, region_list)

        emissions = n.carriers.co2_emissions.fillna(0)[lambda ds: ds != 0]
        region_gens = n.generators[n.generators.bus.isin(region_buses.index)]
        region_gens_em = region_gens.query("carrier in @emissions.index")

        if region_buses.empty or region_gens_em.empty:
            continue

        region_co2lim = emmission_lim.limit
        planning_horizon = emmission_lim.planning_horizon

        efficiency = get_as_dense(
            n,
            "Generator",
            "efficiency",
            inds=region_gens_em.index,
        )  # mw_elect/mw_th
        em_pu = region_gens_em.carrier.map(emissions) / efficiency  # tonnes_co2/mw_electrical
        em_pu = em_pu.multiply(weightings.generators, axis=0).loc[planning_horizon].fillna(0)

        # Emitting Gens
        p_em = n.model["Generator-p"].loc[:, region_gens_em.index].sel(period=planning_horizon)
        lhs = (p_em * em_pu).sum()
        rhs = region_co2lim

        # EF_imports = emmission_lim.get('import_emissions_factor')  # MT CO₂e/MWh_elec
        # if EF_imports > 0.0:
        #     # emissions imported = EF_imports * imports
        #     # imports = Internal Demand - Internal Production
        #     # Emissions imported = EF_imports * Internal Demand - EF_imports * Internal Production

        #     # Full Constraint:
        #     # Emissions Produced + Emissions Imported <= Emissions Limit
        #     # Emissions Produced  - EF_imports * Internal Production  <= Emissions Limit - (EF_imports * Internal Demand)

        #     # Internal Production
        #     p_internal = (
        #         n.model["Generator-p"]
        #         .loc[:, region_gens.index]
        #         .sel(period=planning_horizon)
        #         .mul(weightings.generators.loc[planning_horizon])
        #     )
        #     lhs -= (p_internal * EF_imports).sum()

        #     region_storage = n.storage_units[n.storage_units.bus.isin(region_buses.index)]
        #     if not region_storage.empty:
        #         p_store_discharge = (
        #             n.model["StorageUnit-p_dispatch"]
        #             .loc[:, region_storage.index]
        #             .sel(period=planning_horizon)
        #             .mul(weightings.stores.loc[planning_horizon])
        #         )
        #         lhs -= (p_store_discharge * EF_imports).sum()

        #     # Internal Demand
        #     region_loads = n.loads[n.loads.bus.isin(region_buses.index)]
        #     region_demand = (
        #         n.loads_t.p_set.loc[planning_horizon,region_loads.index].sum().sum()
        #     )
        #     rhs -= (region_demand * EF_imports)

        n.model.add_constraints(
            lhs <= rhs,
            name=f"GlobalConstraint-{emmission_lim.name}_{planning_horizon}co2_limit",
        )

        logger.info(
            f"Adding regional Co2 Limit for {emmission_lim.name} in {planning_horizon}",
        )


def add_PRM_constraints(n, config):
    """
    Add Planning Reserve Margin (PRM) constraints for regional capacity adequacy.

    This function enforces that each region has sufficient firm capacity to meet
    peak demand plus a reserve margin. Only firm resources (not variable renewables
    or storage) contribute to meeting this requirement.

    Parameters
    ----------
    n : pypsa.Network
        The PyPSA network object
    config : dict
        Configuration dictionary containing PRM parameters
    """
    # Load regional PRM requirements
    regional_prm = _get_combined_prm_requirements(n, config)

    # Apply constraints for each region and planning horizon
    for _, prm in regional_prm.iterrows():
        # Skip if no valid planning horizon or region
        if prm.planning_horizon not in n.investment_periods:
            continue

        region_list = [region_.strip() for region_ in prm.region.split(",")]
        region_buses = get_region_buses(n, region_list)

        if region_buses.empty:
            continue

        # Calculate peak demand and required reserve margin
        regional_demand = _get_regional_demand(n, prm.planning_horizon, region_buses)
        peak_demand = regional_demand.max()
        planning_reserve = peak_demand * (1.0 + prm.prm)

        # Get capacity contribution from resources
        lhs_capacity, rhs_existing = _calculate_capacity_accredidation(
            n,
            prm.planning_horizon,
            region_buses,
            peak_demand_hour=regional_demand.idxmax(),
        )

        # Add the constraint to the model
        n.model.add_constraints(
            lhs_capacity >= planning_reserve - rhs_existing,
            name=f"GlobalConstraint-{prm.name}_{prm.planning_horizon}_PRM",
        )

        logger.info(
            f"Added PRM constraint for {prm.name} in {prm.planning_horizon}: "
            f"Peak demand: {peak_demand:.2f} MW, "
            f"Required capacity: {planning_reserve:.2f} MW",
        )


def _get_combined_prm_requirements(n, config):
    """
    Combine PRM requirements from different sources into a single dataframe.

    Parameters
    ----------
    n : pypsa.Network
    config : dict

    Returns
    -------
    pd.DataFrame
        Combined PRM requirements with columns: name, region, prm, planning_horizon
    """
    # Load user-defined PRM requirements
    regional_prm = pd.read_csv(
        config["electricity"]["SAFE_regional_reservemargins"],
        index_col=[0],
    )

    # Process ReEDS PRM data if available
    try:
        reeds_prm = pd.read_csv(snakemake.input.safer_reeds, index_col=[0])

        # Map NERC regions to ReEDS zones
        nerc_memberships = (
            n.buses.groupby("nerc_reg")["reeds_zone"]
            .apply(
                lambda x: ", ".join(x),
            )
            .to_dict()
        )

        reeds_prm["region"] = reeds_prm.index.map(nerc_memberships)
        reeds_prm = reeds_prm.dropna(subset="region")
        reeds_prm = reeds_prm.drop(
            columns=["none", "ramp2025_20by50", "ramp2025_25by50", "ramp2025_30by50"],
        )
        reeds_prm = reeds_prm.rename(columns={"static": "prm", "t": "planning_horizon"})

        # Combine both data sources
        regional_prm = pd.concat([regional_prm, reeds_prm])
    except (FileNotFoundError, AttributeError):
        logger.info("ReEDS PRM data not available, using only user-defined PRM values")

    # Filter for relevant planning horizons
    return regional_prm[regional_prm.planning_horizon.isin(n.investment_periods)]


def _get_regional_demand(n, planning_horizon, region_buses):
    """
    Calculate hourly demand for a specific region and planning horizon.

    Parameters
    ----------
    n : pypsa.Network
    planning_horizon : int or str
        Planning horizon year
    region_buses : pd.DataFrame
        DataFrame containing buses in the region

    Returns
    -------
    pd.Series
        Hourly demand series for the region
    """
    return n.loads_t.p_set.loc[
        planning_horizon,
        n.loads.bus.isin(region_buses.index),
    ].sum(axis=1)


#  n.loads_t.p_set.loc[planning_horizon, n.loads.bus.isin(region_buses.index)].sum(axis=1)
def _calculate_capacity_accredidation(n, planning_horizon, region_buses, peak_demand_hour):
    """
    Calculate capacity contribution from all resources in a region at the peak demand hour.

    This function accounts for:
    1. Extendable resources with appropriate capacity credit
    2. Non-extendable existing resources

    Parameters
    ----------
    n : pypsa.Network
    planning_horizon : int or str
    region_buses : pd.DataFrame
    peak_demand_hour : pd.Timestamp
        Hour of peak demand used for calculating capacity credits

    Returns
    -------
    float or xarray.DataArray
        Total firm capacity contribution
    """
    # Get active generators during this planning period
    active_gens = n.get_active_assets("Generator", planning_horizon)
    extendable_gens = n.generators.p_nom_extendable
    region_gens = n.generators.bus.isin(region_buses.index)

    # Extendable capacity with capacity credit
    region_active_ext_gens = region_gens & active_gens & extendable_gens
    region_active_ext_gens = n.generators[region_active_ext_gens]

    if not region_active_ext_gens.empty:
        ext_p_nom = n.model["Generator-p_nom"].loc[region_active_ext_gens.index]
        ext_p_max_pu = get_as_dense(
            n,
            "Generator",
            "p_max_pu",
            inds=region_active_ext_gens.index,
        ).loc[
            planning_horizon,
            peak_demand_hour,
        ]

        ext_contribution = ext_p_nom * ext_p_max_pu.values
    else:
        ext_contribution = 0

    # Non-extendable existing capacity
    region_active_nonext_gens = region_gens & active_gens & ~extendable_gens
    region_active_nonext_gens = n.generators[region_active_nonext_gens]

    if not region_active_nonext_gens.empty:
        non_ext_p_max_pu = get_as_dense(
            n,
            "Generator",
            "p_max_pu",
            inds=region_active_nonext_gens.index,
        ).loc[
            planning_horizon,
            peak_demand_hour,
        ]
        non_ext_p_nom = region_active_nonext_gens.p_nom
        non_ext_contribution = (non_ext_p_nom * non_ext_p_max_pu).sum()
    else:
        non_ext_contribution = 0

    return ext_contribution.sum(), non_ext_contribution


def add_operational_reserve_margin(n, sns, config):
    """
    Build reserve margin constraints based on the formulation given in
    https://genxproject.github.io/GenX/dev/core/#Reserves.

    Parameters
    ----------
        n : pypsa.Network
        sns: pd.DatetimeIndex
        config : dict

    Example:
    --------
    config.yaml requires to specify operational_reserve:
    operational_reserve: # like https://genxproject.github.io/GenX/dev/core/#Reserves
        activate: true
        epsilon_load: 0.02 # percentage of load at each snapshot
        epsilon_vres: 0.02 # percentage of VRES at each snapshot
        contingency: 400000 # MW
    """
    reserve_config = config["electricity"]["operational_reserve"]
    eps_load = reserve_config["epsilon_load"]
    eps_vres = reserve_config["epsilon_vres"]
    contingency = reserve_config["contingency"]

    # Reserve Variables
    n.model.add_variables(
        0,
        np.inf,
        coords=[sns, n.generators.index],
        name="Generator-r",
    )
    reserve = n.model["Generator-r"]
    summed_reserve = reserve.sum("Generator")

    # Share of extendable renewable capacities
    ext_i = n.generators.query("p_nom_extendable").index
    vres_i = n.generators_t.p_max_pu.columns
    if not ext_i.empty and not vres_i.empty:
        capacity_factor = n.generators_t.p_max_pu[vres_i.intersection(ext_i)]
        p_nom_vres = n.model["Generator-p_nom"].loc[vres_i.intersection(ext_i)].rename({"Generator-ext": "Generator"})
        lhs = summed_reserve + (p_nom_vres * (-eps_vres * capacity_factor)).sum(
            "Generator",
        )
    else:  # if no extendable VRES
        lhs = summed_reserve

    # Total demand per t
    demand = get_as_dense(n, "Load", "p_set").sum(axis=1)

    # VRES potential of non extendable generators
    capacity_factor = n.generators_t.p_max_pu[vres_i.difference(ext_i)]
    renewable_capacity = n.generators.p_nom[vres_i.difference(ext_i)]
    potential = (capacity_factor * renewable_capacity).sum(axis=1)

    # Right-hand-side
    rhs = eps_load * demand + eps_vres * potential + contingency

    n.model.add_constraints(lhs >= rhs, name="reserve_margin")

    # additional constraint that capacity is not exceeded
    gen_i = n.generators.index
    ext_i = n.generators.query("p_nom_extendable").index
    fix_i = n.generators.query("not p_nom_extendable").index

    dispatch = n.model["Generator-p"]
    reserve = n.model["Generator-r"]

    capacity_fixed = n.generators.p_nom[fix_i]

    p_max_pu = get_as_dense(n, "Generator", "p_max_pu")

    if not ext_i.empty:
        capacity_variable = n.model["Generator-p_nom"].rename(
            {"Generator-ext": "Generator"},
        )
        lhs = dispatch + reserve - capacity_variable * p_max_pu[ext_i]
    else:
        lhs = dispatch + reserve

    rhs = (p_max_pu[fix_i] * capacity_fixed).reindex(columns=gen_i, fill_value=0)

    n.model.add_constraints(lhs <= rhs, name="Generator-p-reserve-upper")


def add_demand_response_constraint(n, config, sector_study):
    """Add demand response capacity constraint."""

    def add_capacity_constraint(
        n: pypsa.Network,
        shift: float,  # per_unit
    ):
        """Add limit on deferable load. No need for snapshot weights."""
        dr_links = n.links[n.links.carrier == "demand_response"].copy()

        if dr_links.empty:
            logger.info("No demand response links identified.")
            return

        deferrable_links = dr_links[dr_links.index.str.endswith("-discharger")]
        deferrable_loads = n.loads[n.loads.bus.isin(deferrable_links.bus1)]

        lhs = n.model["Link-p"].loc[:, deferrable_links.index].groupby(deferrable_links.bus1).sum()
        rhs = n.loads_t["p_set"][deferrable_loads.index].mul(shift).round(2)
        rhs.columns.name = "bus1"
        rhs = rhs.rename(columns={x: x.strip(" AC") for x in rhs})

        # force rhs to be same order as lhs
        # idk why but coordinates were not aligning and this gets around that
        bus_order = lhs.vars.bus1.data
        rhs = rhs[bus_order.tolist()]

        n.model.add_constraints(lhs <= rhs.T, name="demand_response_capacity")

    def add_sector_capacity_constraint(
        n: pypsa.Network,
        shift: float,  # per_unit
    ):
        """Add limit on deferable load. No need for snapshot weights."""
        dr_links = n.links[n.links.carrier == "demand_response"].copy()

        if dr_links.empty:
            logger.info("No demand response links identified.")
            return

        inflow_links = dr_links[dr_links.index.str.endswith("-discharger")]
        inflow = n.model["Link-p"].loc[:, inflow_links.index].groupby(inflow_links.bus1).sum()
        inflow = inflow.rename({"bus1": "Bus"})  # align coordinate names

        outflow_links = n.links[n.links.bus0.isin(inflow_links.bus1) & ~n.links.carrier.str.endswith("-dr")]
        outflow = n.model["Link-p"].loc[:, outflow_links.index].groupby(outflow_links.bus0).sum()
        outflow = outflow.rename({"bus0": "Bus"})  # align coordinate names

        lhs = outflow.mul(shift) - inflow
        rhs = 0

        n.model.add_constraints(
            lhs >= rhs,
            name="demand_response_capacity",
        )

    dr_config = config["electricity"].get("demand_response", {})

    shift = dr_config.get("shift", 0)

    # seperate, as the electrical constraint can directly apply to the load,
    # while the sector constraint has to apply to the power flows out of the bus
    if sector_study:
        fn = add_sector_capacity_constraint
    else:
        fn = add_capacity_constraint

    if isinstance(shift, str):
        if shift == "inf":
            pass
        else:
            logger.error(f"Unknown arguement of {shift} for DR")
            raise ValueError(shift)
    elif isinstance(shift, int | float):
        if shift < 0.001:
            logger.info("Demand response not enabled")
        else:
            fn(n, shift)
    else:
        logger.error(f"Unknown arguement of {shift} for DR")
        raise ValueError(shift)


def add_sector_co2_constraints(n, config):
    """
    Adds sector co2 constraints.

    Parameters
    ----------
        n : pypsa.Network
        config : dict
    """

    def apply_state_limit(n: pypsa.Network, year: int, state: str, value: float, sector: str | None = None):
        if sector:
            stores = n.stores[
                (n.stores.index.str.startswith(state))
                & ((n.stores.index.str.endswith(f"{sector}-co2")) | (n.stores.index.str.endswith(f"{sector}-ch4")))
            ].index
            name = f"GlobalConstraint-co2_limit-{year}-{state}-{sector}"
            log_statement = f"Adding {state} {sector} co2 Limit in {year} of"
        else:
            stores = n.stores[
                (n.stores.index.str.startswith(state))
                & ((n.stores.index.str.endswith("-co2")) | (n.stores.index.str.endswith("-ch4")))
            ].index
            name = f"GlobalConstraint-co2_limit-{year}-{state}"
            log_statement = f"Adding {state} co2 Limit in {year} of"

        lhs = n.model["Store-e"].loc[:, stores].sum(dim="Store")
        rhs = value  # value in T CO2

        n.model.add_constraints(lhs <= rhs, name=name)

        logger.info(f"{log_statement} {rhs * 1e-6} MMT CO2")

    def apply_national_limit(n: pypsa.Network, year: int, value: float, sector: str | None = None):
        """For every snapshot, sum of co2 and ch4 must be less than limit."""
        if sector:
            stores = n.stores[
                ((n.stores.index.str.endswith(f"{sector}-co2")) | (n.stores.index.str.endswith(f"{sector}-ch4")))
            ].index
            name = f"co2_limit-{year}-{sector}"
            log_statement = f"Adding national {sector} co2 Limit in {year} of"
        else:
            stores = n.stores[((n.stores.index.str.endswith("-co2")) | (n.stores.index.str.endswith("-ch4")))].index
            name = f"co2_limit-{year}"
            log_statement = f"Adding national co2 Limit in {year} of"

        lhs = n.model["Store-e"].loc[:, stores].sum(dim="Store")
        rhs = value  # value in T CO2

        n.model.add_constraints(lhs <= rhs, name=name)

        logger.info(f"{log_statement} {rhs * 1e-6} MMT CO2")

    try:
        f = config["sector"]["co2"]["policy"]
    except KeyError:
        logger.error("No co2 policy constraint file found")
        return

    df = pd.read_csv(f)

    if df.empty:
        logger.warning("No co2 policies applied")
        return

    sectors = df.sector.unique()

    for sector in sectors:
        df_sector = df[df.sector == sector]
        states = df_sector.state.unique()

        for state in states:
            df_state = df_sector[df_sector.state == state]
            years = [x for x in df_state.year.unique() if x in n.investment_periods]

            if not years:
                logger.warning(
                    f"No co2 policies applied for {sector} due to no defined years",
                )
                continue

            for year in years:
                df_limit = df_state[df_state.year == year].reset_index(drop=True)
                assert df_limit.shape[0] == 1

                # results calcualted in T CO2, policy given in MMT CO2
                value = df_limit.loc[0, "co2_limit_mmt"] * 1e6

                if state.lower() == "all":
                    if sector == "all":
                        apply_national_limit(n, year, value)
                    else:
                        apply_national_limit(n, year, value, sector)
                else:
                    if sector == "all":
                        apply_state_limit(n, year, state, value)
                    else:
                        apply_state_limit(n, year, state, value, sector)


def add_cooling_heat_pump_constraints(n, config):
    """
    Adds constraints to the cooling heat pumps.

    These constraints allow HPs to be used to meet both heating and cooling
    demand within a single timeslice while respecting capacity limits.
    Since we are aggregating (and not modelling individual units)
    this should be fine.

    Two seperate constraints are added:
    - Constrains the cooling HP capacity to equal the heating HP capacity. Since the
    cooling hps do not have a capital cost, this will not effect objective cost
    - Constrains the total generation of Heating and Cooling HPs at each time slice
    to be less than or equal to the max generation of the heating HP. Note, that both
    the cooling and heating HPs have the same COP
    """

    def add_hp_capacity_constraint(n, hp_type):
        assert hp_type in ("ashp", "gshp")

        heating_hps = n.links[n.links.index.str.endswith(hp_type)].index
        if heating_hps.empty:
            return
        cooling_hps = n.links[n.links.index.str.endswith(f"{hp_type}-cool")].index

        assert len(heating_hps) == len(cooling_hps)

        lhs = n.model["Link-p_nom"].loc[heating_hps] - n.model["Link-p_nom"].loc[cooling_hps]
        rhs = 0

        n.model.add_constraints(lhs == rhs, name=f"Link-{hp_type}_cooling_capacity")

    def add_hp_generation_constraint(n, hp_type):
        heating_hps = n.links[n.links.index.str.endswith(hp_type)].index
        if heating_hps.empty:
            return
        cooling_hps = n.links[n.links.index.str.endswith(f"{hp_type}-cooling")].index

        heating_hp_p = n.model["Link-p"].loc[:, heating_hps]
        cooling_hp_p = n.model["Link-p"].loc[:, cooling_hps]

        heating_hps_cop = n.links_t["efficiency"][heating_hps]
        cooling_hps_cop = n.links_t["efficiency"][cooling_hps]

        heating_hps_gen = heating_hp_p.mul(heating_hps_cop)
        cooling_hps_gen = cooling_hp_p.mul(cooling_hps_cop)

        lhs = heating_hps_gen + cooling_hps_gen

        heating_hp_p_nom = n.model["Link-p_nom"].loc[heating_hps]
        max_gen = heating_hp_p_nom.mul(heating_hps_cop)

        rhs = max_gen

        n.model.add_constraints(lhs <= rhs, name=f"Link-{hp_type}_cooling_generation")

    for hp_type in ("ashp", "gshp"):
        add_hp_capacity_constraint(n, hp_type)
        add_hp_generation_constraint(n, hp_type)


def add_gshp_capacity_constraint(n, config):
    """
    Constrains gshp capacity based on population and ashp installations.

    This constraint should be added if rural/urban sectors are combined into
    a single total area. In this case, we need to constrain how much gshp capacity
    can be added to the system.

    For example:
    - If ratio is 0.75 urban and 0.25 rural
    - We want to enforce that at max, only 0.33 unit of GSHP can be installed for every unit of ASHP
    - The constraint is: [ASHP - (urban / rural) * GSHP >= 0]
    - ie. for every unit of GSHP, we need to install 3 units of ASHP
    """
    pop = pd.read_csv(snakemake.input.pop_layout)
    pop["urban_rural_fraction"] = (pop.urban_fraction / pop.rural_fraction).round(2)
    fraction = pop.set_index("name")["urban_rural_fraction"].to_dict()

    ashp = n.links[n.links.index.str.endswith("ashp")].copy()
    gshp = n.links[n.links.index.str.endswith("gshp")].copy()
    if gshp.empty:
        return

    assert len(ashp) == len(gshp)

    gshp["urban_rural_fraction"] = gshp.bus0.map(fraction)

    ashp_capacity = n.model["Link-p_nom"].loc[ashp.index]
    gshp_capacity = n.model["Link-p_nom"].loc[gshp.index]
    gshp_multiplier = gshp["urban_rural_fraction"]

    lhs = ashp_capacity - gshp_capacity.mul(gshp_multiplier.values)
    rhs = 0

    n.model.add_constraints(lhs >= rhs, name="Link-gshp_capacity_ratio")


def add_ng_import_export_limits(n, config):
    def _format_link_name(s: str) -> str:
        states = s.split("-")
        return f"{states[0]} {states[1]} gas"

    def _format_data(
        prod: pd.DataFrame,
        link_suffix: str | None = None,
    ) -> pd.DataFrame:
        df = prod.copy()
        df["link"] = df.state.map(_format_link_name)
        if link_suffix:
            df["link"] = df.link + link_suffix

        # convert mmcf to MWh
        df["value"] = df["value"] * NG_MWH_2_MMCF

        return df[["link", "value"]].rename(columns={"value": "rhs"}).set_index("link")

    def add_import_limits(n, data, constraint, multiplier=None):
        """Sets gas import limit over each year."""
        assert constraint in ("max", "min")

        if not multiplier:
            multiplier = 1

        weights = n.snapshot_weightings.objective

        links = n.links[(n.links.carrier == "gas trade") & (n.links.bus0.str.endswith(" gas trade"))].index.to_list()

        for year in n.investment_periods:
            for link in links:
                try:
                    rhs = data.at[link, "rhs"] * multiplier
                except KeyError:
                    # logger.warning(f"Can not set gas import limit for {link}")
                    continue
                lhs = n.model["Link-p"].mul(weights).sel(snapshot=year, Link=link).sum()

                if constraint == "min":
                    n.model.add_constraints(
                        lhs >= rhs,
                        name=f"ng_limit_import_min-{year}-{link}",
                    )
                else:
                    n.model.add_constraints(
                        lhs <= rhs,
                        name=f"ng_limit_import_max-{year}-{link}",
                    )

    def add_export_limits(n, data, constraint, multiplier=None):
        """Sets maximum export limit over the year."""
        assert constraint in ("max", "min")

        if not multiplier:
            multiplier = 1

        weights = n.snapshot_weightings.objective

        links = n.links[(n.links.carrier == "gas trade") & (n.links.bus0.str.endswith(" gas"))].index.to_list()

        for year in n.investment_periods:
            for link in links:
                try:
                    rhs = data.at[link, "rhs"] * multiplier
                except KeyError:
                    # logger.warning(f"Can not set gas import limit for {link}")
                    continue
                lhs = n.model["Link-p"].mul(weights).sel(snapshot=year, Link=link).sum()

                if constraint == "min":
                    n.model.add_constraints(
                        lhs >= rhs,
                        name=f"ng_limit_export_min-{year}-{link}",
                    )
                else:
                    n.model.add_constraints(
                        lhs <= rhs,
                        name=f"ng_limit_export_max-{year}-{link}",
                    )

    api = config["api"]["eia"]
    year = pd.to_datetime(config["snapshots"]["start"]).year

    # get limits

    import_min = config["sector"]["natural_gas"]["imports"].get("min", 1)
    import_max = config["sector"]["natural_gas"]["imports"].get("max", 1)
    export_min = config["sector"]["natural_gas"]["exports"].get("min", 1)
    export_max = config["sector"]["natural_gas"]["exports"].get("max", 1)

    # to avoid numerical issues, ensure there is a gap between min/max constraints
    if import_max == "inf":
        pass
    elif abs(import_max - import_min) < 0.0001:
        import_min -= 0.001
        import_max += 0.001
        if import_min < 0:
            import_min = 0

    if export_max == "inf":
        pass
    elif abs(export_max - export_min) < 0.0001:
        export_min -= 0.001
        export_max += 0.001
        if export_min < 0:
            export_min = 0

    # import and export dataframes contain the same information, just in different formats
    # ie. imports from one S1 -> S2 are the same as exports from S2 -> S1
    # we use the exports direction to set limits

    # add domestic limits

    trade = Trade("gas", False, "exports", year, api).get_data()
    trade = _format_data(trade, " trade")

    add_import_limits(n, trade, "min", import_min)
    add_export_limits(n, trade, "min", export_min)

    if not import_max == "inf":
        add_import_limits(n, trade, "max", import_max)
    if not export_max == "inf":
        add_export_limits(n, trade, "max", export_max)

    # add international limits

    trade = Trade("gas", True, "exports", year, api).get_data()
    trade = _format_data(trade, " trade")

    add_import_limits(n, trade, "min", import_min)
    add_export_limits(n, trade, "min", export_min)

    if not import_max == "inf":
        add_import_limits(n, trade, "max", import_max)
    if not export_max == "inf":
        add_export_limits(n, trade, "max", export_max)


def add_water_heater_constraints(n, config):
    """Adds constraint so energy to meet water demand must flow through store."""
    links = n.links[(n.links.index.str.contains("-water-")) & (n.links.index.str.contains("-discharger"))]

    link_names = links.index
    store_names = [x.replace("-discharger", "") for x in links.index]

    for period in n.investment_periods:
        # first snapshot does not respect constraint
        e_previous = n.model["Store-e"].loc[period, store_names]
        e_previous = e_previous.roll(timestep=1)
        e_previous = e_previous.mul(n.snapshot_weightings.stores.loc[period])

        p_current = n.model["Link-p"].loc[period, link_names]
        p_current = p_current.mul(n.snapshot_weightings.objective.loc[period])

        lhs = e_previous - p_current
        rhs = 0

        n.model.add_constraints(lhs >= rhs, name=f"water_heater-{period}")


def add_sector_demand_response_constraints(n, config):
    """
    Add demand response equations for individual sectors.

    These constraints are applied at the sector/carrier level. They are
    fundamentally the same as the power sector constraints, tho.
    """

    def add_capacity_constraint(
        n: pypsa.Network,
        sector: str,
        shift: float,  # as a percentage
        carrier: str | None = None,
    ):
        """Adds limit on deferable load.

        No need to multiply out snapshot weights here
        """
        dr_links = n.links[n.links.carrier.str.endswith("-dr") & n.links.carrier.str.startswith(f"{sector}-")].copy()
        constraint_name = f"demand_response_capacity-{sector}"

        if carrier:
            dr_links = dr_links[dr_links.carrier.str.contains(f"-{carrier}-")].copy()
            constraint_name = f"demand_response_capacity-{sector}-{carrier}"

        if dr_links.empty:
            return

        if sector != "trn":
            deferrable_links = dr_links[dr_links.index.str.endswith("-dr-discharger")]

            deferrable_loads = deferrable_links.bus1.unique().tolist()

            lhs = n.model["Link-p"].loc[:, deferrable_links.index].groupby(deferrable_links.bus1).sum()
            rhs = n.loads_t["p_set"][deferrable_loads].mul(shift).div(100).round(2)  # div cause percentage input
            rhs.columns.name = "bus1"

            # force rhs to be same order as lhs
            # idk why but coordinates were not aligning and this gets around that
            bus_order = lhs.vars.bus1.data
            rhs = rhs[bus_order]

            n.model.add_constraints(lhs <= rhs, name=constraint_name)

        # transport dr is at the aggregation bus
        # sum all outgoing capacity and apply the capacity limit to that
        else:
            inflow_links = dr_links[dr_links.index.str.endswith("-dr-discharger")]
            inflow = n.model["Link-p"].loc[:, inflow_links.index].groupby(inflow_links.bus1).sum()
            inflow = inflow.rename({"bus1": "Bus"})  # align coordinate names

            outflow_links = n.links[n.links.bus0.isin(inflow_links.bus1) & ~n.links.carrier.str.endswith("-dr")]
            outflow = n.model["Link-p"].loc[:, outflow_links.index].groupby(outflow_links.bus0).sum()
            outflow = outflow.rename({"bus0": "Bus"})  # align coordinate names

            lhs = outflow.mul(shift).div(100) - inflow
            rhs = 0

            n.model.add_constraints(
                lhs >= rhs,
                name=constraint_name,
            )

    # helper to manage capacity constraint between non-carrier and carrier

    def _apply_constraint(
        n: pypsa.Network,
        sector: str,
        cfg: dict[str, Any],
        carrier: str | None = None,
    ):
        shift = cfg.get("shift", 0)

        if isinstance(shift, str):
            if shift == "inf":
                pass
            else:
                logger.info(f"Unknown arguement of {shift} for {sector} DR")
                raise ValueError(shift)
        elif isinstance(shift, int | float):
            if shift < 0.001:
                logger.info(f"Demand response not enabled for {sector}")
            else:
                add_capacity_constraint(n, sector, shift, carrier)
        else:
            logger.info(f"Unknown arguement of {shift} for {sector} DR")
            raise ValueError(shift)

    # demand response addition starts here

    sectors = ["res", "com", "ind", "trn"]

    for sector in sectors:
        if sector in ["res", "com"]:
            dr_config = config["sector"]["service_sector"].get("demand_response", {})
        elif sector == "trn":
            dr_config = config["sector"]["transport_sector"].get("demand_response", {})
        elif sector == "ind":
            dr_config = config["sector"]["industrial_sector"].get("demand_response", {})
        else:
            raise ValueError

        if not dr_config:
            continue

        by_carrier = dr_config.get("by_carrier", False)

        if by_carrier:
            for carrier, carrier_config in dr_config.items():
                # hacky check to make sure only carriers get passed in
                # the actual constraint should check this as well
                if carrier in ("elec", "heat", "space-heat", "water-heat", "cool"):
                    _apply_constraint(n, sector, carrier_config, carrier)
        else:
            _apply_constraint(n, sector, dr_config)


def add_ev_generation_constraint(n, config):
    """Adds a limit to the maximum generation from EVs per mode and year.

    Only applied if endogenous investments are tuned on as a mechanism to limit
    growth rate of EVs. The constraint is:
    - (EV_gen * eff) / dem <= policy (where policy is a percentage giving max gen)
    - EV_gen <= dem * policy / eff

    This is an approximation based on average EV efficiency for that investmenet period. This
    is needed as EV production will be different than LPG production for the same unit input.

    Default limits taken from:
    - (Fig ES2) https://www.nrel.gov/docs/fy18osti/71500.pdf
    - (Sheet 6.3 - high case) https://data.nrel.gov/submissions/90
    """
    mode_mapper = {
        "light_duty": "lgt",
        "med_duty": "med",
        "heavy_duty": "hvy",
        "bus": "bus",
    }

    policy = pd.read_csv(snakemake.input.ev_policy, index_col=0)

    for mode in policy.columns:
        evs = n.links[n.links.carrier == f"trn-elec-veh-{mode_mapper[mode]}"].index
        dem_names = n.loads[n.loads.carrier == f"trn-veh-{mode_mapper[mode]}"].index
        dem = n.loads_t["p_set"][dem_names]

        for investment_period in n.investment_periods:
            ratio = policy.at[investment_period, mode] / 100  # input is percentage
            eff = n.links.loc[evs].efficiency.mean()
            lhs = n.model["Link-p"].loc[investment_period].sel(Link=evs).sum()
            rhs = dem.loc[investment_period].sum().sum() * ratio / eff

            n.model.add_constraints(lhs <= rhs, name=f"Link-ev_gen_{mode}_{investment_period}")


def extra_functionality(n, snapshots):
    """
    Collects supplementary constraints which will be passed to
    ``pypsa.optimization.optimize``.

    If you want to enforce additional custom constraints, this is a good
    location to add them. The arguments ``opts`` and
    ``snakemake.config`` are expected to be attached to the network.
    """
    opts = n.opts
    config = n.config
    if "RPS" in opts and n.generators.p_nom_extendable.any():
        sector_rps = True if "sector" in opts else False
        add_RPS_constraints(n, snapshots, config, sector_rps)
    if "REM" in opts and n.generators.p_nom_extendable.any():
        add_regional_co2limit(n, snapshots, config)
    if "BAU" in opts and n.generators.p_nom_extendable.any():
        add_BAU_constraints(n, config)
    if "PRM" in opts and n.generators.p_nom_extendable.any():
        add_PRM_constraints(n, config)
    if "TCT" in opts and n.generators.p_nom_extendable.any():
        add_technology_capacity_target_constraints(n, config)
    reserve = config["electricity"].get("operational_reserve", {})
    if reserve.get("activate"):
        add_operational_reserve_margin(n, snapshots, config)
    interface_limits = config["lines"].get("interface_transmission_limits", {})
    if interface_limits:
        add_interface_limits(n, snapshots, config)
    dr_config = config["electricity"].get("demand_response", {})
    if dr_config:
        sector = True if "sector" in opts else False
        add_demand_response_constraint(n, config, sector)
    if "sector" in opts:
        add_cooling_heat_pump_constraints(n, config)
        if not config["sector"]["service_sector"].get("split_urban_rural", False):
            add_gshp_capacity_constraint(n, config)
        if config["sector"]["co2"].get("policy", {}):
            add_sector_co2_constraints(n, config)
        if config["sector"]["natural_gas"].get("imports", False):
            add_ng_import_export_limits(n, config)
        water_config = config["sector"]["service_sector"].get("water_heating", {})
        if not water_config.get("simple_storage", True):
            add_water_heater_constraints(n, config)
        if config["sector"]["transport_sector"]["investment"]["ev_policy"]:
            if not config["sector"]["transport_sector"]["investment"]["exogenous"]:
                add_ev_generation_constraint(n, config)
        add_sector_demand_response_constraints(n, config)

    for o in opts:
        if "EQ" in o:
            add_EQ_constraints(n, o)
    add_land_use_constraints(n)


def run_optimize(n, rolling_horizon, skip_iterations, cf_solving, **kwargs):
    """Initiate the correct type of pypsa.optimize function."""
    if rolling_horizon:
        kwargs["horizon"] = cf_solving.get("horizon", 365)
        kwargs["overlap"] = cf_solving.get("overlap", 0)
        n.optimize.optimize_with_rolling_horizon(**kwargs)
        status, condition = "", ""
    elif skip_iterations:
        status, condition = n.optimize(**kwargs)
    else:
        kwargs["track_iterations"] = (cf_solving.get("track_iterations", False),)
        kwargs["min_iterations"] = (cf_solving.get("min_iterations", 4),)
        kwargs["max_iterations"] = (cf_solving.get("max_iterations", 6),)
        status, condition = n.optimize.optimize_transmission_expansion_iteratively(
            **kwargs,
        )

    if status != "ok" and not rolling_horizon:
        logger.warning(
            f"Solving status '{status}' with termination condition '{condition}'",
        )
    if "infeasible" in condition:
        # n.model.print_infeasibilities()
        raise RuntimeError("Solving status 'infeasible'")


def solve_network(n, config, solving, opts="", **kwargs):
    set_of_options = solving["solver"]["options"]
    cf_solving = solving["options"]

<<<<<<< HEAD
    kwargs["multi_investment_periods"] = config["foresight"] == "perfect"
=======
    foresight = snakemake.params.foresight
    if "sector" not in opts:
        kwargs["multi_investment_periods"] = config["foresight"] == "perfect"
>>>>>>> e83968bc

    kwargs["solver_options"] = solving["solver_options"][set_of_options] if set_of_options else {}
    kwargs["solver_name"] = solving["solver"]["name"]
    kwargs["extra_functionality"] = extra_functionality
    kwargs["transmission_losses"] = cf_solving.get("transmission_losses", False)
    kwargs["linearized_unit_commitment"] = cf_solving.get(
        "linearized_unit_commitment",
        False,
    )
    kwargs["assign_all_duals"] = cf_solving.get("assign_all_duals", False)

    rolling_horizon = cf_solving.pop("rolling_horizon", False)
    skip_iterations = cf_solving.pop("skip_iterations", False)
    if not n.lines.s_nom_extendable.any():
        skip_iterations = True
        logger.info("No expandable lines found. Skipping iterative solving.")

    # add to network for extra_functionality
    n.config = config
    n.opts = opts

    match foresight:
        case "perfect":
            run_optimize(n, rolling_horizon, skip_iterations, cf_solving, **kwargs)
        case "myopic":
            for i, planning_horizon in enumerate(n.investment_periods):
                # planning_horizons = snakemake.params.planning_horizons
                sns_horizon = n.snapshots[n.snapshots.get_level_values(0) == planning_horizon]

                # add sns_horizon to kwarg
                kwargs["snapshots"] = sns_horizon

                run_optimize(n, rolling_horizon, skip_iterations, cf_solving, **kwargs)

                if i == len(n.investment_periods) - 1:
                    logger.info(f"Final time horizon {planning_horizon}")
                    continue
                logger.info(f"Preparing brownfield from {planning_horizon}")

                # electric transmission grid set optimised capacities of previous as minimum
                n.lines.s_nom_min = n.lines.s_nom_opt  # for lines
                dc_i = n.links[n.links.carrier == "DC"].index
                n.links.loc[dc_i, "p_nom_min"] = n.links.loc[dc_i, "p_nom_opt"]  # for links

                for c in n.iterate_components(["Generator", "Link", "StorageUnit"]):
                    nm = c.name
                    # limit our components that we remove/modify to those prior to this time horizon
                    c_lim = c.df.loc[n.get_active_assets(nm, planning_horizon)]

                    logger.info(f"Preparing brownfield for the component {nm}")
                    # attribute selection for naming convention
                    attr = "p"
                    # copy over asset sizing from previous period
                    c_lim[f"{attr}_nom"] = c_lim[f"{attr}_nom_opt"]
                    c_lim[f"{attr}_nom_extendable"] = False
                    df = copy.deepcopy(c_lim)
                    time_df = copy.deepcopy(c.pnl)

                    for c_idx in c_lim.index:
                        n.remove(nm, c_idx)

                    for df_idx in df.index:
                        if nm == "Generator":
                            n.madd(
                                nm,
                                [df_idx],
                                carrier=df.loc[df_idx].carrier,
                                bus=df.loc[df_idx].bus,
                                p_nom_min=df.loc[df_idx].p_nom_min,
                                p_nom=df.loc[df_idx].p_nom,
                                p_nom_max=df.loc[df_idx].p_nom_max,
                                p_nom_extendable=df.loc[df_idx].p_nom_extendable,
                                ramp_limit_up=df.loc[df_idx].ramp_limit_up,
                                ramp_limit_down=df.loc[df_idx].ramp_limit_down,
                                efficiency=df.loc[df_idx].efficiency,
                                marginal_cost=df.loc[df_idx].marginal_cost,
                                capital_cost=df.loc[df_idx].capital_cost,
                                build_year=df.loc[df_idx].build_year,
                                lifetime=df.loc[df_idx].lifetime,
                                heat_rate=df.loc[df_idx].heat_rate,
                                fuel_cost=df.loc[df_idx].fuel_cost,
                                vom_cost=df.loc[df_idx].vom_cost,
                                carrier_base=df.loc[df_idx].carrier_base,
                                p_min_pu=df.loc[df_idx].p_min_pu,
                                p_max_pu=df.loc[df_idx].p_max_pu,
                                land_region=df.loc[df_idx].land_region,
                            )
                        else:
                            n.add(nm, df_idx, **df.loc[df_idx])
                    logger.info(n.consistency_check())

                    # copy time-dependent
                    selection = n.component_attrs[nm].type.str.contains(
                        "series",
                    )

                    for tattr in n.component_attrs[nm].index[selection]:
                        n.import_series_from_dataframe(time_df[tattr], nm, tattr)

                # roll over the last snapshot of time varying storage state of charge to be the state_of_charge_initial for the next time period
                n.storage_units.loc[:, "state_of_charge_initial"] = n.storage_units_t.state_of_charge.loc[
                    planning_horizon
                ].iloc[-1]

        case _:
            raise ValueError(f"Invalid foresight option: '{foresight}'. Must be 'perfect' or 'myopic'.")

    return n


if __name__ == "__main__":
    if "snakemake" not in globals():
        from _helpers import mock_snakemake

        snakemake = mock_snakemake(
            "solve_network",
            interconnect="western",
            simpl="12",
            clusters="4m",
            ll="v1.0",
            opts="4h",
            sector="E-G",
            planning_horizons="2030",
        )
    configure_logging(snakemake)
    update_config_from_wildcards(snakemake.config, snakemake.wildcards)
    if "sector_opts" in snakemake.wildcards.keys():
        update_config_with_sector_opts(
            snakemake.config,
            snakemake.wildcards.sector_opts,
        )

    opts = snakemake.wildcards.opts
    if "sector_opts" in snakemake.wildcards.keys():
        opts += "-" + snakemake.wildcards.sector_opts
    opts = [o for o in opts.split("-") if o != ""]
    solve_opts = snakemake.params.solving["options"]

    # sector specific co2 options
    if snakemake.wildcards.sector != "E":
        # sector co2 limits applied via config file, not through Co2L
        opts = [x for x in opts if not x.startswith("Co2L")]
        opts.append("sector")

    np.random.seed(solve_opts.get("seed", 123))

    n = pypsa.Network(snakemake.input.network)

    n = prepare_network(
        n,
        solve_opts,
    )

    n = solve_network(
        n,
        config=snakemake.config,
        solving=snakemake.params.solving,
        opts=opts,
        log_fn=snakemake.log.solver,
    )
    n.meta = dict(snakemake.config, **dict(wildcards=dict(snakemake.wildcards)))
    n.export_to_netcdf(snakemake.output[0])
    with open(snakemake.output.config, "w") as file:
        yaml.dump(
            n.meta,
            file,
            default_flow_style=False,
            allow_unicode=True,
            sort_keys=False,
        )<|MERGE_RESOLUTION|>--- conflicted
+++ resolved
@@ -387,10 +387,6 @@
         A dictionary containing configuration settings and file paths.
     sector: bool
         Sector study
-
-    Returns
-    -------
-
     """
 
     def process_reeds_data(filepath, carriers, value_col):
@@ -1746,13 +1742,9 @@
     set_of_options = solving["solver"]["options"]
     cf_solving = solving["options"]
 
-<<<<<<< HEAD
-    kwargs["multi_investment_periods"] = config["foresight"] == "perfect"
-=======
     foresight = snakemake.params.foresight
     if "sector" not in opts:
         kwargs["multi_investment_periods"] = config["foresight"] == "perfect"
->>>>>>> e83968bc
 
     kwargs["solver_options"] = solving["solver_options"][set_of_options] if set_of_options else {}
     kwargs["solver_name"] = solving["solver"]["name"]
