--- conflicted
+++ resolved
@@ -920,28 +920,6 @@
     n.model.add_constraints(lhs <= rhs, name="Generator-p-reserve-upper")
 
 
-<<<<<<< HEAD
-=======
-def add_battery_constraints(n):
-    """
-    Add constraint ensuring that charger = discharger, i.e.
-    1 * charger_size - efficiency * discharger_size = 0.
-    """
-    if not n.links.p_nom_extendable.any():
-        return
-
-    discharger_bool = n.links.index.str.contains("battery discharger")
-    charger_bool = n.links.index.str.contains("battery charger")
-
-    dischargers_ext = n.links[discharger_bool].query("p_nom_extendable").index
-    chargers_ext = n.links[charger_bool].query("p_nom_extendable").index
-
-    eff = n.links.efficiency[dischargers_ext].values
-    lhs = n.model["Link-p_nom"].loc[chargers_ext] - n.model["Link-p_nom"].loc[dischargers_ext] * eff
-
-    n.model.add_constraints(lhs == 0, name="Link-charger_ratio")
-
-
 def add_demand_response_constraint(n, config, sector_study):
     """Add demand response capacity constraint."""
 
@@ -1025,7 +1003,6 @@
         raise ValueError(shift)
 
 
->>>>>>> 190249cb
 def add_sector_co2_constraints(n, config):
     """
     Adds sector co2 constraints.
