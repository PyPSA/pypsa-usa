--- conflicted
+++ resolved
@@ -113,740 +113,8 @@
 
     return n
 
-
-<<<<<<< HEAD
+  
 def extra_functionality(n, snapshots):
-=======
-def add_technology_capacity_target_constraints(n, config):
-    """
-    Add Technology Capacity Target (TCT) constraint to the network.
-
-    Add minimum or maximum levels of generator nominal capacity per carrier for individual regions.
-    Each constraint can be designated for a specified planning horizon in multi-period models.
-    Opts and path for technology_capacity_targets.csv must be defined in config.yaml.
-    Default file is available at config/policy_constraints/technology_capacity_targets.csv.
-
-    Parameters
-    ----------
-    n : pypsa.Network
-    config : dict
-
-    Example
-    -------
-    scenario:
-        opts: [Co2L-TCT-24H]
-    electricity:
-        technology_capacity_target: config/policy_constraints/technology_capacity_target.csv
-    """
-    tct_data = pd.read_csv(config["electricity"]["technology_capacity_targets"])
-    if tct_data.empty:
-        return
-
-    for _, target in tct_data.iterrows():
-        planning_horizon = target.planning_horizon
-        region_list = [region_.strip() for region_ in target.region.split(",")]
-        carrier_list = [carrier_.strip() for carrier_ in target.carrier.split(",")]
-        region_buses = get_region_buses(n, region_list)
-
-        lhs_gens_ext = filter_components(
-            n=n,
-            component_type="Generator",
-            planning_horizon=planning_horizon,
-            carrier_list=carrier_list,
-            region_buses=region_buses.index,
-            extendable=True,
-        )
-        lhs_gens_existing = filter_components(
-            n=n,
-            component_type="Generator",
-            planning_horizon=planning_horizon,
-            carrier_list=carrier_list,
-            region_buses=region_buses.index,
-            extendable=False,
-        )
-
-        lhs_storage_ext = filter_components(
-            n=n,
-            component_type="StorageUnit",
-            planning_horizon=planning_horizon,
-            carrier_list=carrier_list,
-            region_buses=region_buses.index,
-            extendable=True,
-        )
-        lhs_storage_existing = filter_components(
-            n=n,
-            component_type="StorageUnit",
-            planning_horizon=planning_horizon,
-            carrier_list=carrier_list,
-            region_buses=region_buses.index,
-            extendable=False,
-        )
-
-        lhs_link_ext = filter_components(
-            n=n,
-            component_type="Link",
-            planning_horizon=planning_horizon,
-            carrier_list=carrier_list,
-            region_buses=region_buses.index,
-            extendable=True,
-        )
-        lhs_link_existing = filter_components(
-            n=n,
-            component_type="Link",
-            planning_horizon=planning_horizon,
-            carrier_list=carrier_list,
-            region_buses=region_buses.index,
-            extendable=False,
-        )
-
-        if region_buses.empty or (lhs_gens_ext.empty and lhs_storage_ext.empty and lhs_link_ext.empty):
-            continue
-
-        if not lhs_gens_ext.empty:
-            grouper_g = pd.concat(
-                [lhs_gens_ext.bus.map(n.buses.country), lhs_gens_ext.carrier],
-                axis=1,
-            ).rename_axis(
-                "Generator-ext",
-            )
-            lhs_g = n.model["Generator-p_nom"].loc[lhs_gens_ext.index].groupby(grouper_g).sum().rename(bus="country")
-        else:
-            lhs_g = None
-
-        if not lhs_storage_ext.empty:
-            grouper_s = pd.concat(
-                [lhs_storage_ext.bus.map(n.buses.country), lhs_storage_ext.carrier],
-                axis=1,
-            ).rename_axis(
-                "StorageUnit-ext",
-            )
-            lhs_s = n.model["StorageUnit-p_nom"].loc[lhs_storage_ext.index].groupby(grouper_s).sum()
-        else:
-            lhs_s = None
-
-        if not lhs_link_ext.empty:
-            grouper_l = pd.concat(
-                [lhs_link_ext.bus.map(n.buses.country), lhs_link_ext.carrier],
-                axis=1,
-            ).rename_axis(
-                "Link-ext",
-            )
-            lhs_l = n.model["Link-p_nom"].loc[lhs_link_ext.index].groupby(grouper_l).sum()
-        else:
-            lhs_l = None
-
-        if lhs_g is None and lhs_s is None and lhs_l is None:
-            continue
-        else:
-            gen = lhs_g.sum() if lhs_g else 0
-            lnk = lhs_l.sum() if lhs_l else 0
-            sto = lhs_s.sum() if lhs_s else 0
-
-        lhs = gen + lnk + sto
-
-        lhs_existing = lhs_gens_existing.p_nom.sum() + lhs_storage_existing.p_nom.sum() + lhs_link_existing.p_nom.sum()
-
-        if target["max"] == "existing":
-            target["max"] = round(lhs_existing, 2) + 0.01
-        else:
-            target["max"] = float(target["max"])
-
-        if target["min"] == "existing":
-            target["min"] = round(lhs_existing, 2) - 0.01
-        else:
-            target["min"] = float(target["min"])
-
-        if not np.isnan(target["min"]):
-            rhs = target["min"] - round(lhs_existing, 2)
-
-            n.model.add_constraints(
-                lhs >= rhs,
-                name=f"GlobalConstraint-{target.name}_{target.planning_horizon}_min",
-            )
-
-            logger.info(
-                f"Adding TCT Constraint: Name: {target.name}, Planning Horizon: {target.planning_horizon}, Region: {target.region}, Carrier: {target.carrier}, Min Value: {target['min']}, Min Value Adj: {rhs}",
-            )
-
-        if not np.isnan(target["max"]):
-            assert target["max"] >= lhs_existing, (
-                f"TCT constraint of {target['max']} MW for {target['carrier']} must be at least {lhs_existing}"
-            )
-
-            rhs = target["max"] - round(lhs_existing, 2)
-
-            n.model.add_constraints(
-                lhs <= rhs,
-                name=f"GlobalConstraint-{target.name}_{target.planning_horizon}_max",
-            )
-
-            logger.info(
-                f"Adding TCT Constraint: Name: {target.name}, Planning Horizon: {target.planning_horizon}, Region: {target.region}, Carrier: {target.carrier}, Max Value: {target['max']}, Max Value Adj: {rhs}",
-            )
-
-
-def add_RPS_constraints(n, sns, config, sector):
-    """
-    Add Renewable Portfolio Standards (RPS) constraints to the network.
-
-    This function enforces constraints on the percentage of electricity generation
-    from renewable energy sources for specific regions and planning horizons.
-    It reads the necessary data from configuration files and the network.
-
-    The differenct between electrical and sector implementation is:
-    - Electrical applies RPS against exogenously defined demand
-    - Sector applies RPS against endogenously solved power sector generation
-
-    Parameters
-    ----------
-    n : pypsa.Network
-        The PyPSA network object.
-    config : dict
-        A dictionary containing configuration settings and file paths.
-    sector: bool
-        Sector study
-    """
-
-    def process_reeds_data(filepath, carriers, value_col):
-        """Helper function to process RPS or CES REEDS data."""
-        reeds = pd.read_csv(filepath)
-
-        # Handle both wide and long formats
-        if "rps_all" not in reeds.columns:
-            reeds = reeds.melt(
-                id_vars="st",
-                var_name="planning_horizon",
-                value_name=value_col,
-            )
-
-        # Standardize column names
-        reeds = reeds.rename(
-            columns={"st": "region", "t": "planning_horizon", "rps_all": "pct"},
-        )
-        reeds["carrier"] = [", ".join(carriers)] * len(reeds)
-
-        # Extract and create new rows for `rps_solar` and `rps_wind`
-        additional_rows = []
-        for carrier_col, carrier_name in [
-            ("rps_solar", "solar"),
-            ("rps_wind", "onwind, offwind, offwind_floating"),
-        ]:
-            if carrier_col in reeds.columns:
-                temp = reeds[["region", "planning_horizon", carrier_col]].copy()
-                temp = temp.rename(columns={carrier_col: "pct"})
-                temp["carrier"] = carrier_name
-                additional_rows.append(temp)
-
-        # Combine original data with additional rows
-        if additional_rows:
-            additional_rows = pd.concat(additional_rows, ignore_index=True)
-            reeds = pd.concat([reeds, additional_rows], ignore_index=True)
-
-        # Ensure the final dataframe has consistent columns
-        reeds = reeds[["region", "planning_horizon", "carrier", "pct"]]
-        reeds = reeds[reeds["pct"] > 0.0]  # Remove any rows with zero or negative percentages
-
-        return reeds
-
-    # Read portfolio standards data
-    portfolio_standards = pd.read_csv(config["electricity"]["portfolio_standards"])
-
-    # Define carriers for RPS and CES
-    rps_carriers = [
-        "onwind",
-        "offwind",
-        "offwind_floating",
-        "solar",
-        "hydro",
-        "geothermal",
-        "biomass",
-        "EGS",
-    ]
-    ces_carriers = [*rps_carriers, "nuclear", "SMR"]
-
-    # Process RPS and CES REEDS data
-    rps_reeds = process_reeds_data(
-        snakemake.input.rps_reeds,
-        rps_carriers,
-        value_col="pct",
-    )
-    ces_reeds = process_reeds_data(
-        snakemake.input.ces_reeds,
-        ces_carriers,
-        value_col="pct",
-    )
-
-    # Concatenate all portfolio standards
-    portfolio_standards = pd.concat([portfolio_standards, rps_reeds, ces_reeds])
-    portfolio_standards = portfolio_standards[
-        (portfolio_standards.pct > 0.0)
-        & (portfolio_standards.planning_horizon.isin(sns.get_level_values(0)))
-        & (portfolio_standards.region.isin(n.buses.reeds_state.unique()))
-    ]
-
-    # Iterate through constraints and add RPS constraints to the model
-    for _, constraint_row in portfolio_standards.iterrows():
-        region_list = [region.strip() for region in constraint_row.region.split(",")]
-        region_buses = get_region_buses(n, region_list)
-
-        if region_buses.empty:
-            continue
-
-        carriers = [carrier.strip() for carrier in constraint_row.carrier.split(",")]
-
-        # Filter region generators
-        region_gens = n.generators[n.generators.bus.isin(region_buses.index)]
-        region_gens_eligible = region_gens[region_gens.carrier.isin(carriers)]
-
-        if region_gens_eligible.empty:
-            return
-
-        elif not sector:
-            # Eligible generation
-            p_eligible = n.model["Generator-p"].sel(
-                period=constraint_row.planning_horizon,
-                Generator=region_gens_eligible.index,
-            )
-            lhs = p_eligible.sum()
-
-            # Region demand
-            region_demand = (
-                n.loads_t.p_set.loc[
-                    constraint_row.planning_horizon,
-                    n.loads.bus.isin(region_buses.index),
-                ]
-                .sum()
-                .sum()
-            )
-
-            rhs = constraint_row.pct * region_demand
-
-        elif sector:
-            # generator power contributing
-            p_eligible = n.model["Generator-p"].sel(
-                period=constraint_row.planning_horizon,
-                Generator=region_gens_eligible.index,
-            )
-            # power level buses
-            pwr_buses = n.buses[(n.buses.carrier == "AC") & (n.buses.index.isin(region_buses.index))]
-            # links delievering power within the region
-            # removes any transmission links
-            pwr_links = n.links[(n.links.bus0.isin(pwr_buses.index)) & ~(n.links.bus1.isin(pwr_buses.index))]
-            region_demand = n.model["Link-p"].sel(period=constraint_row.planning_horizon, Link=pwr_links.index)
-
-            lhs = p_eligible.sum() - (constraint_row.pct * region_demand.sum())
-            rhs = 0
-
-        else:
-            logger.error("Undefined control flow for RPS constraint.")
-
-        # Add constraint
-        n.model.add_constraints(
-            lhs >= rhs,
-            name=f"GlobalConstraint-{constraint_row.name}_{constraint_row.planning_horizon}_rps_limit",
-        )
-        logger.info(
-            f"Added RPS {constraint_row.name} for {constraint_row.planning_horizon}.",
-        )
-
-
-def add_EQ_constraints(n, o, scaling=1e-1):
-    """
-    Add equity constraints to the network.
-
-    Currently this is only implemented for the electricity sector only.
-
-    Opts must be specified in the config.yaml.
-
-    Parameters
-    ----------
-    n : pypsa.Network
-    o : str
-
-    Example
-    -------
-    scenario:
-        opts: [Co2L-EQ0.7-24H]
-
-    Require each country or node to on average produce a minimal share
-    of its total electricity consumption itself. Example: EQ0.7c demands each country
-    to produce on average at least 70% of its consumption; EQ0.7 demands
-    each node to produce on average at least 70% of its consumption.
-    """
-    # TODO: Generalize to cover myopic and other sectors?
-    float_regex = r"[0-9]*\.?[0-9]+"
-    level = float(re.findall(float_regex, o)[0])
-    if o[-1] == "c":
-        ggrouper = n.generators.bus.map(n.buses.country)
-        lgrouper = n.loads.bus.map(n.buses.country)
-        sgrouper = n.storage_units.bus.map(n.buses.country)
-    else:
-        ggrouper = n.generators.bus
-        lgrouper = n.loads.bus
-        sgrouper = n.storage_units.bus
-    load = n.snapshot_weightings.generators @ n.loads_t.p_set.groupby(lgrouper, axis=1).sum()
-    inflow = n.snapshot_weightings.stores @ n.storage_units_t.inflow.groupby(sgrouper, axis=1).sum()
-    inflow = inflow.reindex(load.index).fillna(0.0)
-    rhs = scaling * (level * load - inflow)
-    p = n.model["Generator-p"]
-    lhs_gen = (p * (n.snapshot_weightings.generators * scaling)).groupby(ggrouper.to_xarray()).sum().sum("snapshot")
-    # TODO: double check that this is really needed, why do have to subtract the spillage
-    if not n.storage_units_t.inflow.empty:
-        spillage = n.model["StorageUnit-spill"]
-        lhs_spill = (
-            (spillage * (-n.snapshot_weightings.stores * scaling)).groupby(sgrouper.to_xarray()).sum().sum("snapshot")
-        )
-        lhs = lhs_gen + lhs_spill
-    else:
-        lhs = lhs_gen
-    n.model.add_constraints(lhs >= rhs, name="equity_min")
-
-
-def add_BAU_constraints(n, config):
-    """
-    Add a per-carrier minimal overall capacity.
-
-    BAU_mincapacities and opts must be adjusted in the config.yaml.
-
-    Parameters
-    ----------
-    n : pypsa.Network
-    config : dict
-
-    Example
-    -------
-    scenario:
-        opts: [Co2L-BAU-24H]
-    electricity:
-        BAU_mincapacities:
-            solar: 0
-            onwind: 0
-            OCGT: 100000
-            offwind-ac: 0
-            offwind-dc: 0
-    Which sets minimum expansion across all nodes e.g. in Europe to 100GW.
-    OCGT bus 1 + OCGT bus 2 + ... > 100000
-    """
-    mincaps = pd.Series(config["electricity"]["BAU_mincapacities"])
-    p_nom = n.model["Generator-p_nom"]
-    ext_i = n.generators.query("p_nom_extendable")
-    ext_carrier_i = xr.DataArray(ext_i.carrier.rename_axis("Generator-ext"))
-    lhs = p_nom.groupby(ext_carrier_i).sum()
-    index = mincaps.index.intersection(lhs.indexes["carrier"])
-    rhs = mincaps[index].rename_axis("carrier")
-    n.model.add_constraints(lhs >= rhs, name="bau_mincaps")
-
-
-def add_interface_limits(n, sns, config):
-    """
-    Adds interface transmission limits to constrain inter-regional transfer
-    capacities based on user-defined inter-regional transfer capacity limits.
-    """
-    logger.info("Adding Interface Transmission Limits.")
-    transport_model = is_transport_model(snakemake.params.transmission_network)
-    limits = pd.read_csv(snakemake.input.flowgates)
-    user_limits = pd.read_csv(
-        config["electricity"]["transmission_interface_limits"],
-    ).rename(
-        columns={
-            "region_1": "r",
-            "region_2": "rr",
-            "flow_12": "MW_f0",
-            "flow_21": "MW_r0",
-        },
-    )
-
-    limits = pd.concat([limits, user_limits])
-
-    for idx, interface in limits.iterrows():
-        regions_list_r = [region.strip() for region in interface.r.split(",")]
-        regions_list_rr = [region.strip() for region in interface.rr.split(",")]
-
-        zone0_buses = n.buses[n.buses.country.isin(regions_list_r)]
-        zone1_buses = n.buses[n.buses.country.isin(regions_list_rr)]
-        if zone0_buses.empty | zone1_buses.empty:
-            continue
-
-        logger.info(f"Adding Interface Transmission Limit for {interface.interface}")
-
-        interface_lines_b0 = n.lines[n.lines.bus0.isin(zone0_buses.index) & n.lines.bus1.isin(zone1_buses.index)]
-        interface_lines_b1 = n.lines[n.lines.bus0.isin(zone1_buses.index) & n.lines.bus1.isin(zone0_buses.index)]
-        interface_links_b0 = n.links[n.links.bus0.isin(zone0_buses.index) & n.links.bus1.isin(zone1_buses.index)]
-        interface_links_b1 = n.links[n.links.bus0.isin(zone1_buses.index) & n.links.bus1.isin(zone0_buses.index)]
-
-        if not n.lines.empty:
-            line_flows = n.model["Line-s"].loc[:, interface_lines_b1.index].sum(
-                dims="Line",
-            ) - n.model["Line-s"].loc[
-                :,
-                interface_lines_b0.index,
-            ].sum(
-                dims="Line",
-            )
-        else:
-            line_flows = 0.0
-        lhs = line_flows
-
-        if (
-            not (pd.concat([interface_links_b0, interface_links_b1]).empty)
-            and ("RESOLVE" in interface.interface or transport_model)
-            # Apply link constraints if RESOLVE constraint or if zonal model. ITLs
-            # should usually only apply to AC lines if DC PF is used.
-        ):
-            link_flows = n.model["Link-p"].loc[:, interface_links_b1.index].sum(
-                dims="Link",
-            ) - n.model["Link-p"].loc[
-                :,
-                interface_links_b0.index,
-            ].sum(
-                dims="Link",
-            )
-            lhs += link_flows
-
-        rhs_pos = interface.MW_f0 * -1
-        n.model.add_constraints(lhs >= rhs_pos, name=f"ITL_{interface.interface}_pos")
-
-        rhs_neg = interface.MW_r0
-        n.model.add_constraints(lhs <= rhs_neg, name=f"ITL_{interface.interface}_neg")
-
-
-def add_regional_co2limit(n, sns, config):
-    """Adding regional regional CO2 Limits Specified in the config.yaml."""
-    regional_co2_lims = pd.read_csv(
-        config["electricity"]["regional_Co2_limits"],
-        index_col=[0],
-    )
-
-    logger.info("Adding regional Co2 Limits.")
-
-    # Filter the regional_co2_lims DataFrame based on the planning horizons present in the snapshots
-    regional_co2_lims = regional_co2_lims[regional_co2_lims.planning_horizon.isin(sns.get_level_values(0))]
-    weightings = n.snapshot_weightings.loc[n.snapshots]
-
-    for idx, emmission_lim in regional_co2_lims.iterrows():
-        region_list = [region.strip() for region in emmission_lim.regions.split(",")]
-        region_buses = get_region_buses(n, region_list)
-
-        emissions = n.carriers.co2_emissions.fillna(0)[lambda ds: ds != 0]
-        region_gens = n.generators[n.generators.bus.isin(region_buses.index)]
-        region_gens_em = region_gens.query("carrier in @emissions.index")
-
-        if region_buses.empty or region_gens_em.empty:
-            continue
-
-        region_co2lim = emmission_lim.limit
-        planning_horizon = emmission_lim.planning_horizon
-
-        efficiency = get_as_dense(
-            n,
-            "Generator",
-            "efficiency",
-            inds=region_gens_em.index,
-        )  # mw_elect/mw_th
-        em_pu = region_gens_em.carrier.map(emissions) / efficiency  # tonnes_co2/mw_electrical
-        em_pu = em_pu.multiply(weightings.generators, axis=0).loc[planning_horizon].fillna(0)
-
-        # Emitting Gens
-        p_em = n.model["Generator-p"].loc[:, region_gens_em.index].sel(period=planning_horizon)
-        lhs = (p_em * em_pu).sum()
-        rhs = region_co2lim
-
-        # EF_imports = emmission_lim.get('import_emissions_factor')  # MT CO₂e/MWh_elec
-        # if EF_imports > 0.0:
-        #     # emissions imported = EF_imports * imports
-        #     # imports = Internal Demand - Internal Production
-        #     # Emissions imported = EF_imports * Internal Demand - EF_imports * Internal Production
-
-        #     # Full Constraint:
-        #     # Emissions Produced + Emissions Imported <= Emissions Limit
-        #     # Emissions Produced  - EF_imports * Internal Production  <= Emissions Limit - (EF_imports * Internal Demand)
-
-        #     # Internal Production
-        #     p_internal = (
-        #         n.model["Generator-p"]
-        #         .loc[:, region_gens.index]
-        #         .sel(period=planning_horizon)
-        #         .mul(weightings.generators.loc[planning_horizon])
-        #     )
-        #     lhs -= (p_internal * EF_imports).sum()
-
-        #     region_storage = n.storage_units[n.storage_units.bus.isin(region_buses.index)]
-        #     if not region_storage.empty:
-        #         p_store_discharge = (
-        #             n.model["StorageUnit-p_dispatch"]
-        #             .loc[:, region_storage.index]
-        #             .sel(period=planning_horizon)
-        #             .mul(weightings.stores.loc[planning_horizon])
-        #         )
-        #         lhs -= (p_store_discharge * EF_imports).sum()
-
-        #     # Internal Demand
-        #     region_loads = n.loads[n.loads.bus.isin(region_buses.index)]
-        #     region_demand = (
-        #         n.loads_t.p_set.loc[planning_horizon,region_loads.index].sum().sum()
-        #     )
-        #     rhs -= (region_demand * EF_imports)
-
-        n.model.add_constraints(
-            lhs <= rhs,
-            name=f"GlobalConstraint-{emmission_lim.name}_{planning_horizon}co2_limit",
-        )
-
-        logger.info(
-            f"Adding regional Co2 Limit for {emmission_lim.name} in {planning_horizon}",
-        )
-
-
-def add_PRM_constraints(n, config):
-    """
-    Add Planning Reserve Margin (PRM) constraints for regional capacity adequacy.
-
-    This function enforces that each region has sufficient firm capacity to meet
-    peak demand plus a reserve margin. Only firm resources (not variable renewables
-    or storage) contribute to meeting this requirement.
-
-    Parameters
-    ----------
-    n : pypsa.Network
-        The PyPSA network object
-    config : dict
-        Configuration dictionary containing PRM parameters
-    """
-    # Load regional PRM requirements
-    regional_prm = _get_combined_prm_requirements(n, config)
-
-    # Apply constraints for each region and planning horizon
-    for _, prm in regional_prm.iterrows():
-        # Skip if no valid planning horizon or region
-        if prm.planning_horizon not in n.investment_periods:
-            continue
-
-        region_list = [region_.strip() for region_ in prm.region.split(",")]
-        region_buses = get_region_buses(n, region_list)
-
-        if region_buses.empty:
-            continue
-
-        # Calculate peak demand and required reserve margin
-        regional_demand = _get_regional_demand(n, prm.planning_horizon, region_buses)
-        peak_demand = regional_demand.max()
-        planning_reserve = peak_demand * (1.0 + prm.prm)
-
-        # Get capacity contribution from resources
-        lhs_capacity, rhs_existing = _calculate_capacity_accredidation(
-            n,
-            prm.planning_horizon,
-            region_buses,
-            peak_demand_hour=regional_demand.idxmax(),
-        )
-
-        # Add the constraint to the model
-        n.model.add_constraints(
-            lhs_capacity >= planning_reserve - rhs_existing,
-            name=f"GlobalConstraint-{prm.name}_{prm.planning_horizon}_PRM",
-        )
-
-        logger.info(
-            f"Added PRM constraint for {prm.name} in {prm.planning_horizon}: "
-            f"Peak demand: {peak_demand:.2f} MW, "
-            f"Required capacity: {planning_reserve:.2f} MW",
-        )
-
-
-def _get_combined_prm_requirements(n, config):
-    """
-    Combine PRM requirements from different sources into a single dataframe.
-
-    Parameters
-    ----------
-    n : pypsa.Network
-    config : dict
-
-    Returns
-    -------
-    pd.DataFrame
-        Combined PRM requirements with columns: name, region, prm, planning_horizon
-    """
-    # Load user-defined PRM requirements
-    regional_prm = pd.read_csv(
-        config["electricity"]["SAFE_regional_reservemargins"],
-        index_col=[0],
-    )
-
-    # Process ReEDS PRM data if available
-    try:
-        reeds_prm = pd.read_csv(snakemake.input.safer_reeds, index_col=[0])
-
-        # Map NERC regions to ReEDS zones
-        nerc_memberships = (
-            n.buses.groupby("nerc_reg")["reeds_zone"]
-            .apply(
-                lambda x: ", ".join(x),
-            )
-            .to_dict()
-        )
-
-        reeds_prm["region"] = reeds_prm.index.map(nerc_memberships)
-        reeds_prm = reeds_prm.dropna(subset="region")
-        reeds_prm = reeds_prm.drop(
-            columns=["none", "ramp2025_20by50", "ramp2025_25by50", "ramp2025_30by50"],
-        )
-        reeds_prm = reeds_prm.rename(columns={"static": "prm", "t": "planning_horizon"})
-
-        # Combine both data sources
-        regional_prm = pd.concat([regional_prm, reeds_prm])
-    except (FileNotFoundError, AttributeError):
-        logger.info("ReEDS PRM data not available, using only user-defined PRM values")
-
-    # Filter for relevant planning horizons
-    return regional_prm[regional_prm.planning_horizon.isin(n.investment_periods)]
-
-
-def _get_regional_demand(n, planning_horizon, region_buses):
-    """
-    Calculate hourly demand for a specific region and planning horizon.
-
-    Parameters
-    ----------
-    n : pypsa.Network
-    planning_horizon : int or str
-        Planning horizon year
-    region_buses : pd.DataFrame
-        DataFrame containing buses in the region
-
-    Returns
-    -------
-    pd.Series
-        Hourly demand series for the region
-    """
-    return n.loads_t.p_set.loc[
-        planning_horizon,
-        n.loads.bus.isin(region_buses.index),
-    ].sum(axis=1)
-
-
-#  n.loads_t.p_set.loc[planning_horizon, n.loads.bus.isin(region_buses.index)].sum(axis=1)
-def _calculate_capacity_accredidation(n, planning_horizon, region_buses, peak_demand_hour):
-    """
-    Calculate capacity contribution from all resources in a region at the peak demand hour.
-
-    This function accounts for:
-    1. Extendable resources with appropriate capacity credit
-    2. Non-extendable existing resources
-
-    Parameters
-    ----------
-    n : pypsa.Network
-    planning_horizon : int or str
-    region_buses : pd.DataFrame
-    peak_demand_hour : pd.Timestamp
-        Hour of peak demand used for calculating capacity credits
-
-    Returns
-    -------
-    float or xarray.DataArray
-        Total firm capacity contribution
->>>>>>> 740e12d5
     """
     Collects supplementary constraints which will be passed to
     ``pypsa.optimization.optimize``.
