--- conflicted
+++ resolved
@@ -1523,46 +1523,7 @@
                 # add sns_horizon to kwarg
                 kwargs["snapshots"] = sns_horizon
 
-<<<<<<< HEAD
-        if foresight == "myopic":
-            if i == len(n.investment_periods) - 1:
-                logger.info(f"Final time horizon {planning_horizon}")
-                continue
-            logger.info(f"Preparing brownfield from {planning_horizon}")
-
-            # electric transmission grid set optimised capacities of previous as minimum
-            n.lines.s_nom_min = n.lines.s_nom_opt  # for lines
-            dc_i = n.links[n.links.carrier == "DC"].index
-            n.links.loc[dc_i, "p_nom_min"] = n.links.loc[dc_i, "p_nom_opt"]  # for links
-
-            for c in n.iterate_components(["Generator", "Link", "StorageUnit"]):
-                nm = c.name
-
-                # limit our components that we remove/modify to those prior to this time horizon
-                c_lim = c.df.loc[(c.df["build_year"] >= 0) & (c.df["build_year"] <= planning_horizon)]
-                logger.info(f"Preparing brownfield for the component {nm}")
-                # attribute selection for naming convention
-                attr = "p"
-                # copy over asset sizing from previous period
-                c_lim[f"{attr}_nom"] = c_lim[f"{attr}_nom_opt"]
-                c_lim[f"{attr}_nom_extendable"] = False
-                df = copy.deepcopy(c_lim)
-                time_df = copy.deepcopy(c.pnl)
-
-                for c_idx in c_lim.index:
-                    n.remove(nm, c_idx)
-
-                n.madd(nm, df.index, **df)
-                logger.info(n.consistency_check())
-
-                # copy time-dependent
-                selection = n.component_attrs[nm].type.str.contains(
-                    "series",
-                )
-                # ) & n.component_attrs[
-                #     nm
-                # ].status.str.contains("Input")
-=======
+
                 run_optimize(n, rolling_horizon, skip_iterations, cf_solving, **kwargs)
 
                 if i == len(n.investment_periods) - 1:
@@ -1600,7 +1561,6 @@
                     selection = n.component_attrs[nm].type.str.contains(
                         "series",
                     )
->>>>>>> c4ee546c
 
                     for tattr in n.component_attrs[nm].index[selection]:
                         n.import_series_from_dataframe(time_df[tattr], nm, tattr)
