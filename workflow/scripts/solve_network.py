"""
Solves optimal operation and capacity for a network with the option to
iteratively optimize while updating line reactances.

This script is used for optimizing the electrical network as well as the
sector coupled network.

Description
-----------

Total annual system costs are minimised with PyPSA. The full formulation of the
linear optimal power flow (plus investment planning
is provided in the
`documentation of PyPSA <https://pypsa.readthedocs.io/en/latest/optimal_power_flow.html#linear-optimal-power-flow>`_.

The optimization is based on the :func:`network.optimize` function.
Additionally, some extra constraints specified in :mod:`solve_network` are added.

.. note::

    The rules ``solve_elec_networks`` and ``solve_sector_networks`` run
    the workflow for all scenarios in the configuration file (``scenario:``)
    based on the rule :mod:`solve_network`.
"""

import copy
import logging

import numpy as np
import pypsa
import yaml
from _helpers import (
    configure_logging,
    update_config_from_wildcards,
    update_config_with_sector_opts,
)
from opts.land import add_land_use_constraints
from opts.policy import (
    add_regional_co2limit,
    add_RPS_constraints,
    add_technology_capacity_target_constraints,
)
from opts.reserves import (
    add_ERM_constraints,
    add_operational_reserve_margin,
    add_PRM_constraints,
    store_ERM_duals,
)
from opts.sector import (
    add_cooling_heat_pump_constraints,
    add_demand_response_constraint,
    add_ev_generation_constraint,
    add_gshp_capacity_constraint,
    add_ng_import_export_limits,
    add_sector_co2_constraints,
    add_sector_demand_response_constraints,
    add_water_heater_constraints,
)

logger_gurobi = logging.getLogger("gurobipy")
logger_gurobi.propagate = False

logger = logging.getLogger(__name__)
pypsa.pf.logger.setLevel(logging.WARNING)


def prepare_network(n, solve_opts=None):
    if "clip_p_max_pu" in solve_opts:
        for df in (
            n.generators_t.p_max_pu,
            n.generators_t.p_min_pu,
            n.storage_units_t.inflow,
        ):
            df = df.where(df > solve_opts["clip_p_max_pu"], other=0.0)

    load_shedding = solve_opts.get("load_shedding")
    if load_shedding:
        # intersect between macroeconomic and surveybased willingness to pay
        # http://journal.frontiersin.org/article/10.3389/fenrg.2015.00055/full
        # TODO: retrieve color and nice name from config
        logger.warning("Adding load shedding generators.")
        n.add("Carrier", "load", color="#dd2e23", nice_name="Load shedding")
        buses_i = n.buses.query("carrier == 'AC'").index
        if not np.isscalar(load_shedding):
            # TODO: do not scale via sign attribute (use Eur/MWh instead of Eur/kWh)
            load_shedding = 1e2  # Eur/kWh

        n.madd(
            "Generator",
            buses_i,
            " load",
            bus=buses_i,
            carrier="load",
            sign=1e-3,  # Adjust sign to measure p and p_nom in kW instead of MW
            marginal_cost=load_shedding,  # Eur/kWh
            p_nom=1e9,  # kW
        )

    if solve_opts.get("noisy_costs"):  ##random noise to costs of generators
        for t in n.iterate_components():
            if "marginal_cost" in t.df:
                t.df["marginal_cost"] += 1e-2 + 2e-3 * (np.random.random(len(t.df)) - 0.5)

        for t in n.iterate_components(["Line", "Link"]):
            t.df["capital_cost"] += (1e-1 + 2e-2 * (np.random.random(len(t.df)) - 0.5)) * t.df["length"]

    if solve_opts.get("nhours"):
        nhours = solve_opts["nhours"]
        n.set_snapshots(n.snapshots[:nhours])
        n.snapshot_weightings[:] = 8760.0 / nhours

    return n


def extra_functionality(n, snapshots):
    """
    Collects supplementary constraints which will be passed to
    ``pypsa.optimization.optimize``.

    If you want to enforce additional custom constraints, this is a good
    location to add them. The arguments ``opts`` and
    ``snakemake.config`` are expected to be attached to the network.
    """
    opts = n.opts
    config = n.config
    sector_enabled = "sector" in opts

    # Make snakemake available in function scope if it exists in global scope
    global_snakemake = globals().get("snakemake")

    # Define constraint application functions in a registry
    # Each function should take network and necessary parameters
    constraint_registry = {
        "RPS": lambda: add_RPS_constraints(n, config, sector_enabled, global_snakemake)
        if n.generators.p_nom_extendable.any()
        else None,
<<<<<<< HEAD
        "REM": lambda: add_regional_co2limit(n, config)
        if n.generators.p_nom_extendable.any()
        else None,
=======
        "REM": lambda: add_regional_co2limit(n, config) if n.generators.p_nom_extendable.any() else None,
>>>>>>> 2cd04e61
        "PRM": lambda: add_PRM_constraints(n, config, global_snakemake)
        if n.generators.p_nom_extendable.any()
        else None,
        "ERM": lambda: add_ERM_constraints(n, config, global_snakemake)
        if n.generators.p_nom_extendable.any()
        else None,
        "TCT": lambda: add_technology_capacity_target_constraints(n, config)
        if n.generators.p_nom_extendable.any()
        else None,
    }

    # Apply constraints based on options
    for opt in opts:
        if opt in constraint_registry:
            constraint_registry[opt]()

    # Always apply land use constraints
    add_land_use_constraints(n)

    # Apply operational reserve if configured
    reserve = config["electricity"].get("operational_reserve", {})
    if reserve.get("activate"):
        add_operational_reserve_margin(n, snapshots, config)

    # Apply demand response if configured
    dr_config = config["electricity"].get("demand_response", {})
    if dr_config:
        add_demand_response_constraint(n, config, sector_enabled)

    # Apply sector-specific constraints if sector is enabled
    if sector_enabled:
        apply_sector_constraints(n, config, global_snakemake)


def apply_sector_constraints(n, config, global_snakemake):
    """Apply all sector-specific constraints to the network."""
    # Heat pump constraints
    add_cooling_heat_pump_constraints(n, config)

    # Apply GSHP capacity constraint if urban/rural not split
    if not config["sector"]["service_sector"].get("split_urban_rural", False):
        add_gshp_capacity_constraint(n, config, global_snakemake)

    # CO2 constraints for sectors
    if config["sector"]["co2"].get("policy", {}):
        add_sector_co2_constraints(n, config)

    # Natural gas import/export constraints
    if config["sector"]["natural_gas"].get("imports", False):
        add_ng_import_export_limits(n, config)

    # Water heater constraints
    water_config = config["sector"]["service_sector"].get("water_heating", {})
    if not water_config.get("simple_storage", True):
        add_water_heater_constraints(n, config)

    # EV generation constraints
    if config["sector"]["transport_sector"]["investment"]["ev_policy"]:
        if not config["sector"]["transport_sector"]["investment"]["exogenous"]:
            add_ev_generation_constraint(n, config, global_snakemake)

    # Sector demand response constraints
    add_sector_demand_response_constraints(n, config)


def run_optimize(n, rolling_horizon, skip_iterations, cf_solving, **kwargs):
    """Initiate the correct type of pypsa.optimize function."""
    if rolling_horizon:
        kwargs["horizon"] = cf_solving.get("horizon", 365)
        kwargs["overlap"] = cf_solving.get("overlap", 0)
        n.optimize.optimize_with_rolling_horizon(**kwargs)
        status, condition = "", ""
    elif skip_iterations:
        status, condition = n.optimize(**kwargs)
    else:
        kwargs["track_iterations"] = (cf_solving.get("track_iterations", False),)
        kwargs["min_iterations"] = (cf_solving.get("min_iterations", 4),)
        kwargs["max_iterations"] = (cf_solving.get("max_iterations", 6),)
        status, condition = n.optimize.optimize_transmission_expansion_iteratively(
            **kwargs,
        )

    if status != "ok" and not rolling_horizon:
        logger.warning(
            f"Solving status '{status}' with termination condition '{condition}'",
        )
    if "infeasible" in condition:
        # n.model.print_infeasibilities()
        raise RuntimeError("Solving status 'infeasible'")


def prepare_brownfield(n, planning_horizon):
    """Prepare the network for the next planning horizon by setting up brownfield constraints.
    Used for myopic foresight.

    This function:
    1. Sets minimum capacities for transmission lines and DC links
    2. Updates generator, link, and storage unit capacities
    3. Handles time-dependent data transfer between planning periods
    """
    # electric transmission grid set optimised capacities of previous as minimum
    n.lines.s_nom_min = n.lines.s_nom_opt  # for lines
    dc_i = n.links[n.links.carrier == "DC"].index
    n.links.loc[dc_i, "p_nom_min"] = n.links.loc[dc_i, "p_nom_opt"]  # for links

    for c in n.iterate_components(["Generator", "Link", "StorageUnit"]):
        nm = c.name
        # limit our components that we remove/modify to those prior to this time horizon
        c_lim = c.df.loc[n.get_active_assets(nm, planning_horizon)]

        logger.info(f"Preparing brownfield for the component {nm}")
        # attribute selection for naming convention
        attr = "p"
        # copy over asset sizing from previous period
        c_lim[f"{attr}_nom"] = c_lim[f"{attr}_nom_opt"]
        c_lim[f"{attr}_nom_extendable"] = False
        df = copy.deepcopy(c_lim)
        time_df = copy.deepcopy(c.pnl)

        for c_idx in c_lim.index:
            n.remove(nm, c_idx)

        for df_idx in df.index:
            if nm == "Generator":
                n.madd(
                    nm,
                    [df_idx],
                    carrier=df.loc[df_idx].carrier,
                    bus=df.loc[df_idx].bus,
                    p_nom_min=df.loc[df_idx].p_nom_min,
                    p_nom=df.loc[df_idx].p_nom,
                    p_nom_max=df.loc[df_idx].p_nom_max,
                    p_nom_extendable=df.loc[df_idx].p_nom_extendable,
                    ramp_limit_up=df.loc[df_idx].ramp_limit_up,
                    ramp_limit_down=df.loc[df_idx].ramp_limit_down,
                    efficiency=df.loc[df_idx].efficiency,
                    marginal_cost=df.loc[df_idx].marginal_cost,
                    capital_cost=df.loc[df_idx].capital_cost,
                    build_year=df.loc[df_idx].build_year,
                    lifetime=df.loc[df_idx].lifetime,
                    heat_rate=df.loc[df_idx].heat_rate,
                    fuel_cost=df.loc[df_idx].fuel_cost,
                    vom_cost=df.loc[df_idx].vom_cost,
                    carrier_base=df.loc[df_idx].carrier_base,
                    p_min_pu=df.loc[df_idx].p_min_pu,
                    p_max_pu=df.loc[df_idx].p_max_pu,
                    land_region=df.loc[df_idx].land_region,
                )
            else:
                n.add(nm, df_idx, **df.loc[df_idx])
        logger.info(n.consistency_check())

        # copy time-dependent
        selection = n.component_attrs[nm].type.str.contains("series")
        for tattr in n.component_attrs[nm].index[selection]:
            n.import_series_from_dataframe(time_df[tattr], nm, tattr)

    # roll over the last snapshot of time varying storage state of charge to be the state_of_charge_initial for the next time period
    n.storage_units.loc[:, "state_of_charge_initial"] = n.storage_units_t.state_of_charge.loc[planning_horizon].iloc[-1]


def solve_network(n, config, solving, opts="", **kwargs):
    set_of_options = solving["solver"]["options"]
    cf_solving = solving["options"]

    foresight = snakemake.params.foresight
    kwargs["multi_investment_periods"] = config["foresight"] == "perfect"

    kwargs["solver_options"] = solving["solver_options"][set_of_options] if set_of_options else {}
    kwargs["solver_name"] = solving["solver"]["name"]
    kwargs["extra_functionality"] = extra_functionality
    kwargs["transmission_losses"] = cf_solving.get("transmission_losses", False)
    kwargs["linearized_unit_commitment"] = cf_solving.get(
        "linearized_unit_commitment",
        False,
    )
    kwargs["assign_all_duals"] = cf_solving.get("assign_all_duals", False)

    rolling_horizon = cf_solving.pop("rolling_horizon", False)
    skip_iterations = cf_solving.pop("skip_iterations", False)
    if not n.lines.s_nom_extendable.any():
        skip_iterations = True
        logger.info("No expandable lines found. Skipping iterative solving.")

    # add to network for additional_constraints
    n.config = config
    n.opts = opts

    match foresight:
        case "perfect":
            run_optimize(n, rolling_horizon, skip_iterations, cf_solving, **kwargs)
        case "myopic":
            for i, planning_horizon in enumerate(n.investment_periods):
                sns_horizon = n.snapshots[n.snapshots.get_level_values(0) == planning_horizon]
                kwargs["snapshots"] = sns_horizon

                run_optimize(n, rolling_horizon, skip_iterations, cf_solving, **kwargs)

                if i == len(n.investment_periods) - 1:
                    logger.info(f"Final time horizon {planning_horizon}")
                    continue
                logger.info(f"Preparing brownfield from {planning_horizon}")
                prepare_brownfield(n, planning_horizon)

        case _:
            raise ValueError(f"Invalid foresight option: '{foresight}'. Must be 'perfect' or 'myopic'.")

    return n


if __name__ == "__main__":
    if "snakemake" not in globals():
        from _helpers import mock_snakemake

        snakemake = mock_snakemake(
            "solve_network",
            interconnect="western",
            simpl="12",
            clusters="4m",
            ll="v1.0",
            opts="4h",
            sector="E-G",
            planning_horizons="2030",
        )
    configure_logging(snakemake)
    update_config_from_wildcards(snakemake.config, snakemake.wildcards)
    if "sector_opts" in snakemake.wildcards.keys():
        update_config_with_sector_opts(
            snakemake.config,
            snakemake.wildcards.sector_opts,
        )

    opts = snakemake.wildcards.opts
    if "sector_opts" in snakemake.wildcards.keys():
        opts += "-" + snakemake.wildcards.sector_opts
    opts = [o for o in opts.split("-") if o != ""]
    solve_opts = snakemake.params.solving["options"]

    # sector specific co2 options
    if snakemake.wildcards.sector != "E":
        # sector co2 limits applied via config file, not through Co2L
        opts = [x for x in opts if not x.startswith("Co2L")]
        opts.append("sector")

    np.random.seed(solve_opts.get("seed", 123))

    n = pypsa.Network(snakemake.input.network)

    n = prepare_network(
        n,
        solve_opts,
    )

    n = solve_network(
        n,
        config=snakemake.config,
        solving=snakemake.params.solving,
        opts=opts,
        log_fn=snakemake.log.solver,
    )

    if "ERM" in opts:
        store_ERM_duals(n)

    n.meta = dict(snakemake.config, **dict(wildcards=dict(snakemake.wildcards)))
    n.export_to_netcdf(snakemake.output[0])
    with open(snakemake.output.config, "w") as file:
        yaml.dump(
            n.meta,
            file,
            default_flow_style=False,
            allow_unicode=True,
            sort_keys=False,
        )<|MERGE_RESOLUTION|>--- conflicted
+++ resolved
@@ -134,13 +134,7 @@
         "RPS": lambda: add_RPS_constraints(n, config, sector_enabled, global_snakemake)
         if n.generators.p_nom_extendable.any()
         else None,
-<<<<<<< HEAD
-        "REM": lambda: add_regional_co2limit(n, config)
-        if n.generators.p_nom_extendable.any()
-        else None,
-=======
         "REM": lambda: add_regional_co2limit(n, config) if n.generators.p_nom_extendable.any() else None,
->>>>>>> 2cd04e61
         "PRM": lambda: add_PRM_constraints(n, config, global_snakemake)
         if n.generators.p_nom_extendable.any()
         else None,
