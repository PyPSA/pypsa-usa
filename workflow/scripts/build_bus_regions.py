--- conflicted
+++ resolved
@@ -90,15 +90,8 @@
 
 
 def main(snakemake):
-<<<<<<< HEAD
     # Params
     topological_boundaries = snakemake.params.topological_boundaries
-=======
-    # Configurations
-    countries = snakemake.config["countries"]
-    voltage_level = snakemake.config["electricity"]["voltage_simplified"]
-    aggregation_zones = snakemake.config["clustering"]["cluster_network"]["aggregation_zones"]
->>>>>>> 7b94253a
 
     logger.info(
         "Building bus regions for %s Interconnect",
@@ -113,13 +106,7 @@
     bus2sub.index = bus2sub.index.astype(str)
     bus2sub = bus2sub.reset_index().drop_duplicates(subset="sub_id").set_index("sub_id")
 
-<<<<<<< HEAD
     gpd_counties = gpd.read_file(snakemake.input.county_shapes).set_index("GEOID")
-=======
-    gpd_countries = gpd.read_file(snakemake.input.country_shapes).set_index("name")
-    gpd_states = gpd.read_file(snakemake.input.state_shapes).set_index("name")
-    gpd_ba_shapes = gpd.read_file(snakemake.input.ba_region_shapes).set_index("name")["geometry"]
->>>>>>> 7b94253a
     gpd_reeds = gpd.read_file(snakemake.input.reeds_shapes).set_index("name")
 
     match topological_boundaries:
@@ -160,14 +147,10 @@
             continue  # skip empty BA's which are not in the bus dataframe. ex. portions of eastern texas BA when using the WECC interconnect
 
         if region == "MISO-0001":
-<<<<<<< HEAD
             region_shape = (
                 gpd.GeoDataFrame(geometry=region_shape).dissolve().iloc[0].geometry
             )
-=======
-            region_shape = gpd.GeoDataFrame(geometry=region_shape).dissolve().iloc[0].geometry
-
->>>>>>> 7b94253a
+
         onshore_regions.append(
             gpd.GeoDataFrame(
                 {
