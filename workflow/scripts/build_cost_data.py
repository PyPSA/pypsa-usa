"""
Combines all time independent cost data sources into a standard format.
"""

import logging
from typing import Dict, List, Union

import constants as const
import pandas as pd
from _helpers import mock_snakemake

logger = logging.getLogger(__name__)

# https://atb.nrel.gov/electricity/2023/equations_&_variables
ATB_CMP_MAPPER = {
    "CAPEX": "CAPEX",
    "CF": "CF",  # Capacity Factor
    "Fixed O&M": "FOM",
    "Fuel": "F",  # Fuel costs, converted to $/MWh, using heat rates
    "Heat Rate": "HR",
    # "CRF":"CRF", # capital recovery factor
    "WACC Real": "WACCR",
    "WACC Nominal": "WACCN",
    # "GCC": "GCC", # Grid Connection Costs
    "OCC": "OCC",  # Overnight Capital Costs
    "Variable O&M": "VOM",
    "Heat Rate": "HR",
    # "Heat Rate Penalty":"HRP"
}


def build_core_metric_key(
    core_metric_parameter: str,
    technology: str,
    core_metric_case: str = "Market",
    scenario_code: str = "Moderate",
    year: int = 2030,
    crpyears: int = None,
    tech_name: str = None,
    tech_alias: str = None,
    tech_detail: str = None,
) -> str:
    """
    Builds core_metric_key to interface with NREL ATB.

    Note
    ----
    Will not work with Debt Fraction
    """
    logger.info(f"building core metric key for {core_metric_parameter}, {technology}")
    # Core Metric Parameter (metric to extract)
    try:
        cmp = ATB_CMP_MAPPER[core_metric_parameter]
    except KeyError as ex:
        logger.warning(f"Financial parameter of {core_metric_parameter} not available")
        return ""

    # Market or R&D
    if core_metric_case != "Market":
        cmc = "R"
    else:
        cmc = "M"

    # Scenario
    if scenario_code == "Advanced":
        scenario = "A"
    elif scenario_code == "Conservative":
        scenario = "C"
    else:
        scenario = "M"  # Moderate

    # Year
    year_short = int(int(year) % 100)

    # Cost Recovery Period
    if not crpyears:
        crp = const.ATB_TECH_MAPPER[technology]["crp"]
    else:
        crp = crpyears

    # technology name
    if not tech_name:
        name = const.ATB_TECH_MAPPER[technology]["name"]
    else:
        name = tech_name

    # technology alias
    if not tech_alias:
        alias = const.ATB_TECH_MAPPER[technology]["alias"]
    else:
        alias = tech_alias

    # technology detail
    if not tech_detail:
        detail = const.ATB_TECH_MAPPER[technology]["detail"]
    else:
        detail = tech_detail

    if cmp in ("WACCR", "WACCR"):  # different formatting for WACC
        return f"{cmc}{crp}{cmp}{name}{scenario}{year_short}"
    else:
        return f"{cmc}{crp}{cmp}{name}{alias}{detail}{scenario}{year_short}"


def find_core_metric_key(
    atb: pd.DataFrame,
    technology: str,
    core_metric_parameter: str,
    year: int = 2030,
) -> str:
    """
    Finds the core_metric_key from NREL ATB given the display_name, crp, and .
    """
    tech = const.ATB_TECH_MAPPER[technology]
    scenario = tech.get("scenario", "Moderate")
    core_metric_case = tech.get("core_metric_case", "Market")

    if core_metric_parameter != "WACC Real":
        criteria = (
            (atb.display_name == tech["display_name"])
            & (atb.core_metric_parameter == core_metric_parameter)
            & (atb.core_metric_variable == int(year))
            & (atb.core_metric_case == core_metric_case)
            & (atb.scenario == scenario)
            & (atb.crpyears.astype(int) == tech["crp"])
        )
        filtered_atb = atb.loc[criteria]
    else:
        tech_name = tech.get("technology", tech["display_name"].split(" - ")[0])
        criteria = (
            (atb.technology == tech_name)
            & (atb.core_metric_parameter == core_metric_parameter)
            & (atb.core_metric_variable == int(year))
            & (atb.core_metric_case == core_metric_case)
            & (atb.scenario == scenario)
            & (atb.crpyears.astype(int) == tech["crp"])
        )
        filtered_atb = atb.loc[criteria]
    if filtered_atb.shape[0] != 1:
        raise KeyError(
            f"No default core_metric_key found for {technology} {core_metric_parameter}",
        )
    return filtered_atb.iloc[0].name


def get_atb_data(atb: pd.DataFrame, techs: str | list[str], **kwargs) -> pd.DataFrame:
    """
    Gets ATB data for specific financial parameters.

    Args:
        atb: pd.DataFrame,
            raw ATB dataframe
        techs: Union[str,List[str]]
            technologies to extract data for. If more than one technology is
            provided, all data is appended together
        kwargs:
            values to override defaullts in ATB

    Returns:
        dataframe of atb data for provided techs
    """
    data = []

    if not isinstance(techs, list):
        techs = [techs]

    for technology in techs:
        missing = []

        # get fixed operating cost
        core_metric_parameter = "Fixed O&M"
        try:
            core_metric_key = find_core_metric_key(
                atb,
                technology,
                core_metric_parameter,
                **kwargs,
            )
            data.append(
                [
                    technology,
                    "FOM",
                    atb.loc[core_metric_key]["value"],
                    atb.loc[core_metric_key]["units"],
                    "NREL ATB",
                    core_metric_key,
                ],
            )
        except KeyError:
            missing.append(f"{core_metric_parameter}")

        # get variable operating cost
        core_metric_parameter = "Variable O&M"
        try:
            core_metric_key = find_core_metric_key(
                atb,
                technology,
                core_metric_parameter,
                **kwargs,
            )
            data.append(
                [
                    technology,
                    "VOM",
                    atb.loc[core_metric_key]["value"],
                    f"{atb.loc[core_metric_key]['units']}_e",
                    "NREL ATB",
                    core_metric_key,
                ],
            )
        except KeyError:
            missing.append(f"{core_metric_parameter}")

        # get lifetime - lifetime is the user defined crp
        data.append(
            [
                technology,
                "lifetime",
                const.ATB_TECH_MAPPER[technology]["crp"],
                "years",
                "NREL ATB",
                "User Defined CRP",
            ],
        )

        # get capital cost
        core_metric_parameter = "CAPEX"
        try:
            try:
                core_metric_key = find_core_metric_key(
                    atb,
                    technology,
                    core_metric_parameter,
                    **kwargs,
                )
            except KeyError:
                core_metric_key = find_core_metric_key(
                    atb,
                    technology,
                    "OCC",
                    **kwargs,
                )
                logger.warning(
                    f"Using OCC for {technology} investment- no ATB CAPEX found.",
                )
            data.append(
                [
                    technology,
                    "investment",
                    atb.loc[core_metric_key]["value"],
                    f"{atb.loc[core_metric_key]['units']}_e",
                    "NREL ATB",
                    core_metric_key,
                ],
            )
        except KeyError:
            missing.append(f"{core_metric_parameter}")

        # get efficiency
        core_metric_parameter = "Heat Rate"
        try:
            core_metric_key = find_core_metric_key(
                atb,
                technology,
                core_metric_parameter,
                **kwargs,
            )
            data.append(
                [
                    technology,
                    "efficiency",
                    3.412 / atb.loc[core_metric_key]["value"],
                    "MWH_th/MWH_elec"  # atb.loc[core_metric_key]["units"],
                    "NREL ATB",
                    core_metric_key,
                ],
            )
        except KeyError:
            missing.append(f"{core_metric_parameter}")

        # get discount rate
        core_metric_parameter = "WACC Real"
        try:
            core_metric_key = find_core_metric_key(
                atb,
                technology,
                core_metric_parameter,
                **kwargs,
            )
            data.append(
                [
                    technology,
                    "discount rate",
                    atb.loc[core_metric_key]["value"],
                    "per unit",
                    "NREL ATB",
                    core_metric_key,
                ],
            )
        except KeyError:
            missing.append(f"{core_metric_parameter}")

        if len(missing) > 0:
            logger.warning(f"Missing ATB data for {technology}: {missing}")

    df = pd.DataFrame(
        data,
        columns=[
            "technology",
            "parameter",
            "value",
            "unit",
            "source",
            "further description",
        ],
    )
    df["value"] = df["value"].round(3)

    return df


def correct_units(
    df: pd.DataFrame,
    eur_conversion: dict[str, float] = None,
) -> pd.DataFrame:
    """
    Alligns units to be the same as PyPSA.

    Arguments
    ---------
    df: pd.DataFrame,
    eur_conversion: Dict[str, float]
        If wanting to convert from eur to another unit, provide the new unit
        and conversion rate as a dictionary (ie. {"USD": 1.05})
    """

    # kW -> MW
    df.loc[df.unit.str.contains("/kW"), "value"] *= 1e3
    df.unit = df.unit.str.replace("/kW", "/MW")

    # MMBtu/MWh -> per unit efficiency
    df.loc[df.unit == "MMBtu/MWh", "value"] = (
        3.412 / df.loc[df.unit == "MMBtu/MWh", "value"]
    )
    df.unit = df.unit.str.replace("MMBtu/MWh", "per unit")

    # Eur -> USD
    if eur_conversion:
        convert_to = list(eur_conversion.keys())[0]  # ie. USD
        df.loc[df.unit.str.contains("EUR/"), "value"] *= eur_conversion[convert_to]
        df.unit = df.unit.str.replace("EUR/", f"{convert_to}/")

    # $ -> USD (for consistancy)
    df.unit = df.unit.str.replace("$/", "USD/")

    return df


def correct_fixed_cost(df: pd.DataFrame) -> pd.DataFrame:
    """
    Changes fixed cost from ATB Data from $/kW-year to %/year.

    Note
    ----
    Input data should follow pypsa costs datastructure
    """

    df_fom = df[(df.parameter == "FOM") & (~df.unit.str.startswith("%/"))]

    # this method of slicing a df is quite inefficienct :(
    for tech in techs:
        fom = df.loc[(df.technology == tech) & (df.parameter == "FOM"), "value"]
        capex = df.loc[
            (df.technology == tech) & (df.parameter == "investment"),
            "value",
        ]

        assert fom.shape == capex.shape  # should each only have one row

        df.loc[(df.technology == tech) & (df.parameter == "FOM"), "value"] = (
            fom.iloc[-1] / capex.iloc[-1] * 100
        )
        df.loc[(df.technology == tech) & (df.parameter == "FOM"), "unit"] = "%/year"

    return df


if __name__ == "__main__":
    if "snakemake" not in globals():
        from _helpers import mock_snakemake

        snakemake = mock_snakemake("build_cost_data", year=2019)
        rootpath = ".."
    else:
        rootpath = "."

<<<<<<< HEAD
    year = snakemake.wildcards.year
    if int(year) <= 2021: # ATB data starts at 2022
        year = 2022
=======
    tech_year = snakemake.wildcards.year

    years = range(2021, 2051)
    tech_year = min(years, key=lambda x: abs(x - int(tech_year)))
>>>>>>> ab29dc71

    eur = pd.read_csv(snakemake.input.pypsa_technology_data)
    eur = correct_units(eur, {"USD": const.EUR_2_USD})

    # Pull all "default" from ATB
    atb = pd.read_parquet(snakemake.input.nrel_atb).set_index("core_metric_key")
    techs = list(const.ATB_TECH_MAPPER.keys())
    atb_extracted = get_atb_data(atb, techs, year=tech_year)
    atb_extracted = correct_fixed_cost(atb_extracted)

    # merge dataframes
    costs = pd.concat([eur, atb_extracted])
    costs = costs.drop_duplicates(subset=["technology", "parameter"], keep="last")

    # align merged data
    costs = costs.reset_index(drop=True)
    costs["value"] = costs["value"].round(3)

    costs.to_csv(snakemake.output.tech_costs, index=False)<|MERGE_RESOLUTION|>--- conflicted
+++ resolved
@@ -394,16 +394,10 @@
     else:
         rootpath = "."
 
-<<<<<<< HEAD
-    year = snakemake.wildcards.year
-    if int(year) <= 2021: # ATB data starts at 2022
-        year = 2022
-=======
     tech_year = snakemake.wildcards.year
 
     years = range(2021, 2051)
     tech_year = min(years, key=lambda x: abs(x - int(tech_year)))
->>>>>>> ab29dc71
 
     eur = pd.read_csv(snakemake.input.pypsa_technology_data)
     eur = correct_units(eur, {"USD": const.EUR_2_USD})
