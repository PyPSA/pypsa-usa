"""Plots static and interactive charts to analyze system results 

**Inputs**

A solved network 

**Outputs**

Capacity maps for: 
    - Base capacity 
    - New capacity 
    - Optimal capacity (does not show existing unused capacity)
    - Optimal browfield capacity 
    - Renewable potential capacity 

    .. image:: _static/plots/capacity-map.png
        :scale: 33 % 

System level charts for: 
    - Hourly production
    - Generator costs 
    - Generator capacity 

    .. image:: _static/plots/production-area.png
        :scale: 33 % 
        
    .. image:: _static/plots/costs-bar.png
        :scale: 33 % 
        
    .. image:: _static/plots/capacity-bar.png
        :scale: 33 % 

Emission charts for:
    - Emissions map by node 
    - Accumulated emissions 

    .. image:: _static/plots/emissions-area.png
        :scale: 33 % 
        
    .. image:: _static/plots/emissions-map.png
        :scale: 33 % 
"""

import sys
import os
from typing import Dict, Union, List

import pypsa
import matplotlib.pyplot as plt
import geopandas as gpd
import numpy as np
import pandas as pd
from pathlib import Path
import seaborn as sns
from datetime import datetime
from cartopy import crs as ccrs
from pypsa.plot import add_legend_circles, add_legend_lines, add_legend_patches

import logging
logger = logging.getLogger(__name__)
from _helpers import configure_logging

import matplotlib.pyplot as plt
from matplotlib.lines import Line2D
import pandas as pd
import geopandas as gpd
import cartopy.crs as ccrs

import matplotlib.pyplot as plt
import pandas as pd
import geopandas as gpd
import cartopy.crs as ccrs

import plotly.express as px
import plotly.graph_objects as go


# Global Plotting Settings
TITLE_SIZE = 16

def get_color_palette(n: pypsa.Network) -> Dict[str,str]:
    color_palette = n.carriers.set_index("nice_name").to_dict()["color"]
    color_palette["Battery Charging"] = color_palette["Battery Storage"]
    color_palette["Battery Discharging"] = color_palette["Battery Storage"]
    color_palette["battery"] = color_palette["Battery Storage"]
    color_palette["co2"] = "k"
    return color_palette

def get_bus_scale(interconnect: str) -> float:
    """Scales lines based on interconnect size"""
    if interconnect != "usa":
        return 1e5
    else:
        return 4e4
    
def get_line_scale(interconnect: str) -> float:
    """Scales lines based on interconnect size"""
    if interconnect != "usa":
        return 2e3
    else:
        return 4e3

def create_title(title: str, **wildcards) -> str:
    """Standardizes wildcard writing in titles
    
    Arguments: 
        title: str
            Title of chart to plot
        **wildcards
            any wildcards to add to title 
    """
    w = []
    for wildcard, value in wildcards.items():
        if wildcard == "interconnect":
            w.append(f"interconnect = {value}")
        elif wildcard == "clusters":
            w.append(f"#clusters = {value}")
        elif wildcard == "ll":
            w.append(f"ll = {value}")
        elif wildcard == "opts":
            w.append(f"opts = {value}")
    wildcards_joined = " | ".join(w)
    return f"{title} \n ({wildcards_joined})"

def get_generator_pnom(n: pypsa.Network, carriers_2_plot: List[str], components:str = "all") -> pd.DataFrame:
    """Gets pnom capacity"""
    storage_pnom = n.storage_units[n.storage_units["carrier"].isin(carriers_2_plot)].groupby(["bus", "carrier"]).p_nom.sum()
    generator_pnom = n.generators[n.generators["carrier"].isin(carriers_2_plot)].groupby(["bus", "carrier"]).p_nom.sum()
    links_pnom = n.links[n.links["carrier"].isin(carriers_2_plot)].groupby(["bus1", "carrier"]).p_nom.sum()
    
    if components == "generator":
        return generator_pnom
    elif components == "storage_units":
        return storage_pnom
    elif components == "links":
        return links_pnom
    else:
        return pd.concat([generator_pnom, links_pnom, storage_pnom])
    
<<<<<<< HEAD
def get_generator_pnom_opt(n: pypsa.Network, carriers_2_plot: List[str], components:str = "all") -> pd.DataFrame:
    """Gets optimal pnom capacity"""
    storage_pnom_opt = n.storage_units[n.storage_units["carrier"].isin(carriers_2_plot)].groupby(["bus", "carrier"]).p_nom_opt.sum()
    generator_pnom_opt = n.generators[n.generators["carrier"].isin(carriers_2_plot)].groupby(["bus", "carrier"]).p_nom_opt.sum()
    links_pnom_opt = n.links[n.links["carrier"].isin(carriers_2_plot)].groupby(["bus1", "carrier"]).p_nom_opt.sum()
=======
def get_generator_pnom_opt_greenfield(n: pypsa.Network, retirement_method = "economic", components:str = "all") -> pd.DataFrame:
    """Gets optimal greenfield pnom capacity"""
    def technical_retirement(n: pypsa.Network, component:str) -> pd.DataFrame:
        if component not in ("storage_units", "generators"):
             logger.warning(f"{component} not in the set ('storage_units', 'generator')")
             return pd.DataFrame()
        else:
            gens = getattr(n, component)[["carrier", "bus"]].copy()
            gens_t_p = getattr(n, f"{component}_t")["p"]
            gens["p_max"] = gens.index.map(gens_t_p.max()).fillna(0)
            return gens.groupby(["bus", "carrier"]).sum().squeeze()
    
    def economic_retirement(n: pypsa.Network, component:str) -> pd.DataFrame:
        if component not in ("storage_units", "generators"):
             logger.warning(f"{component} not in the set ('storage_units', 'generator')")
             return pd.DataFrame()
        else:
            p_nom_opt = getattr(n, component)
            return p_nom_opt.groupby(["bus", "carrier"]).p_nom_opt.sum()
    
    if retirement_method == "technical":
        generator_pnom_opt = technical_retirement(n, "generators")
        storage_pnom_opt = technical_retirement(n, "storage_units")
    elif retirement_method == "economic":
        generator_pnom_opt = economic_retirement(n, "generators")
        storage_pnom_opt = economic_retirement(n, "storage_units")
    else:
        logger.error(f"Retirement method must be one of 'technical' or 'economic'. Recieved {retirement_method}.")
        raise NotImplementedError
>>>>>>> 065f864b
    
    if components == "generator":
        return generator_pnom_opt
    elif components == "storage_units":
        return storage_pnom_opt
    elif components == "links":
        return links_pnom_opt
    else:
        return pd.concat([generator_pnom_opt, links_pnom_opt, storage_pnom_opt])

def get_generator_pnom_opt_brownfield(n: pypsa.Network, retirement_method = "economic", components:str = "all") -> pd.DataFrame:
    """Gets optimal brownfield pnom capacity"""
    
    def technical_retirement(n: pypsa.Network, component:str) -> pd.DataFrame:
        if component not in ("storage_units", "generators"):
             logger.warning(f"{component} not in the set ('storage_units', 'generator')")
             return pd.DataFrame()
        else:
            p_nom_opt = getattr(n, component)
            return p_nom_opt.groupby(["bus", "carrier"]).p_nom_opt.sum()
    
    def economic_retirement(n: pypsa.Network, component:str = "all") -> pd.DataFrame:
        if component not in ("storage_units", "generators"):
             logger.warning(f"{component} not in the set ('storage_units', 'generators')")
             return pd.DataFrame()
        else:
            p_nom_opt = getattr(n, component)
            return p_nom_opt.groupby(["bus", "carrier"]).p_nom_opt.sum()
    
    if retirement_method == "technical":
        generator_pnom_opt = technical_retirement(n, "generators")
        storage_pnom_opt = technical_retirement(n, "storage_units")
    elif retirement_method == "economic":
        generator_pnom_opt = economic_retirement(n, "generators")
        storage_pnom_opt = economic_retirement(n, "storage_units")
    else:
        logger.error(f"Retirement method must be one of 'technical' or 'economic'. Recieved {retirement_method}.")
        raise NotImplementedError

    if components == "generator":
        return generator_pnom_opt
    elif components == "storage_units":
        return storage_pnom_opt
    else:
        return pd.concat([generator_pnom_opt, storage_pnom_opt])

def get_time_series_production(n: pypsa.Network, carriers_2_plot: List[str]):
    """Gets time series production in MW"""
    
    generators = n.generators[n.generators["carrier"].isin(carriers_2_plot)]
    generator_time_series = [x for x in generators.index if x in n.generators_t.p.columns]
    generator_prod = n.generators_t.p[generator_time_series].mul(1e-3).groupby(generators.carrier, axis=1).sum() # MW -> GW
    
    storage_units = n.storage_units[n.storage_units["carrier"].isin(carriers_2_plot)]
    storage_time_series = [x for x in storage_units.index if x in n.storage_units_t.p.columns]
    storage_units_prod = n.storage_units_t.p[storage_time_series].mul(1e-3).groupby(storage_units.carrier, axis=1).sum() # MW -> GW
    
    links = n.links[n.links["carrier"].isin(carriers_2_plot)]
    link_time_series = [x for x in links.index if x in n.links_t.p0.columns]
    link_prod = n.links_t.p0[link_time_series].mul(1e-3).groupby(links.carrier, axis=1).sum() # MW -> GW
    
    storage_charge = storage_units_prod[storage_units_prod > 0].rename(columns={'battery':'Battery Discharging'}).fillna(0)
    storage_discharge = storage_units_prod[storage_units_prod < 0].rename(columns={'battery':'Battery Charging'}).fillna(0)
    
    return pd.concat([generator_prod, link_prod, storage_charge, storage_discharge], axis=1)

def get_time_series_demand(n: pypsa.Network):
    return pd.DataFrame(n.loads_t.p.sum(1).mul(1e-3)).rename(columns={0:"Deamand"})

def get_snapshot_emissions(n: pypsa.Network) -> pd.DataFrame:
    """Gets timeseries emissions per technology"""
    
    emission_rates = n.carriers[n.carriers["co2_emissions"] != 0]["co2_emissions"]

    if emission_rates.empty:
        return pd.DataFrame(index=n.snapshots)

    nice_names = n.carriers["nice_name"]
    emitters = emission_rates.index
    generators = n.generators[n.generators.carrier.isin(emitters)]

    if generators.empty:
        return pd.DataFrame(index=n.snapshots, columns=emitters).fillna(0).rename(columns=nice_names)
    
    em_pu = generators.carrier.map(emission_rates) / generators.efficiency # TODO timeseries efficiency 
    emissions = n.generators_t.p[generators.index].mul(em_pu)
    emissions = emissions.groupby(n.generators.carrier, axis=1).sum().rename(columns=nice_names)
    
    return emissions

def get_node_emissions(n: pypsa.Network) -> pd.DataFrame:
    """Gets timeseries emissions per node"""
    
    emission_rates = n.carriers[n.carriers["co2_emissions"] != 0]["co2_emissions"]

    if emission_rates.empty:
        return pd.DataFrame(index=n.snapshots)
    
    emission_rates = n.carriers[n.carriers["co2_emissions"] != 0]["co2_emissions"]

    emitters = emission_rates.index
    generators = n.generators[n.generators.carrier.isin(emitters)]
    
    if generators.empty:
        return pd.DataFrame(index=n.snapshots, columns=n.buses.index).fillna(0)

    em_pu = generators.carrier.map(emission_rates) / generators.efficiency # TODO timeseries efficiency 
    emissions = n.generators_t.p[generators.index].mul(em_pu)
    emissions = emissions.groupby(n.generators.bus, axis=1).sum()
    
    return emissions

def plot_emissions_map(n: pypsa.Network, regions: gpd.GeoDataFrame, save:str, **wildcards) -> None:
    
    # get data 
    
    emissions = get_node_emissions(n).mul(1e-6).sum() # T -> MT
    
    # plot data
    
    fig, ax = plt.subplots(
            figsize=(10, 10), subplot_kw={"projection": ccrs.EqualEarth(n.buses.x.mean())}
        )

    bus_scale = 1

    with plt.rc_context({"patch.linewidth": 0.1}):
        n.plot(
            bus_sizes=emissions / bus_scale,
            bus_colors="k",
            bus_alpha=0.7,
            line_widths=0,
            link_widths=0,
            ax=ax,
            margin=0.2,
            color_geomap=None
        )
        
    # onshore regions
    regions.plot(
        ax=ax,
        facecolor="whitesmoke",
        edgecolor="white",
        aspect="equal",
        transform=ccrs.PlateCarree(),
        linewidth=1.2,
    )
    ax.set_extent(regions.total_bounds[[0, 2, 1, 3]])

    legend_kwargs = {"loc": "upper left", "frameon": False}
    bus_sizes = [0.01, 0.1, 1]  # in Tonnes

    # add_legend_circles(
    #     ax,
    #     [s / bus_scale for s in bus_sizes],
    #     [f"{s / 1000} Tonnes" for s in bus_sizes],
    #     legend_kw={"bbox_to_anchor": (1, 1), **legend_kwargs},
    # )
    
    title = create_title("Emissions (MTonne)", **wildcards)
    ax.set_title(title, fontsize=TITLE_SIZE, pad=20)
    fig.tight_layout()
    
    fig.savefig(save)

def plot_region_emissions_html(n: pypsa.Network, save:str, **wildcards) -> None:
    """Plots interactive region level emissions"""
    
    # get data 
    
    emissions = get_node_emissions(n)
    emissions = emissions.groupby(n.buses.country, axis=1).sum()
    
    # plot data
    
    fig = px.area(
        emissions, 
        x=emissions.index,
        y=emissions.columns,
    )
    
    title = create_title("Regional CO2 Emissions", **wildcards)
    fig.update_layout(
        title=dict(text=title, font=dict(size=TITLE_SIZE)),
        xaxis_title="",
        yaxis_title="Emissions [Tonnes]",
    )
    fig.write_html(save)
    
def plot_node_emissions_html(n: pypsa.Network, save:str, **wildcards) -> None:
    """Plots interactive node level emissions. 
    
    Performance issues of this with many nodes!!
    """
    
    # get data 
    
    emissions = get_node_emissions(n)
    
    # plot
    
    fig = px.area(
        emissions, 
        x=emissions.index,
        y=emissions.columns,
    )
    
    title = create_title("Node Emissions", **wildcards)
    fig.update_layout(
        title=dict(text=title, font=dict(size=TITLE_SIZE)),
        xaxis_title="",
        yaxis_title="Emissions [Tonnes]",
    )
    fig.write_html(save)

def plot_accumulated_emissions(n: pypsa.Network, save:str, **wildcards) -> None:
    """Plots accumulated emissions"""
    
    # get data
    
    emissions = get_snapshot_emissions(n).sum(axis=1)
    emissions = emissions.cumsum().to_frame("co2")
    
    # plot
    
    color_palette = get_color_palette(n)
    
    fig, ax = plt.subplots(figsize=(14, 4))
    
    emissions.plot.area(ax=ax, alpha=0.7, legend="reverse", color=color_palette)
    
    ax.legend(bbox_to_anchor=(1, 1), loc="upper left")
    ax.set_title(create_title("Accumulated Emissions", **wildcards))
    ax.set_ylabel("Emissions [Tonnes]")
    fig.tight_layout()
    
    fig.savefig(save)
    
def plot_accumulated_emissions_tech(n: pypsa.Network, save:str, **wildcards) -> None:
    """Plots accumulated emissions by technology"""
    
    # get data
    
    nice_names = n.carriers.nice_name
    emissions = get_snapshot_emissions(n).cumsum().rename(columns=nice_names)
    
    # plot
    
    color_palette = get_color_palette(n)
    
    fig, ax = plt.subplots(figsize=(14, 4))
    
    emissions.plot.area(ax=ax, alpha=0.7, legend="reverse", color=color_palette)
    
    ax.legend(bbox_to_anchor=(1, 1), loc="upper left")
    ax.set_title(create_title("Technology Accumulated Emissions", **wildcards))
    ax.set_ylabel("Emissions [Tonnes]")
    fig.tight_layout()
    
    fig.savefig(save)
    
def plot_accumulated_emissions_tech_html(n: pypsa.Network, save:str, **wildcards) -> None:
    """Plots accumulated emissions by technology"""
    
    # get data
    
    nice_names = n.carriers.nice_name
    emissions = get_snapshot_emissions(n).cumsum().rename(columns=nice_names)
    
    # plot
    
    color_palette = get_color_palette(n)
    
    fig = px.area(
        emissions, 
        x=emissions.index,
        y=emissions.columns,
        color_discrete_map=color_palette
    )
    
    title = create_title("Technology Accumulated Emissions", **wildcards)
    fig.update_layout(
        title=dict(text=title, font=dict(size=TITLE_SIZE)),
        xaxis_title="",
        yaxis_title="Emissions [Tonnes]",
    )
    fig.write_html(save)

def plot_hourly_emissions_html(n: pypsa.Network, save:str, **wildcards) -> None:
    """Plots interactive snapshot emissions by technology"""

    # get data
    
    emissions = get_snapshot_emissions(n)
    
    # plot
    
    color_palette = get_color_palette(n)
    
    fig = px.area(
        emissions, 
        x=emissions.index,
        y=emissions.columns,
        color_discrete_map=color_palette
    )
    
    title = create_title("Technology Emissions", **wildcards)
    fig.update_layout(
        title=dict(text=title, font=dict(size=TITLE_SIZE)),
        xaxis_title="",
        yaxis_title="Emissions [Tonnes]",
    )
    fig.write_html(save)

def plot_hourly_emissions(n: pypsa.Network, save:str, **wildcards) -> None:
    """Plots snapshot emissions by technology"""
    
    # get data
    
    emissions = get_snapshot_emissions(n)
    
    # plot
    
    color_palette = get_color_palette(n)
    
    fig, ax = plt.subplots(figsize=(14, 4))
    
    emissions.plot.area(ax=ax, alpha=0.7, legend="reverse", color=color_palette)
    
    ax.legend(bbox_to_anchor=(1, 1), loc="upper left")
    ax.set_title(create_title("Technology Emissions", **wildcards))
    ax.set_ylabel("Emissions [Tonnes]")
    fig.tight_layout()
    
    fig.savefig(save)
    

def plot_production_html(n: pypsa.Network, carriers_2_plot: List[str], save:str, **wildcards) -> None:
    """Plots interactive timeseries production chart"""
    
    # get data 
    
    carriers = n.generators[n.generators.carrier.isin(carriers_2_plot)].carrier
    carriers_storage_units = n.storage_units[n.storage_units.carrier.isin(carriers_2_plot)].carrier
    carrier_nice_names = n.carriers.nice_name
    
    production = n.generators_t.p.mul(1e-3) # MW -> GW
    production = production.groupby(carriers, axis=1).sum().rename(columns=carrier_nice_names)
    
    storage = n.storage_units_t.p.groupby(carriers_storage_units, axis=1).sum().mul(1e-3)
    
    energy_mix = pd.concat([production,storage], axis=1)
    energy_mix["Demand"] = n.loads_t.p.sum(1).mul(1e-3) # MW -> GW
    
    # plot 
    
    color_palette = get_color_palette(n)
    
    fig = px.area(
        energy_mix, 
        x=energy_mix.index, 
        y=[c for c in energy_mix.columns if c != "Demand"],
        color_discrete_map=color_palette
    )
    fig.add_trace(go.Scatter(x=energy_mix.index, y=energy_mix.Demand, mode="lines", name="Demand", line_color="darkblue"))
    title = create_title("Production [GW]", **wildcards)
    fig.update_layout(
        title=dict(text=title, font=dict(size=TITLE_SIZE)),
        xaxis_title="",
        yaxis_title="Power [GW]",
    )
    fig.write_html(save)
    

def plot_production_area(n: pypsa.Network, carriers_2_plot: List[str], save:str, **wildcards) -> None:
    """Plot timeseries production
    
    Will plot an image for the entire time horizon, in addition to seperate 
    monthly generation curves
    """

    # get data 

    energy_mix = get_time_series_production(n, carriers_2_plot)
    demand = get_time_series_demand(n)
    
    # plot 
    
    color_palette = get_color_palette(n)
    
    year = n.snapshots[0].year
    for timeslice in ["all"] + list(range(1, 12)):
        try:
            if not timeslice == "all":
                snapshots = (n.snapshots.get_loc(f"{year}-{timeslice}"))
            else:
                snapshots = slice(None, None)
                
            fig, ax = plt.subplots(figsize=(14, 4))
            
            energy_mix[snapshots].plot.area(ax=ax, alpha=0.7, legend="reverse", color=color_palette)
            demand[snapshots].plot.line(ax=ax, ls="-", color="darkblue")
            
            suffix = (
                "-" + datetime.strptime(str(timeslice), "%m").strftime("%b")
                if timeslice != "all"
                else ""
            )
            
            ax.legend(bbox_to_anchor=(1, 1), loc="upper left")
            ax.set_title(create_title("Production [GW]", **wildcards))
            ax.set_ylabel("Power [GW]")
            fig.tight_layout()
            
            save = Path(save)
            fig.savefig(save.parent / (save.stem + suffix + save.suffix))
        except KeyError:
            # outside slicing range 
            continue
        
def plot_production_bar(n: pypsa.Network, carriers_2_plot: List[str], save:str, **wildcards) -> None:
    """Plot production per carrier"""
    
    # get data 
    
    carriers = n.generators.carrier
    carriers_storage_units = n.storage_units.carrier
    carrier_nice_names = n.carriers.nice_name
    production = n.generators_t.p
    production = pd.DataFrame(production.groupby(carriers, axis=1)
                              .sum().rename(columns=carrier_nice_names)
                              .sum()).mul(1e-6).rename(columns={0:"Production (TWh)"}).reset_index()
    
    storage = n.storage_units_t.p.groupby(carriers_storage_units, axis=1).sum().mul(1e-6)
    storage_charge = storage[storage > 0].rename(columns={'battery':'Battery Discharging'}).sum().reset_index().rename(columns={0:"Production (TWh)"})
    storage_discharge = storage[storage < 0].rename(columns={'battery':'Battery Charging'}).sum().reset_index().rename(columns={0:"Production (TWh)"})
    energy_mix = pd.concat([production, storage_charge, storage_discharge])
    
    # plot 
    
    fig, ax = plt.subplots(figsize=(10, 10))
    color_palette = get_color_palette(n)
    sns.barplot(data=energy_mix, y="carrier", x="Production (TWh)", palette=color_palette)
    
    ax.set_title(create_title("Production [TWh]", **wildcards))
    ax.set_ylabel("")
    # ax.set_xlabel("")
    fig.tight_layout()
    fig.savefig(save)


def plot_costs_bar(n: pypsa.Network, carriers_2_plot: List[str], save:str, **wildcards) -> None:
    """Plot OPEX and CAPEX"""
    
    # get data 
    
    carriers = n.generators[n.generators.carrier.isin(carriers_2_plot)].carrier
    carrier_nice_names = n.carriers.nice_name
    production = n.generators_t.p
    marginal_cost = n.generators.marginal_cost
    
    operational_costs = (
        (production * marginal_cost)
        .groupby(carriers, axis=1)
        .sum()
        .rename(columns=carrier_nice_names)
    ).sum()

    capital_costs = (
        n.generators.eval("p_nom_opt * capital_cost")
        .groupby(carriers)
        .sum()
        .rename(n.carriers.nice_name)
    )
    costs = pd.concat([operational_costs, capital_costs], axis=1, keys=["OPEX", "CAPEX"]).reset_index()
    
    # plot 
    
    fig, ax = plt.subplots(figsize=(10, 10))
    color_palette = get_color_palette(n)
    sns.barplot(y="carrier", x="CAPEX", data=costs, alpha=0.6, ax=ax, palette=color_palette)
    sns.barplot(y="carrier", x="OPEX", data=costs, ax=ax, left=costs["CAPEX"], palette=color_palette)
    
    ax.set_title(create_title("Costs", **wildcards))
    ax.set_ylabel("")
    ax.set_xlabel("CAPEX & OPEX [$]")
    fig.tight_layout()
    fig.savefig(save)

def plot_capacity_map(
    n: pypsa.Network, 
    bus_values: pd.DataFrame, 
    line_values: pd.DataFrame,
    link_values: pd.DataFrame,
    regions: gpd.GeoDataFrame, 
    bus_scale=1, 
    line_scale=1, 
    title = None
) -> (plt.figure, plt.axes):
    """
    Generic network plotting function for capacity pie charts at each node
    """

    fig, ax = plt.subplots(
        figsize=(10, 10), subplot_kw={"projection": ccrs.EqualEarth(n.buses.x.mean())}
    )
    
    line_width = line_values / line_scale
    link_width = link_values / line_scale

    with plt.rc_context({"patch.linewidth": 0.1}):
        n.plot(
            bus_sizes=bus_values / bus_scale,
            bus_alpha=0.7,
            line_widths=line_width,
            link_widths=link_width,
            line_colors="teal",
            ax=ax,
            margin=0.2,
            color_geomap=None
        )
        
    # onshore regions
    regions.plot(
        ax=ax,
        facecolor="whitesmoke",
        edgecolor="white",
        aspect="equal",
        transform=ccrs.PlateCarree(),
        linewidth=1.2,
    )
    ax.set_extent(regions.total_bounds[[0, 2, 1, 3]])

    legend_kwargs = {"loc": "upper left", "frameon": False}
    bus_sizes = [5000, 10e3, 50e3]  # in MW
    line_sizes = [2000, 5000]  # in MW

    add_legend_circles(
        ax,
        [s / bus_scale for s in bus_sizes],
        [f"{s / 1000} GW" for s in bus_sizes],
        legend_kw={"bbox_to_anchor": (1, 1), **legend_kwargs},
    )
    add_legend_lines(
        ax,
        [s / line_scale for s in line_sizes],
        [f"{s / 1000} GW" for s in line_sizes],
        legend_kw={"bbox_to_anchor": (1, 0.8), **legend_kwargs},
    )
    add_legend_patches(
        ax,
        n.carriers.color,
        n.carriers.nice_name,
        legend_kw={"bbox_to_anchor": (1, 0), **legend_kwargs, "loc": "lower left"},
    )
    if not title:   
        ax.set_title(f"Capacity (MW)", fontsize=TITLE_SIZE, pad=20)
    else:
        ax.set_title(title, fontsize=TITLE_SIZE, pad=20)
    fig.tight_layout()
    
    return fig, ax

def plot_base_capacity(
    n: pypsa.Network, 
    regions: gpd.GeoDataFrame, 
    carriers: List[str],
    save: str, 
    **wildcards
) -> None:
    """
    Plots base network capacities
    """
    
    # get data

    bus_values = get_generator_pnom(n, carriers)
    line_values = n.lines.s_nom
    link_values = n.links.p_nom
    
    # plot data
    
    title = create_title("Base Network Capacities", **wildcards)
    interconnect = wildcards.get("interconnect", None)
    bus_scale = get_bus_scale(interconnect) if interconnect else 1
    line_scale = get_line_scale(interconnect) if interconnect else 1
    
    fig, _ = plot_capacity_map(
        n=n, 
        bus_values=bus_values,
        line_values=line_values,
        link_values=link_values,
        regions=regions,
        line_scale=line_scale,
        bus_scale=bus_scale,
        title=title
    )
    fig.savefig(save)

def plot_opt_capacity(
    n: pypsa.Network, 
    regions: gpd.GeoDataFrame, 
<<<<<<< HEAD
    carriers: List[str],
    save: str, 
    **wildcards
) -> None:
    """
    Plots optimal network capacities
    """
    
    # get data
    
    bus_values = get_generator_pnom_opt(n, carriers)
    line_values = n.lines.s_nom_opt
    link_values = n.links.p_nom_opt
    
    # plot data 
    
    title = create_title("Optimal Network Capacities", **wildcards)
    interconnect = wildcards.get("interconnect", None)
    bus_scale = get_bus_scale(interconnect) if interconnect else 1
    line_scale = get_line_scale(interconnect) if interconnect else 1
    
    fig, _ = plot_capacity_map(
        n=n, 
        bus_values=bus_values,
        line_values=line_values,
        link_values=link_values,
        regions=regions,
        line_scale=line_scale,
        bus_scale=bus_scale,
        title=title
    )
    fig.savefig(save)

def plot_brownfield_opt_capacity(n: pypsa.Network, regions: gpd.GeoDataFrame, save: str, **wildcards) -> None:
    """
    Plots brownfield optimal network capacities
    """
    
    # get data
=======
    save: str, 
    opt_capacity: str = "greenfield", 
    retirement_method: str = "economic", 
    **wildcards
) -> None:
    """Plots optimal network capacities"""
    
    # get data
    
    if opt_capacity == "greenfield":
        bus_values = get_generator_pnom_opt_greenfield(n, retirement_method)
    elif opt_capacity == "brownfield":
        bus_values = get_generator_pnom_opt_brownfield(n, retirement_method)
    else:
        logger.error(f"Capacity method must be one of 'greenfield' or 'brownfield'. Recieved {opt_capacity}.")
        raise NotImplementedError
>>>>>>> 065f864b
    
    line_values = n.lines.s_nom_opt
    link_values = n.links.p_nom_opt
    
    # plot data 
    
    title = create_title(f"Optimal {opt_capacity} Network Capacities", **wildcards)
    interconnect = wildcards.get("interconnect", None)
    bus_scale = get_bus_scale(interconnect) if interconnect else 1
    line_scale = get_line_scale(interconnect) if interconnect else 1
    
    fig, _ = plot_capacity_map(
        n=n, 
        bus_values=bus_values,
        line_values=line_values,
        # link_values=link_values,
        regions=regions,
        line_scale=line_scale,
        bus_scale=bus_scale,
        title=title
    )
    fig.savefig(save)

def plot_new_capacity(
    n: pypsa.Network, 
    regions: gpd.GeoDataFrame, 
<<<<<<< HEAD
    carriers: List[str],
    save: str, 
=======
    save: str, 
    opt_capacity: str = "greenfield", 
    retirement_method: str = "economic", 
>>>>>>> 065f864b
    **wildcards
) -> None:
    """Plots new capacity"""
    
    # get data
    
<<<<<<< HEAD
    bus_pnom = get_generator_pnom(n, carriers)
    bus_pnom_opt = get_generator_pnom_opt(n, carriers)
=======
    bus_pnom = get_generator_pnom(n)
    if opt_capacity == "greenfield":
        bus_pnom_opt = get_generator_pnom_opt_greenfield(n, retirement_method)
    elif opt_capacity == "brownfield":
        bus_pnom_opt = get_generator_pnom_opt_brownfield(n, retirement_method)
    else:
        logger.error(f"Capacity method must be one of 'greenfield' or 'brownfield'. Recieved {opt_capacity}.")
        raise NotImplementedError
    
>>>>>>> 065f864b
    bus_values = bus_pnom_opt - bus_pnom
    bus_values = bus_values.map(lambda x: x if x > 0 else 0)
    
    line_snom = n.lines.s_nom
    line_snom_opt = n.lines.s_nom_opt
    line_values = line_snom_opt - line_snom
    
    link_pnom = n.links.p_nom
    link_pnom_opt = n.links.p_nom_opt
    link_values = link_pnom_opt - link_pnom

    # plot data
    
    title = create_title("New Network Capacities", **wildcards)
    interconnect = wildcards.get("interconnect", None)
    bus_scale = get_bus_scale(interconnect) if interconnect else 1
    line_scale = get_line_scale(interconnect) if interconnect else 1
    
    fig, _ = plot_capacity_map(
        n=n, 
        bus_values=bus_values,
        line_values=line_values,
        link_values=link_values,
        regions=regions,
        line_scale=line_scale,
        bus_scale=bus_scale,
        title=title
    )
    fig.savefig(save)

def plot_renewable_potential(n: pypsa.Network, regions: gpd.GeoDataFrame, save: str, **wildcards) -> None:
    """Plots wind and solar resource potential by node"""
    
    # get data
    
    renew = n.generators[
        (n.generators.p_nom_max != np.inf) & 
        (n.generators.carrier.isin(["onwind", "offwind", "solar"]))]
    bus_values = renew.groupby(["bus", "carrier"]).p_nom_max.sum()
    
    # do not show lines or links
    line_values = n.lines.s_nom.replace(0)
    link_values = n.links.p_nom.replace(0)
    
    # plot data
    
    title = create_title("Renewable Capacity Potential", **wildcards)
    interconnect = wildcards.get("interconnect", None)
    bus_scale = get_bus_scale(interconnect) if interconnect else 1
    
    bus_scale *= 12 # since potential capacity is so big
    
    fig, ax = plot_capacity_map(
        n=n, 
        bus_values=bus_values,
        line_values=line_values,
        link_values=link_values,
        regions=regions,
        bus_scale=bus_scale,
        title=title
    )
    
    # only show renewables in legend 
    fig.artists[-2].remove() # remove line width legend 
    fig.artists[-1].remove() # remove existing colour legend
    renew_carriers = n.carriers[n.carriers.index.isin(["onwind", "offwind", "solar"])]
    add_legend_patches(
        ax,
        renew_carriers.color,
        renew_carriers.nice_name,
        legend_kw={"bbox_to_anchor": (1, 0),  "frameon": False, "loc": "lower left"},
    )
    
    fig.savefig(save)

<<<<<<< HEAD
def plot_capacity_additions(n: pypsa.Network, carriers: List[str], save: str, **wildcards) -> None:
    """Plots base capacity vs optimal capacity """
=======
def plot_capacity_additions(
    n: pypsa.Network, 
    save: str, 
    opt_capacity: str = "greenfield", 
    retirement_method: str = "economic", 
    **wildcards
) -> None:
    """Plots base capacity vs optimal capacity"""
>>>>>>> 065f864b
    
    # get data
    
    nice_names = n.carriers.nice_name
    
    pnom = get_generator_pnom(n, carriers)
    pnom = pnom.groupby("carrier").sum().to_frame("Base Capacity")
<<<<<<< HEAD
    pnom_opt = get_generator_pnom_opt(n, carriers)
    pnom_opt = pnom_opt.groupby("carrier").sum().to_frame("Optimal Capacity")
=======
    
    if opt_capacity == "greenfield":
        pnom_opt = get_generator_pnom_opt_greenfield(n, retirement_method)
    elif opt_capacity == "brownfield":
        pnom_opt = get_generator_pnom_opt_brownfield(n, retirement_method)
    else:
        logger.error(f"Capacity method must be one of 'greenfield' or 'brownfield'. Recieved {opt_capacity}.")
        raise NotImplementedError
    
    # depending on retirment method, column name may be p_nom_opt or p_max
    pnom_opt = pnom_opt.reset_index().drop(columns=["bus"]).groupby("carrier").sum().rename(columns={"p_nom_opt":"Optimal Capacity", "p_max":"Optimal Capacity"})
>>>>>>> 065f864b
    
    capacity = pnom.join(pnom_opt).reset_index()
    capacity["carrier"] = capacity.carrier.map(nice_names)
    capacity_melt = capacity.melt(id_vars="carrier", var_name="Capacity Type", value_name="Capacity")
    
    # plot data (option 1)
    # using seaborn with hues, but does not do tech color groups 
    
    """
    fig, ax = plt.subplots(figsize=(10, 10))
    sns.barplot(data=capacity_melt, y="carrier", x="Capacity", hue="Capacity Type", ax=ax)
    
    ax.set_title(create_title("System Capacity Additions", **wildcards))
    ax.set_ylabel("")
    ax.set_xlabel("Capacity [MW]")
    fig.tight_layout()
    fig.savefig(save)
    """
    
    # plot data (option 2)
    # using matplotlib for tech group colours
    
    capacity = capacity.set_index("carrier")
    color_palette = get_color_palette(n)
    color_mapper = [color_palette[carrier] for carrier in capacity.index]
    bar_height = 0.35
    
    fig, ax = plt.subplots(figsize=(10, 10))

    ax.barh(capacity.index, capacity['Base Capacity'], height=bar_height, align='center', color=color_mapper)
    ax.barh([i + bar_height for i in range(len(capacity))], capacity['Optimal Capacity'], height=bar_height, align='center', alpha=0.50, color=color_mapper)
    ax.invert_yaxis()
    ax.set_yticks([i + bar_height / 2 for i in range(len(capacity))])

    legend_lines = [
        Line2D([0], [0], color='k', alpha=1, lw=7),
        Line2D([0], [0], color='k', alpha=0.5, lw=7)
    ]
    ax.legend(legend_lines, ["Base Capacity", "Optimal Capacity"], loc="lower right", borderpad=0.75)
    
    ax.set_title(create_title("System Capacity Additions", **wildcards))
    ax.set_ylabel("")
    ax.set_xlabel("Capacity [MW]")
    fig.tight_layout()
    
    # save = Path(save)
    # fig.savefig(f"{save.parent}/{save.stem}_color{save.suffix}")
    fig.savefig(save)

if __name__ == "__main__":
    if 'snakemake' not in globals():
        from _helpers import mock_snakemake
        snakemake = mock_snakemake(
            'plot_figures', 
<<<<<<< HEAD
            interconnect='texas',
            clusters=40,
            ll='v1.25',
            opts='Co2L1.25',
            sector="E-G"
=======
            interconnect='western',
            clusters=30,
            ll='v1.25',
            opts='Co2L0.75',
>>>>>>> 065f864b
        )
    configure_logging(snakemake)
    
    # extract shared plotting files 
    n = pypsa.Network(snakemake.input.network)
    onshore_regions = gpd.read_file(snakemake.input.regions_onshore)
    retirement_method = snakemake.params.retirement
    # n_hours = snakemake.config['solving']['options']['nhours']
    
    # mappers 
    generating_link_carrier_map = {"fuel cell": "H2", "battery discharger": "battery"}
    
    # carriers to plot
    carriers = (snakemake.params.electricity["conventional_carriers"] + 
        snakemake.params.electricity["renewable_carriers"] +
        snakemake.params.electricity["extendable_carriers"]["StorageUnit"] + 
        snakemake.params.electricity["extendable_carriers"]["Store"] + 
        snakemake.params.electricity["extendable_carriers"]["Link"]
    )
    carriers = list(set(carriers)) # remove any duplicates 
    
    # plotting theme
    sns.set_theme("paper", style="darkgrid")
    
    # create plots
<<<<<<< HEAD
    plot_base_capacity(n, onshore_regions, carriers, snakemake.output["capacity_map_base"], **snakemake.wildcards)
    plot_opt_capacity(n, onshore_regions, carriers, snakemake.output["capacity_map_optimized"], **snakemake.wildcards)
    # plot_brownfield_opt_capacity(n, onshore_regions, snakemake.output["capacity_map_optimized_brownfield"], **snakemake.wildcards)
    plot_new_capacity(n, onshore_regions, carriers, snakemake.output["capacity_map_new"], **snakemake.wildcards)
    plot_costs_bar(n, carriers, snakemake.output["costs_bar"], **snakemake.wildcards)
    plot_production_bar(n, carriers, snakemake.output["production_bar"], **snakemake.wildcards)
    plot_production_area(n, carriers, snakemake.output["production_area"], **snakemake.wildcards)
    plot_production_html(n, carriers, snakemake.output["production_area_html"], **snakemake.wildcards)
=======
    plot_base_capacity(n, onshore_regions, snakemake.output["capacity_map_base"], **snakemake.wildcards)
    plot_opt_capacity(n, onshore_regions, snakemake.output["capacity_map_optimized"], "greenfield", retirement_method, **snakemake.wildcards)
    plot_opt_capacity(n, onshore_regions, snakemake.output["capacity_map_optimized_brownfield"], "brownfield", retirement_method, **snakemake.wildcards)
    plot_new_capacity(n, onshore_regions, snakemake.output["capacity_map_new"], "greenfield", retirement_method, **snakemake.wildcards)
    plot_capacity_additions(n, snakemake.output["capacity_additions_bar"], "greenfield", retirement_method,  **snakemake.wildcards)
    plot_costs_bar(n, snakemake.output["costs_bar"], **snakemake.wildcards)
    plot_production_bar(n, snakemake.output["production_bar"], **snakemake.wildcards)
    plot_production_area(n, snakemake.output["production_area"], **snakemake.wildcards)
    plot_production_html(n, snakemake.output["production_area_html"], **snakemake.wildcards)
>>>>>>> 065f864b
    plot_hourly_emissions(n, snakemake.output["emissions_area"], **snakemake.wildcards)
    plot_hourly_emissions_html(n, snakemake.output["emissions_area_html"], **snakemake.wildcards)
    plot_accumulated_emissions(n, snakemake.output["emissions_accumulated"], **snakemake.wildcards)
    plot_accumulated_emissions_tech(n, snakemake.output["emissions_accumulated_tech"], **snakemake.wildcards)
    plot_accumulated_emissions_tech_html(n, snakemake.output["emissions_accumulated_tech_html"], **snakemake.wildcards)
    # plot_node_emissions_html(n, snakemake.output["emissions_node_html"], **snakemake.wildcards)
    plot_region_emissions_html(n, snakemake.output["emissions_region_html"], **snakemake.wildcards)
    plot_emissions_map(n, onshore_regions, snakemake.output["emissions_map"], **snakemake.wildcards)
<<<<<<< HEAD
    plot_renewable_potential(n, onshore_regions, snakemake.output["renewable_potential_map"], **snakemake.wildcards)
    plot_capacity_additions(n, carriers, snakemake.output["capacity_additions_bar"], **snakemake.wildcards)
=======
    plot_renewable_potential(n, onshore_regions, snakemake.output["renewable_potential_map"], **snakemake.wildcards)
>>>>>>> 065f864b
<|MERGE_RESOLUTION|>--- conflicted
+++ resolved
@@ -136,19 +136,24 @@
         return links_pnom
     else:
         return pd.concat([generator_pnom, links_pnom, storage_pnom])
-    
-<<<<<<< HEAD
+
+"""OLD FUNCTION"""
 def get_generator_pnom_opt(n: pypsa.Network, carriers_2_plot: List[str], components:str = "all") -> pd.DataFrame:
     """Gets optimal pnom capacity"""
     storage_pnom_opt = n.storage_units[n.storage_units["carrier"].isin(carriers_2_plot)].groupby(["bus", "carrier"]).p_nom_opt.sum()
     generator_pnom_opt = n.generators[n.generators["carrier"].isin(carriers_2_plot)].groupby(["bus", "carrier"]).p_nom_opt.sum()
     links_pnom_opt = n.links[n.links["carrier"].isin(carriers_2_plot)].groupby(["bus1", "carrier"]).p_nom_opt.sum()
-=======
-def get_generator_pnom_opt_greenfield(n: pypsa.Network, retirement_method = "economic", components:str = "all") -> pd.DataFrame:
+    
+def get_generator_pnom_opt_greenfield(
+    n: pypsa.Network, 
+    carriers_2_plot: List[str],
+    retirement_method = "economic", 
+    components:str = "all"
+) -> pd.DataFrame:
     """Gets optimal greenfield pnom capacity"""
     def technical_retirement(n: pypsa.Network, component:str) -> pd.DataFrame:
-        if component not in ("storage_units", "generators"):
-             logger.warning(f"{component} not in the set ('storage_units', 'generator')")
+        if component not in ("storage_units", "generators", "links"):
+             logger.warning(f"{component} not in the set ('storage_units', 'generator', 'links')")
              return pd.DataFrame()
         else:
             gens = getattr(n, component)[["carrier", "bus"]].copy()
@@ -157,8 +162,8 @@
             return gens.groupby(["bus", "carrier"]).sum().squeeze()
     
     def economic_retirement(n: pypsa.Network, component:str) -> pd.DataFrame:
-        if component not in ("storage_units", "generators"):
-             logger.warning(f"{component} not in the set ('storage_units', 'generator')")
+        if component not in ("storage_units", "generators", "links"):
+             logger.warning(f"{component} not in the set ('storage_units', 'generator', 'links')")
              return pd.DataFrame()
         else:
             p_nom_opt = getattr(n, component)
@@ -167,13 +172,14 @@
     if retirement_method == "technical":
         generator_pnom_opt = technical_retirement(n, "generators")
         storage_pnom_opt = technical_retirement(n, "storage_units")
+        links_pnom_opt = technical_retirement(n, "links")
     elif retirement_method == "economic":
         generator_pnom_opt = economic_retirement(n, "generators")
         storage_pnom_opt = economic_retirement(n, "storage_units")
+        links_pnom_opt = economic_retirement(n, "links")
     else:
         logger.error(f"Retirement method must be one of 'technical' or 'economic'. Recieved {retirement_method}.")
         raise NotImplementedError
->>>>>>> 065f864b
     
     if components == "generator":
         return generator_pnom_opt
@@ -188,8 +194,8 @@
     """Gets optimal brownfield pnom capacity"""
     
     def technical_retirement(n: pypsa.Network, component:str) -> pd.DataFrame:
-        if component not in ("storage_units", "generators"):
-             logger.warning(f"{component} not in the set ('storage_units', 'generator')")
+        if component not in ("storage_units", "generators", "links"):
+             logger.warning(f"{component} not in the set ('storage_units', 'generator', 'links')")
              return pd.DataFrame()
         else:
             p_nom_opt = getattr(n, component)
@@ -197,7 +203,7 @@
     
     def economic_retirement(n: pypsa.Network, component:str = "all") -> pd.DataFrame:
         if component not in ("storage_units", "generators"):
-             logger.warning(f"{component} not in the set ('storage_units', 'generators')")
+             logger.warning(f"{component} not in the set ('storage_units', 'generators', 'links')")
              return pd.DataFrame()
         else:
             p_nom_opt = getattr(n, component)
@@ -206,9 +212,11 @@
     if retirement_method == "technical":
         generator_pnom_opt = technical_retirement(n, "generators")
         storage_pnom_opt = technical_retirement(n, "storage_units")
+        links_pnom_opt = technical_retirement(n, "links")
     elif retirement_method == "economic":
         generator_pnom_opt = economic_retirement(n, "generators")
         storage_pnom_opt = economic_retirement(n, "storage_units")
+        links_pnom_opt = economic_retirement(n, "links")
     else:
         logger.error(f"Retirement method must be one of 'technical' or 'economic'. Recieved {retirement_method}.")
         raise NotImplementedError
@@ -217,8 +225,10 @@
         return generator_pnom_opt
     elif components == "storage_units":
         return storage_pnom_opt
+    elif components == "links":
+        return links_pnom_opt
     else:
-        return pd.concat([generator_pnom_opt, storage_pnom_opt])
+        return pd.concat([generator_pnom_opt, storage_pnom_opt, links_pnom_opt])
 
 def get_time_series_production(n: pypsa.Network, carriers_2_plot: List[str]):
     """Gets time series production in MW"""
@@ -775,25 +785,31 @@
 
 def plot_opt_capacity(
     n: pypsa.Network, 
-    regions: gpd.GeoDataFrame, 
-<<<<<<< HEAD
-    carriers: List[str],
+    regions: gpd.GeoDataFrame,
+    carriers: List[str], 
     save: str, 
+    opt_capacity: str = "greenfield", 
+    retirement_method: str = "economic", 
     **wildcards
 ) -> None:
-    """
-    Plots optimal network capacities
-    """
+    """Plots optimal network capacities"""
     
     # get data
     
-    bus_values = get_generator_pnom_opt(n, carriers)
+    if opt_capacity == "greenfield":
+        bus_values = get_generator_pnom_opt_greenfield(n, retirement_method)
+    elif opt_capacity == "brownfield":
+        bus_values = get_generator_pnom_opt_brownfield(n, retirement_method)
+    else:
+        logger.error(f"Capacity method must be one of 'greenfield' or 'brownfield'. Recieved {opt_capacity}.")
+        raise NotImplementedError
+    
     line_values = n.lines.s_nom_opt
     link_values = n.links.p_nom_opt
     
     # plot data 
     
-    title = create_title("Optimal Network Capacities", **wildcards)
+    title = create_title(f"Optimal {opt_capacity} Network Capacities", **wildcards)
     interconnect = wildcards.get("interconnect", None)
     bus_scale = get_bus_scale(interconnect) if interconnect else 1
     line_scale = get_line_scale(interconnect) if interconnect else 1
@@ -810,75 +826,20 @@
     )
     fig.savefig(save)
 
-def plot_brownfield_opt_capacity(n: pypsa.Network, regions: gpd.GeoDataFrame, save: str, **wildcards) -> None:
-    """
-    Plots brownfield optimal network capacities
-    """
-    
-    # get data
-=======
+def plot_new_capacity(
+    n: pypsa.Network, 
+    regions: gpd.GeoDataFrame,
+    carriers: List[str],
     save: str, 
     opt_capacity: str = "greenfield", 
     retirement_method: str = "economic", 
     **wildcards
 ) -> None:
-    """Plots optimal network capacities"""
+    """Plots new capacity"""
     
     # get data
     
-    if opt_capacity == "greenfield":
-        bus_values = get_generator_pnom_opt_greenfield(n, retirement_method)
-    elif opt_capacity == "brownfield":
-        bus_values = get_generator_pnom_opt_brownfield(n, retirement_method)
-    else:
-        logger.error(f"Capacity method must be one of 'greenfield' or 'brownfield'. Recieved {opt_capacity}.")
-        raise NotImplementedError
->>>>>>> 065f864b
-    
-    line_values = n.lines.s_nom_opt
-    link_values = n.links.p_nom_opt
-    
-    # plot data 
-    
-    title = create_title(f"Optimal {opt_capacity} Network Capacities", **wildcards)
-    interconnect = wildcards.get("interconnect", None)
-    bus_scale = get_bus_scale(interconnect) if interconnect else 1
-    line_scale = get_line_scale(interconnect) if interconnect else 1
-    
-    fig, _ = plot_capacity_map(
-        n=n, 
-        bus_values=bus_values,
-        line_values=line_values,
-        # link_values=link_values,
-        regions=regions,
-        line_scale=line_scale,
-        bus_scale=bus_scale,
-        title=title
-    )
-    fig.savefig(save)
-
-def plot_new_capacity(
-    n: pypsa.Network, 
-    regions: gpd.GeoDataFrame, 
-<<<<<<< HEAD
-    carriers: List[str],
-    save: str, 
-=======
-    save: str, 
-    opt_capacity: str = "greenfield", 
-    retirement_method: str = "economic", 
->>>>>>> 065f864b
-    **wildcards
-) -> None:
-    """Plots new capacity"""
-    
-    # get data
-    
-<<<<<<< HEAD
     bus_pnom = get_generator_pnom(n, carriers)
-    bus_pnom_opt = get_generator_pnom_opt(n, carriers)
-=======
-    bus_pnom = get_generator_pnom(n)
     if opt_capacity == "greenfield":
         bus_pnom_opt = get_generator_pnom_opt_greenfield(n, retirement_method)
     elif opt_capacity == "brownfield":
@@ -887,7 +848,6 @@
         logger.error(f"Capacity method must be one of 'greenfield' or 'brownfield'. Recieved {opt_capacity}.")
         raise NotImplementedError
     
->>>>>>> 065f864b
     bus_values = bus_pnom_opt - bus_pnom
     bus_values = bus_values.map(lambda x: x if x > 0 else 0)
     
@@ -963,19 +923,15 @@
     
     fig.savefig(save)
 
-<<<<<<< HEAD
-def plot_capacity_additions(n: pypsa.Network, carriers: List[str], save: str, **wildcards) -> None:
-    """Plots base capacity vs optimal capacity """
-=======
 def plot_capacity_additions(
     n: pypsa.Network, 
+    carriers: List[str],
     save: str, 
     opt_capacity: str = "greenfield", 
     retirement_method: str = "economic", 
     **wildcards
 ) -> None:
     """Plots base capacity vs optimal capacity"""
->>>>>>> 065f864b
     
     # get data
     
@@ -983,10 +939,6 @@
     
     pnom = get_generator_pnom(n, carriers)
     pnom = pnom.groupby("carrier").sum().to_frame("Base Capacity")
-<<<<<<< HEAD
-    pnom_opt = get_generator_pnom_opt(n, carriers)
-    pnom_opt = pnom_opt.groupby("carrier").sum().to_frame("Optimal Capacity")
-=======
     
     if opt_capacity == "greenfield":
         pnom_opt = get_generator_pnom_opt_greenfield(n, retirement_method)
@@ -998,7 +950,7 @@
     
     # depending on retirment method, column name may be p_nom_opt or p_max
     pnom_opt = pnom_opt.reset_index().drop(columns=["bus"]).groupby("carrier").sum().rename(columns={"p_nom_opt":"Optimal Capacity", "p_max":"Optimal Capacity"})
->>>>>>> 065f864b
+    # pnom_opt = pnom_opt.groupby("carrier").sum().to_frame("Optimal Capacity")
     
     capacity = pnom.join(pnom_opt).reset_index()
     capacity["carrier"] = capacity.carrier.map(nice_names)
@@ -1053,18 +1005,11 @@
         from _helpers import mock_snakemake
         snakemake = mock_snakemake(
             'plot_figures', 
-<<<<<<< HEAD
             interconnect='texas',
             clusters=40,
             ll='v1.25',
             opts='Co2L1.25',
             sector="E-G"
-=======
-            interconnect='western',
-            clusters=30,
-            ll='v1.25',
-            opts='Co2L0.75',
->>>>>>> 065f864b
         )
     configure_logging(snakemake)
     
@@ -1090,26 +1035,15 @@
     sns.set_theme("paper", style="darkgrid")
     
     # create plots
-<<<<<<< HEAD
     plot_base_capacity(n, onshore_regions, carriers, snakemake.output["capacity_map_base"], **snakemake.wildcards)
-    plot_opt_capacity(n, onshore_regions, carriers, snakemake.output["capacity_map_optimized"], **snakemake.wildcards)
-    # plot_brownfield_opt_capacity(n, onshore_regions, snakemake.output["capacity_map_optimized_brownfield"], **snakemake.wildcards)
-    plot_new_capacity(n, onshore_regions, carriers, snakemake.output["capacity_map_new"], **snakemake.wildcards)
+    plot_opt_capacity(n, onshore_regions, carriers, snakemake.output["capacity_map_optimized"], "greenfield", retirement_method, **snakemake.wildcards)
+    plot_opt_capacity(n, onshore_regions, carriers, snakemake.output["capacity_map_optimized_brownfield"], "brownfield", retirement_method, **snakemake.wildcards)
+    plot_new_capacity(n, onshore_regions, carriers, snakemake.output["capacity_map_new"], "greenfield", retirement_method, **snakemake.wildcards)
     plot_costs_bar(n, carriers, snakemake.output["costs_bar"], **snakemake.wildcards)
+    plot_capacity_additions(n, carriers, snakemake.output["capacity_additions_bar"], "greenfield", retirement_method,  **snakemake.wildcards)
     plot_production_bar(n, carriers, snakemake.output["production_bar"], **snakemake.wildcards)
     plot_production_area(n, carriers, snakemake.output["production_area"], **snakemake.wildcards)
     plot_production_html(n, carriers, snakemake.output["production_area_html"], **snakemake.wildcards)
-=======
-    plot_base_capacity(n, onshore_regions, snakemake.output["capacity_map_base"], **snakemake.wildcards)
-    plot_opt_capacity(n, onshore_regions, snakemake.output["capacity_map_optimized"], "greenfield", retirement_method, **snakemake.wildcards)
-    plot_opt_capacity(n, onshore_regions, snakemake.output["capacity_map_optimized_brownfield"], "brownfield", retirement_method, **snakemake.wildcards)
-    plot_new_capacity(n, onshore_regions, snakemake.output["capacity_map_new"], "greenfield", retirement_method, **snakemake.wildcards)
-    plot_capacity_additions(n, snakemake.output["capacity_additions_bar"], "greenfield", retirement_method,  **snakemake.wildcards)
-    plot_costs_bar(n, snakemake.output["costs_bar"], **snakemake.wildcards)
-    plot_production_bar(n, snakemake.output["production_bar"], **snakemake.wildcards)
-    plot_production_area(n, snakemake.output["production_area"], **snakemake.wildcards)
-    plot_production_html(n, snakemake.output["production_area_html"], **snakemake.wildcards)
->>>>>>> 065f864b
     plot_hourly_emissions(n, snakemake.output["emissions_area"], **snakemake.wildcards)
     plot_hourly_emissions_html(n, snakemake.output["emissions_area_html"], **snakemake.wildcards)
     plot_accumulated_emissions(n, snakemake.output["emissions_accumulated"], **snakemake.wildcards)
@@ -1118,9 +1052,4 @@
     # plot_node_emissions_html(n, snakemake.output["emissions_node_html"], **snakemake.wildcards)
     plot_region_emissions_html(n, snakemake.output["emissions_region_html"], **snakemake.wildcards)
     plot_emissions_map(n, onshore_regions, snakemake.output["emissions_map"], **snakemake.wildcards)
-<<<<<<< HEAD
-    plot_renewable_potential(n, onshore_regions, snakemake.output["renewable_potential_map"], **snakemake.wildcards)
-    plot_capacity_additions(n, carriers, snakemake.output["capacity_additions_bar"], **snakemake.wildcards)
-=======
-    plot_renewable_potential(n, onshore_regions, snakemake.output["renewable_potential_map"], **snakemake.wildcards)
->>>>>>> 065f864b
+    plot_renewable_potential(n, onshore_regions, snakemake.output["renewable_potential_map"], **snakemake.wildcards)