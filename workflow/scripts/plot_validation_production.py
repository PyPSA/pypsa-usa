--- conflicted
+++ resolved
@@ -303,7 +303,6 @@
         },
     }
 
-<<<<<<< HEAD
     topological_boundaries = snakemake.config["model_topology"][
         "topological_boundaries"
     ]
@@ -312,10 +311,7 @@
         if region in region_mapper[topological_boundaries]
         else [region]
     )
-=======
-    aggregation_zone = snakemake.config["clustering"]["cluster_network"]["aggregation_zones"]
-    regions = region_mapper[aggregation_zone][region] if region in region_mapper[aggregation_zone] else [region]
->>>>>>> 7b94253a
+
 
     historic_region = historic_all_ba.loc[regions].groupby(level=1).sum()
 
@@ -352,11 +348,8 @@
     )
     buses = n.buses.copy()
 
-<<<<<<< HEAD
     if snakemake.config["model_topology"]["topological_boundaries"] == "reeds_zone":
-=======
-    if snakemake.config["clustering"]["cluster_network"]["aggregation_zones"] == "reeds_zone":
->>>>>>> 7b94253a
+
         regions = n.buses.reeds_ba.unique()
         regions = list(OrderedDict.fromkeys(regions))
         buses["region"] = buses.reeds_ba
@@ -682,20 +675,15 @@
         columns=["Optimized"],
     )
 
-<<<<<<< HEAD
     if snakemake.config["model_topology"]["topological_boundaries"] == "balancing_area":
         optimized.loc["CISO"] = optimized.loc[
             ["CISO-PGAE", "CISO-SCE", "CISO-SDGE", "CISO-VEA"]
         ].sum()
-=======
-    if snakemake.config["clustering"]["cluster_network"]["aggregation_zones"] == "balancing_area":
-        optimized.loc["CISO"] = optimized.loc[["CISO-PGAE", "CISO-SCE", "CISO-SDGE", "CISO-VEA"]].sum()
->>>>>>> 7b94253a
+
         optimized.drop(
             index=["CISO-PGAE", "CISO-SCE", "CISO-SDGE", "CISO-VEA"],
             inplace=True,
         )
-<<<<<<< HEAD
     elif snakemake.config["model_topology"]["topological_boundaries"] == "reeds_zone":
         region_mapper = (
             n.buses[["country", "reeds_ba"]]
@@ -703,10 +691,7 @@
             .set_index("country")["reeds_ba"]
             .to_dict()
         )
-=======
-    elif snakemake.config["clustering"]["cluster_network"]["aggregation_zones"] == "reeds_zone":
-        region_mapper = n.buses[["country", "reeds_ba"]].drop_duplicates().set_index("country")["reeds_ba"].to_dict()
->>>>>>> 7b94253a
+
         optimized["region"] = optimized.index.map(region_mapper)
         optimized = optimized.groupby("region").sum()
         optimized.index.name = "country"
