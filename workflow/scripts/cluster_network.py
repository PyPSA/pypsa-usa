"""Cluster_network aggregates the outputs of simplify_network, and transforms the network to a zonal power balance model if specified in the configuration."""

import logging
import warnings
from functools import reduce

import geopandas as gpd
import matplotlib.pyplot as plt
import numpy as np
import pandas as pd
import pyomo.environ as po
import pypsa
import seaborn as sns
from _helpers import (
    calculate_annuity,
    configure_logging,
    is_transport_model,
    update_p_nom_max,
)
from add_electricity import update_transmission_costs
from constants import REEDS_NERC_INTERCONNECT_MAPPER, STATES_INTERCONNECT_MAPPER
from pypsa.clustering.spatial import (
    busmap_by_greedy_modularity,
    busmap_by_hac,
    busmap_by_kmeans,
    get_clustering_from_busmap,
)

warnings.filterwarnings(action="ignore", category=UserWarning)

idx = pd.IndexSlice

logger = logging.getLogger(__name__)


def normed(x):
    return (x / x.sum()).fillna(0.0)


def weighting_for_region(n, x, weighting_strategy=None):
    """Calculate the weighting for internal nodes within a given region."""
    conv_carriers = {"nuclear", "OCGT", "CCGT", "PHS", "hydro", "coal", "biomass"}
    generators = n.generators
    generators["carrier_base"] = generators.carrier.str.split().str[0]
    gen = generators.loc[generators.carrier_base.isin(conv_carriers)].groupby(
        "bus",
    ).p_nom.sum().reindex(
        n.buses.index,
        fill_value=0.0,
    ) + n.storage_units.loc[n.storage_units.carrier.isin(conv_carriers)].groupby(
        "bus",
    ).p_nom.sum().reindex(
        n.buses.index,
        fill_value=0.0,
    )
    load = n.loads_t.p_set.mean().groupby(n.loads.bus).sum()

    b_i = x.index
    gen_weight = normed(gen.reindex(b_i, fill_value=0))
    load_weight = normed(load.reindex(b_i, fill_value=0))
    weighting = gen_weight + load_weight

    if weighting_strategy == "population":
        weighting = normed(n.buses.loc[x.index].Pd)

    return (weighting * (100.0 / weighting.max())).clip(lower=1.0).astype(int)


def get_feature_for_hac(n, buses_i=None, feature=None):
    if buses_i is None:
        buses_i = n.buses.index

    if feature is None:
        feature = "solar+onwind-time"

    carriers = feature.split("-")[0].split("+")
    if "offwind" in carriers:
        carriers.remove("offwind")
        carriers = np.append(
            carriers,
            n.generators.carrier.filter(like="offwind").unique(),
        )

    if feature.split("-")[1] == "cap":
        feature_data = pd.DataFrame(index=buses_i, columns=carriers)
        for carrier in carriers:
            gen_i = n.generators.query("carrier == @carrier").index
            attach = n.generators_t.p_max_pu[gen_i].mean().rename(index=n.generators.loc[gen_i].bus)
            feature_data[carrier] = attach

    if feature.split("-")[1] == "time":
        feature_data = pd.DataFrame(columns=buses_i)
        for carrier in carriers:
            gen_i = n.generators.query("carrier == @carrier").index
            attach = n.generators_t.p_max_pu[gen_i].rename(
                columns=n.generators.loc[gen_i].bus,
            )
            feature_data = pd.concat([feature_data, attach], axis=0)[buses_i]

        feature_data = feature_data.T
        # timestamp raises error in sklearn >= v1.2:
        feature_data.columns = feature_data.columns.astype(str)

    feature_data = feature_data.fillna(0)

    return feature_data


def distribute_clusters(
    n,
    n_clusters,
    focus_weights=None,
    solver_name="cbc",
    weighting_strategy=None,
):
    """Determine the number of clusters per region."""
    if weighting_strategy == "population":
        bus_distribution_factor = n.buses.Pd
    else:
        bus_distribution_factor = n.loads_t.p_set.mean().groupby(n.loads.bus).sum()
    factors = bus_distribution_factor.groupby([n.buses.country, n.buses.sub_network]).sum().pipe(normed)

    n_subnetwork_nodes = n.buses.groupby(["country", "sub_network"]).size()
    assert n_clusters >= len(n_subnetwork_nodes) and n_clusters <= n_subnetwork_nodes.sum(), (
        f"Number of clusters must be {len(n_subnetwork_nodes)} <= n_clusters <= {n_subnetwork_nodes.sum()} for this selection of countries."
    )

    if focus_weights is not None:
        total_focus = sum(list(focus_weights.values()))

        assert total_focus <= 1.0, "The sum of focus weights must be less than or equal to 1."

        for country, weight in focus_weights.items():
            factors[country] = weight / len(factors[country])

        remainder = [c not in focus_weights.keys() for c in factors.index.get_level_values("country")]
        factors[remainder] = factors.loc[remainder].pipe(normed) * (1 - total_focus)

        logger.warning("Using custom focus weights for determining number of clusters.")

    assert np.isclose(
        factors.sum(),
        1.0,
        rtol=1e-3,
    ), f"Country weights L must sum up to 1.0 when distributing clusters. Is {factors.sum()}."

    m = po.ConcreteModel()

    def n_bounds(model, *n_id):
        return (1, n_subnetwork_nodes[n_id])

    m.n = po.Var(list(factors.index), bounds=n_bounds, domain=po.Integers)
    m.tot = po.Constraint(expr=(po.summation(m.n) == n_clusters))
    m.objective = po.Objective(
        expr=sum((m.n[i] - factors.loc[i] * n_clusters) ** 2 for i in factors.index),
        sense=po.minimize,
    )

    if solver_name == "highs":
        solver_name = "ipopt"

    opt = po.SolverFactory(solver_name)
    if not opt.has_capability("quadratic_objective"):
        logger.warning(
            f"The configured solver `{solver_name}` does not support quadratic objectives. Falling back to `ipopt`.",
        )
        opt = po.SolverFactory("ipopt")

    results = opt.solve(m)
    assert results["Solver"][0]["Status"] == "ok", f"Solver returned non-optimally: {results}"

    return pd.Series(m.n.get_values(), index=factors.index).round().astype(int)


def busmap_for_n_clusters(
    n,
    n_clusters,
    solver_name,
    focus_weights=None,
    algorithm="kmeans",
    feature=None,
    weighting_strategy=None,
    **algorithm_kwds,
):
    """
    Create a busmap for the given number of clusters.

    Parameters
    ----------
    n : pypsa.Network
    n_clusters : int
        The number of clusters in the new network.
    solver_name : str
        The name of the solver to use.

    Returns
    -------
    pd.Series
        A series with the busmap for the given number of clusters.
    """
    if algorithm == "kmeans":
        algorithm_kwds.setdefault("n_init", 1000)
        algorithm_kwds.setdefault("max_iter", 30000)
        algorithm_kwds.setdefault("tol", 1e-6)
        algorithm_kwds.setdefault("random_state", 0)

    def fix_country_assignment_for_hac(n):
        from scipy.sparse import csgraph

        # overwrite country of nodes that are disconnected from their country-topology
        for country in n.buses.country.unique():
            m = n[n.buses.country == country].copy()

            _, labels = csgraph.connected_components(
                m.adjacency_matrix(),
                directed=False,
            )

            component = pd.Series(labels, index=m.buses.index)
            component_sizes = component.value_counts()

            if len(component_sizes) > 1:
                disconnected_bus = component[component == component_sizes.index[-1]].index[0]

                neighbor_bus = n.lines.query(
                    "bus0 == @disconnected_bus or bus1 == @disconnected_bus",
                ).iloc[0][["bus0", "bus1"]]
                new_country = next(
                    iter(set(n.buses.loc[neighbor_bus].country) - {country}),
                )

                logger.info(
                    f"overwriting country `{country}` of bus `{disconnected_bus}` "
                    f"to new country `{new_country}`, because it is disconnected "
                    "from its initial inter-country transmission grid.",
                )
                n.buses.at[disconnected_bus, "country"] = new_country
        return n

    if algorithm == "hac":
        feature = get_feature_for_hac(n, buses_i=n.buses.index, feature=feature)
        n = fix_country_assignment_for_hac(n)

    if (algorithm != "hac") and (feature is not None):
        logger.warning(
            f"Keyword argument feature is only valid for algorithm `hac`. Given feature `{feature}` will be ignored.",
        )

    n.determine_network_topology()

    n_clusters_per_region = distribute_clusters(
        n,
        n_clusters,
        focus_weights=focus_weights,
        weighting_strategy=weighting_strategy,
        solver_name=solver_name,
    )
    # Remove buses and lines that are not part of the clustering to reconcile TAMU and ReEDS Topologies
    nc_set = set(n_clusters_per_region.index.get_level_values(0).unique())
    bus_set = set(n.buses.country.unique())
    countries_remove = list(bus_set - nc_set)
    buses_remove = n.buses[n.buses.country.isin(countries_remove)]
    if not buses_remove.empty:
        logger.warning(
            f"Reconciling TAMU and ReEDS Topologies. \n Removing buses: {buses_remove.index}",
        )
        for c in n.one_port_components:
            component = n.df(c)
            rm = component[component.bus.isin(buses_remove.index)]
            logger.warning(f"Removing {rm.shape} component {c}")
            n.mremove(c, rm.index)
        for c in ["Line", "Link"]:
            component = n.df(c)
            rm = component[component.bus0.isin(buses_remove.index) | component.bus1.isin(buses_remove.index)]
            logger.warning(f"Removing {rm.shape} component {c}")
            n.mremove(c, rm.index)
        n.mremove("Bus", buses_remove.index)
        n.determine_network_topology()

    def busmap_for_country(x):
        prefix = x.name[0] + x.name[1] + " "
        logger.debug(f"Determining busmap for country {prefix[:-1]}")
        if len(x) == 1:
            return pd.Series(prefix + "0", index=x.index)
        weight = weighting_for_region(n, x, weighting_strategy)
        if algorithm == "kmeans":
            return prefix + busmap_by_kmeans(
                n,
                weight,
                n_clusters_per_region[x.name],
                buses_i=x.index,
                **algorithm_kwds,
            )
        elif algorithm == "hac":
            return prefix + busmap_by_hac(
                n,
                n_clusters_per_region[x.name],
                buses_i=x.index,
                feature=feature.loc[x.index],
            )
        elif algorithm == "modularity":
            return prefix + busmap_by_greedy_modularity(
                n,
                n_clusters_per_region[x.name],
                buses_i=x.index,
            )
        else:
            raise ValueError(
                f"`algorithm` must be one of 'kmeans' or 'hac'. Is {algorithm}.",
            )

    return (
        n.buses.groupby(["country", "sub_network"], group_keys=False)
        .apply(busmap_for_country, include_groups=False)
        .squeeze()
        .rename("busmap")
    )


def clustering_for_n_clusters(
    n,
    n_clusters,
    custom_busmap=False,
    aggregate_carriers=None,
    line_length_factor=1.25,
    aggregation_strategies=dict(),
    solver_name="cbc",
    algorithm="hac",
    feature=None,
    focus_weights=None,
    weighting_strategy=None,
):
    if not isinstance(custom_busmap, pd.Series):
        busmap = busmap_for_n_clusters(
            n,
            n_clusters,
            solver_name,
            focus_weights,
            algorithm,
            feature,
            weighting_strategy,
        )
        # plot_busmap(n, busmap, 'busmap.png')
    else:
        busmap = custom_busmap

    line_strategies = aggregation_strategies.get("lines", dict())
    generator_strategies = aggregation_strategies.get("generators", dict())
    one_port_strategies = aggregation_strategies.get("one_ports", dict())
    bus_strategies = {"Pd": "sum"}
    clustering = get_clustering_from_busmap(
        n,
        busmap,
        aggregate_generators_weighted=True,
        aggregate_generators_carriers=aggregate_carriers,
        aggregate_one_ports=["Load", "StorageUnit"],
        line_length_factor=line_length_factor,
        line_strategies=line_strategies,
        generator_strategies=generator_strategies,
        bus_strategies=bus_strategies,
        one_port_strategies=one_port_strategies,
        scale_link_capital_costs=False,
    )

    return clustering


def add_itls(buses, itls, itl_cost, expansion=True):
    """
    Adds ITL limits to the network.

    Adds bi-directional links for all ITLS which are non-expandable.
    Adds a second link that is expandable with equal expansion in each
    direction.
    """
    if itl_cost is not None:
        itl_cost["interface"] = itl_cost.r + "||" + itl_cost.rr
        itl_cost = itl_cost[itl_cost.interface.isin(itls.interface)]
        itl_cost["USD2023perMW"] = itl_cost["USD2004perMW"] * (314.54 / 188.9)
<<<<<<< HEAD
        itl_cost["USD2023perMWyr"] = calculate_annuity(60, 0.044) * itl_cost["USD2023perMW"]
=======
        itl_cost["USD2023perMWyr"] = (
            calculate_annuity(60, 0.044) * itl_cost["USD2023perMW"]
        )  # wacc_real = 0.044 according to build_cost_data.py
>>>>>>> aed93fbb
        itls = itls.merge(
            itl_cost[["interface", "length_miles", "USD2023perMWyr"]],
            on="interface",
            how="left",
        )
    else:
        itls["length_miles"] = 0
        itls["USD2023perMWyr"] = 0

    itls["efficiency"] = 1 - ((itls.length_miles / 100) * 0.01)

    # The fwd and rev links will be made extendable in prepare_network, so no need to add AC_exp
    clustering.network.madd(
        "Link",
        names=itls.interface,  # itl name
        suffix="_fwd",
        bus0=buses.loc[itls.r].index,
        bus1=buses.loc[itls.rr].index,
        p_nom=itls.mw_f0.values,
        p_nom_min=itls.mw_f0.values,
        p_max_pu=1.0,
        p_min_pu=0.0,
        length=0 if itl_cost is None else itls.length_miles.values * 1.6093,  # mile to km
        capital_cost=0
        if itl_cost is None
        else itls.USD2023perMWyr.values / 2,  # divide by 2 to avoid accounting for the capital cost repeatedly
        p_nom_extendable=False,
        efficiency=1 if itl_cost is None else itls.efficiency.values,
        carrier="AC",
    )

    clustering.network.madd(
        "Link",
        names=itls.interface,  # itl name
        suffix="_rev",
        bus0=buses.loc[itls.rr].index,
        bus1=buses.loc[itls.r].index,
        p_nom=itls.mw_r0.values,
        p_nom_min=itls.mw_r0.values,
        p_max_pu=1.0,
        p_min_pu=0.0,
        length=0 if itl_cost is None else itls.length_miles.values * 1.6093,  # mile to km
        capital_cost=0
        if itl_cost is None
        else itls.USD2023perMWyr.values / 2,  # divide by 2 to avoid accounting for the capital cost repeatedly
        p_nom_extendable=False,
        efficiency=1 if itl_cost is None else itls.efficiency.values,
        carrier="AC",
    )


def convert_to_transport(
    clustering,
    itl_fn,
    itl_cost_fn,
    itl_agg_fn,
    itl_agg_costs_fn,
    topological_boundaries,
    topology_aggregation,
):
    """
    Replaces all Lines according to Links with the transfer capacity specified
    by the ITLs.
    """
    clustering.network.mremove("Line", clustering.network.lines.index)
    buses = clustering.network.buses.copy()

    itls = pd.read_csv(itl_fn)
    itl_cost = pd.read_csv(itl_cost_fn)
    itls.columns = itls.columns.str.lower()
    if topological_boundaries == "state":  # use reeds_state - abbreviations
        itls_filt = itls[
            itls.r.isin(clustering.network.buses["reeds_state"]) & itls.rr.isin(clustering.network.buses["reeds_state"])
        ]
    else:
        itls_filt = itls[
            itls.r.isin(clustering.network.buses[f"{topological_boundaries}"])
            & itls.rr.isin(clustering.network.buses[f"{topological_boundaries}"])
        ]
    add_itls(buses, itls_filt, itl_cost)

    if itl_agg_fn:
        # Aggregating the ITLs to lower resolution
        topology_aggregation_key = next(iter(topology_aggregation.keys()))
        itl_lower_res = pd.read_csv(itl_agg_fn)
        itl_lower_res.columns = itl_lower_res.columns.str.lower()
        itl_lower_res = itl_lower_res.rename(
            columns={"transgrp": "r", "transgrpp": "rr"},
        )

        itl_lower_res = itl_lower_res[  # Filter low-res ITLs to only include those that have an end in the network
            itl_lower_res.r.isin(buses["country"]) | itl_lower_res.rr.isin(buses["country"])
        ]
        aggregated_buses = agg_busmap.rename(index=lambda x: x.strip(" 0"))
        non_agg_buses = buses[~buses.index.isin(agg_busmap.values)]
        non_agg_buses = non_agg_buses[
            non_agg_buses[topology_aggregation_key].isin(itl_lower_res.r)
            | non_agg_buses[topology_aggregation_key].isin(itl_lower_res.rr)
        ]

        itl_lower_res = itl_lower_res[  # Filter low-res ITLs to only include those that have both ends in the network
            itl_lower_res.r.isin(buses["country"])
            & itl_lower_res.rr.isin(buses["country"])
            & (itl_lower_res.r.isin(agg_busmap.values) | itl_lower_res.rr.isin(agg_busmap.values))
        ]

        # itls from county to respective virtual bus
        itls_between = itls[  # Remove ITLs internal to the aggregated buses
            (itls.r.isin(aggregated_buses.index) | itls.rr.isin(aggregated_buses.index))
            & ~(itls.r.isin(aggregated_buses.index) & itls.rr.isin(aggregated_buses.index))
        ]
        itls_between = itls_between[  # Keep only ITLS which have end in network buses
            itls_between.r.isin(buses.index) | itls_between.rr.isin(buses.index)
        ]

        # Instead replace the itl aggregated bus with the new agg_bus
        itls_between.loc[itls_between.r.isin(aggregated_buses.index), "r"] = itls_between.r.map(
            aggregated_buses,
        ).dropna()
        itls_between.loc[itls_between.rr.isin(aggregated_buses.index), "rr"] = itls_between.rr.map(
            aggregated_buses,
        ).dropna()

        itl_lower_res = pd.concat([itl_lower_res, itls_between])
        itl_agg_costs = None if itl_agg_costs_fn is None else pd.concat([itl_cost, pd.read_csv(itl_agg_costs_fn)])
        add_itls(buses, itl_lower_res, itl_agg_costs, expansion=True)
        itls = pd.concat([itls_filt, itl_lower_res])
    else:
        itls = itls_filt

    clustering.network.add("Carrier", "AC_exp", co2_emissions=0)

    # If bus 'p19' is in the network, add a link from it to 'p20'
    # reeds dataset is missing link to and from this zone
    if topological_boundaries == 'reeds_zone' and 'p19' in clustering.network.buses.reeds_zone.unique() and 'p20' in clustering.network.buses.reeds_zone.unique():
        buses_p19 = clustering.network.buses[clustering.network.buses.reeds_zone == 'p19']
        buses_p20 = clustering.network.buses[clustering.network.buses.reeds_zone == 'p20']
        existing_links = clustering.network.links[clustering.network.links.bus0.isin(buses_p19.index)]
        if existing_links.empty:
            clustering.network.madd("Link", names=["p19_to_p20"], bus0=buses_p19.iloc[0].name, bus1=buses_p20.iloc[0].name, p_nom=300, length=0, p_min_pu = -1, p_nom_extendable=False, carrier="AC")

    # Remove any disconnected buses
    unique_buses = buses.loc[itls.r].index.union(buses.loc[itls.rr].index).unique()
    disconnected_buses = clustering.network.buses.index[~clustering.network.buses.index.isin(unique_buses)]

    if len(disconnected_buses) > 0:
        logger.warning(
            f"Network configuration contains {len(disconnected_buses)} disconnected buses. ",
        )

    logger.info("Replaced Lines with Links for zonal model configuration.")
    return clustering


def cluster_regions(busmaps, input=None, output=None):
    """Create new geojson files for the clustered regions."""
    busmap = reduce(lambda x, y: x.map(y), busmaps[1:], busmaps[0])

    for which in ("regions_onshore", "regions_offshore"):
        regions = gpd.read_file(getattr(input, which))

        # Check if name column contains float values before indexing
        try:
            # Try to convert to float to see if values are numeric
            pd.to_numeric(regions["name"], errors="raise")
            is_float = True
        except:  # noqa: E722
            is_float = False

        # Reindex to set name as index
        regions = regions.reindex(columns=["name", "geometry"]).set_index("name")

        # Convert float indices to string representation of integers if needed
        if is_float:
            regions.index = regions.index.astype(float).astype(int).astype(str)

        # Dissolve regions according to busmap
        regions_c = regions.dissolve(busmap)
        regions_c.index.name = "name"
        regions_c = regions_c.reset_index()
        regions_c.to_file(getattr(output, which))


def plot_busmap(n, busmap, fn=None):
    cs = busmap.unique()
    cr = sns.color_palette("hls", len(cs))
    n.plot(bus_colors=busmap.map(dict(zip(cs, cr))))
    if fn is not None:
        plt.savefig(fn, bbox_inches="tight")
    del cs, cr


if __name__ == "__main__":
    if "snakemake" not in globals():
        from _helpers import mock_snakemake

        snakemake = mock_snakemake(
            "cluster_network",
            simpl="",
            clusters="7",
            interconnect="texas",
        )
    configure_logging(snakemake)

    params = snakemake.params
    solver_name = snakemake.config["solving"]["solver"]["name"]

    n = pypsa.Network(snakemake.input.network)

    n.set_investment_periods(
        periods=snakemake.params.planning_horizons,
    )

    topological_boundaries = params.topological_boundaries
    transport_model = is_transport_model(params.transmission_network)
    topology_aggregation = params.topology_aggregation

    exclude_carriers = params.cluster_network["exclude_carriers"]
    all_carriers = set(n.generators.carrier).union(set(n.storage_units.carrier))
    aggregate_carriers = all_carriers - set(exclude_carriers)
    conventional_carriers = set(params.conventional_carriers)

    # Extract cluster information from wildcards
    cluster_wc = snakemake.wildcards.get("clusters", None) or snakemake.wildcards.get("clusters_hires", None)

    if cluster_wc == "all":
        n_clusters = len(n.buses)
        non_aggregated_carriers = set()
    elif cluster_wc.endswith("m"):
        # Only aggregate conventional carriers
        n_clusters = int(cluster_wc[:-1])
        aggregate_carriers = conventional_carriers & aggregate_carriers
        non_aggregated_carriers = all_carriers - aggregate_carriers
    elif cluster_wc.endswith("c"):
        # Aggregate all except conventional carriers
        n_clusters = int(cluster_wc[:-1])
        aggregate_carriers = aggregate_carriers - conventional_carriers
        non_aggregated_carriers = all_carriers - aggregate_carriers
    elif cluster_wc.endswith("a"):
        # Do not aggregate Any carriers
        n_clusters = int(cluster_wc[:-1])
        aggregate_carriers = set()
        non_aggregated_carriers = all_carriers
    else:
        # Default case - just interpret as number of clusters
        n_clusters = int(cluster_wc)
        non_aggregated_carriers = set()

    n.generators.loc[
        n.generators.carrier.isin(non_aggregated_carriers),
        "land_region",
    ] = n.generators.loc[
        n.generators.carrier.isin(non_aggregated_carriers),
        "bus",
    ]

    if params.cluster_network.get("consider_efficiency_classes", False):
        carriers = []
        for c in aggregate_carriers:
            gens = n.generators.query("carrier == @c")
            low = gens.efficiency.quantile(0.10)
            high = gens.efficiency.quantile(0.90)
            if low >= high or low.round(2) == high.round(2):
                carriers += [c]
            else:
                labels = ["low", "medium", "high"]
                suffix = pd.cut(
                    gens.efficiency,
                    bins=[0, low, high, 1],
                    labels=labels,
                ).astype(str)
                carriers += [f"{c} {label} efficiency" for label in labels]
                n.generators.update(
                    {"carrier": gens.carrier + " " + suffix + " efficiency"},
                )
        aggregate_carriers = carriers

    if (n_clusters == len(n.buses)) and not transport_model:
        # Fast-path if no clustering is necessary
        busmap = n.buses.index.to_series()
        linemap = n.lines.index.to_series()
        clustering = pypsa.clustering.spatial.Clustering(
            n,
            busmap,
            linemap,
        )
    else:
        costs = pd.read_csv(snakemake.input.tech_costs)
        costs = costs.pivot(index="pypsa-name", columns="parameter", values="value")
        hvac_overhead_cost = costs.at["HVAC overhead", "annualized_capex_per_mw_km"]

        custom_busmap = params.custom_busmap
        if custom_busmap:
            custom_busmap = pd.read_csv(
                snakemake.input.custom_busmap,
                index_col=0,
                squeeze=True,
            )
            custom_busmap.index = custom_busmap.index.astype(str)
            logger.info(f"Imported custom busmap from {snakemake.input.custom_busmap}")

        if transport_model:
            # Prepare data for transport model
            itl_agg_fn = None
            itl_agg_costs_fn = None
            logger.info(
                f"Aggregating to transport model with {topological_boundaries} zones.",
            )
            match topological_boundaries:
                case "state":
                    custom_busmap = n.buses.reeds_state.copy()
                    itl_fn = snakemake.input.itl_state
                    itl_cost_fn = snakemake.input.itl_costs_state
                case "reeds_zone":
                    custom_busmap = n.buses.reeds_zone.copy()
                    itl_fn = snakemake.input.itl_reeds_zone
                    itl_cost_fn = snakemake.input.itl_costs_reeds_zone
                case "county":
                    custom_busmap = n.buses.county.copy()
                    itl_fn = snakemake.input.itl_county
                    itl_cost_fn = snakemake.input.itl_costs_county
                case _:
                    raise ValueError(
                        f"Unknown aggregation zone {topological_boundaries}",
                    )

            if topology_aggregation:
                assert isinstance(
                    topology_aggregation,
                    dict,
                ), "topology_aggregation must be a dictionary."
                assert len(topology_aggregation) == 1, "topology_aggregation must contain exactly one key."

                # Extract the single key and value
                key, value = next(iter(topology_aggregation.items()))
                agg_busmap = n.buses[key][n.buses[key].isin(value)]
                logger.info(f"Aggregating {agg_busmap.unique()} {key} zones.")
                custom_busmap.update(agg_busmap.copy())
                n.buses.loc[agg_busmap.index, "country"] = agg_busmap
                if key == "trans_grp":
                    n.buses.loc[agg_busmap.index, "reeds_zone"] = "na"
                    n.buses.loc[agg_busmap.index, "reeds_ba"] = "na"
                    n.buses.loc[agg_busmap.index, "reeds_state"] = "na"
                    n.buses.loc[agg_busmap.index, "county"] = "na"
                if key == "reeds_zone":
                    n.buses.loc[agg_busmap.index, "county"] = "na"
                if key == "reeds_state":
                    n.buses.loc[agg_busmap.index, "county"] = "na"
                itl_agg_fn = snakemake.input[f"itl_{key}"]
                itl_agg_costs_fn = snakemake.input.get(f"itl_costs_{key}", None)

            logger.info("Using Transport Model.")
            nodes_req = custom_busmap.unique()

            assert n_clusters == len(
                nodes_req,
            ), f"Number of clusters must be {len(nodes_req)} for current configuration."

            if topological_boundaries != "state":  # nerc_reg was droped in the "state" case
                n.buses.interconnect = n.buses.nerc_reg.map(REEDS_NERC_INTERCONNECT_MAPPER)
            n.lines = n.lines.drop(columns=["interconnect"])

        if (
            topological_boundaries == "state"
        ):  # Some states span multiple interconnects and will affect clustering_for_n_clusters
            n.buses = n.buses.drop(columns=["interconnect"])

        clustering = clustering_for_n_clusters(
            n,
            n_clusters,
            custom_busmap,
            aggregate_carriers,
            params.length_factor,
            params.aggregation_strategies,
            solver_name,
            params.cluster_network["algorithm"],
            params.cluster_network["feature"],
            params.focus_weights,
            weighting_strategy=params.cluster_network.get("weighting_strategy", None),
        )

        # add interconnect information back to clustered network
        if topological_boundaries == "state":
            clustering.network.buses["interconnect"] = clustering.network.buses["reeds_state"].map(
                STATES_INTERCONNECT_MAPPER,
            )

        if transport_model:
            # Use Reeds Data
            clustering = convert_to_transport(
                clustering,
                itl_fn,
                itl_cost_fn,
                itl_agg_fn,
                itl_agg_costs_fn,
                topological_boundaries,
                topology_aggregation,
            )
        else:
            # Use standard transmission cost estimates
            update_transmission_costs(clustering.network, costs)

    update_p_nom_max(clustering.network)
    clustering.network.generators.land_region = clustering.network.generators.land_region.fillna(
        clustering.network.generators.bus,
    )

    if params.cluster_network.get("consider_efficiency_classes"):
        labels = [f" {label} efficiency" for label in ["low", "medium", "high"]]
        nc = clustering.network
        nc.generators["carrier"] = nc.generators.carrier.replace(labels, "", regex=True)

    clustering.network.meta = dict(
        snakemake.config,
        **dict(wildcards=dict(snakemake.wildcards)),
    )

    clustering.network.set_investment_periods(
        periods=snakemake.params.planning_horizons,
    )

    clustering.network.export_to_netcdf(snakemake.output.network)

    for attr in (
        "busmap",
        "linemap",
    ):  # also available: linemap_positive, linemap_negative
        getattr(clustering, attr).to_csv(snakemake.output[attr])

    cluster_regions((clustering.busmap,), snakemake.input, snakemake.output)
    n.consistency_check()
    logger.info(f"Saved clustered network to {snakemake.output.network}")<|MERGE_RESOLUTION|>--- conflicted
+++ resolved
@@ -377,13 +377,9 @@
         itl_cost["interface"] = itl_cost.r + "||" + itl_cost.rr
         itl_cost = itl_cost[itl_cost.interface.isin(itls.interface)]
         itl_cost["USD2023perMW"] = itl_cost["USD2004perMW"] * (314.54 / 188.9)
-<<<<<<< HEAD
-        itl_cost["USD2023perMWyr"] = calculate_annuity(60, 0.044) * itl_cost["USD2023perMW"]
-=======
         itl_cost["USD2023perMWyr"] = (
             calculate_annuity(60, 0.044) * itl_cost["USD2023perMW"]
         )  # wacc_real = 0.044 according to build_cost_data.py
->>>>>>> aed93fbb
         itls = itls.merge(
             itl_cost[["interface", "length_miles", "USD2023perMWyr"]],
             on="interface",
