"""Cluster_network aggregates the outputs of simplify_network, and transforms the network to a zonal power balance model if specified in the configuration."""

import logging
import warnings
from functools import reduce

import geopandas as gpd
import matplotlib.pyplot as plt
import numpy as np
import pandas as pd
import pyomo.environ as po
import pypsa
import seaborn as sns
from _helpers import (
    calculate_annuity,
    configure_logging,
    is_transport_model,
    update_p_nom_max,
)
from add_electricity import update_transmission_costs
from constants import REEDS_NERC_INTERCONNECT_MAPPER
from pypsa.clustering.spatial import (
    busmap_by_greedy_modularity,
    busmap_by_hac,
    busmap_by_kmeans,
    get_clustering_from_busmap,
)

warnings.filterwarnings(action="ignore", category=UserWarning)

idx = pd.IndexSlice

logger = logging.getLogger(__name__)


def normed(x):
    return (x / x.sum()).fillna(0.0)


def weighting_for_region(n, x, weighting_strategy=None):
    """Calculate the weighting for internal nodes within a given region."""
    conv_carriers = {"nuclear", "OCGT", "CCGT", "PHS", "hydro", "coal", "biomass"}
    generators = n.generators
    generators["carrier_base"] = generators.carrier.str.split().str[0]
    gen = generators.loc[generators.carrier_base.isin(conv_carriers)].groupby(
        "bus",
    ).p_nom.sum().reindex(
        n.buses.index,
        fill_value=0.0,
    ) + n.storage_units.loc[n.storage_units.carrier.isin(conv_carriers)].groupby(
        "bus",
    ).p_nom.sum().reindex(
        n.buses.index,
        fill_value=0.0,
    )
    load = n.loads_t.p_set.mean().groupby(n.loads.bus).sum()

    b_i = x.index
    gen_weight = normed(gen.reindex(b_i, fill_value=0))
    load_weight = normed(load.reindex(b_i, fill_value=0))
    weighting = gen_weight + load_weight

    if weighting_strategy == "population":
        weighting = normed(n.buses.loc[x.index].Pd)

    return (weighting * (100.0 / weighting.max())).clip(lower=1.0).astype(int)


def get_feature_for_hac(n, buses_i=None, feature=None):
    if buses_i is None:
        buses_i = n.buses.index

    if feature is None:
        feature = "solar+onwind-time"

    carriers = feature.split("-")[0].split("+")
    if "offwind" in carriers:
        carriers.remove("offwind")
        carriers = np.append(
            carriers,
            n.generators.carrier.filter(like="offwind").unique(),
        )

    if feature.split("-")[1] == "cap":
        feature_data = pd.DataFrame(index=buses_i, columns=carriers)
        for carrier in carriers:
            gen_i = n.generators.query("carrier == @carrier").index
            attach = n.generators_t.p_max_pu[gen_i].mean().rename(index=n.generators.loc[gen_i].bus)
            feature_data[carrier] = attach

    if feature.split("-")[1] == "time":
        feature_data = pd.DataFrame(columns=buses_i)
        for carrier in carriers:
            gen_i = n.generators.query("carrier == @carrier").index
            attach = n.generators_t.p_max_pu[gen_i].rename(
                columns=n.generators.loc[gen_i].bus,
            )
            feature_data = pd.concat([feature_data, attach], axis=0)[buses_i]

        feature_data = feature_data.T
        # timestamp raises error in sklearn >= v1.2:
        feature_data.columns = feature_data.columns.astype(str)

    feature_data = feature_data.fillna(0)

    return feature_data


def distribute_clusters(
    n,
    n_clusters,
    focus_weights=None,
    solver_name="cbc",
    weighting_strategy=None,
):
    """Determine the number of clusters per region."""
    if weighting_strategy == "population":
        bus_distribution_factor = n.buses.Pd
    else:
        bus_distribution_factor = n.loads_t.p_set.mean().groupby(n.loads.bus).sum()
    factors = bus_distribution_factor.groupby([n.buses.country, n.buses.sub_network]).sum().pipe(normed)

<<<<<<< HEAD
    n_subnetwork_nodes = n.buses.groupby(["country", "sub_network"]).size()
    assert (
        n_clusters >= len(n_subnetwork_nodes) and n_clusters <= n_subnetwork_nodes.sum()
    ), f"Number of clusters must be {len(n_subnetwork_nodes)} <= n_clusters <= {n_subnetwork_nodes.sum()} for this selection of countries."
=======
    assert n_clusters >= len(N) and n_clusters <= N.sum(), (
        f"Number of clusters must be {len(N)} <= n_clusters <= {N.sum()} for this selection of countries."
    )
>>>>>>> 1655e340

    if focus_weights is not None:
        total_focus = sum(list(focus_weights.values()))

        assert total_focus <= 1.0, "The sum of focus weights must be less than or equal to 1."

        for country, weight in focus_weights.items():
            factors[country] = weight / len(factors[country])

        remainder = [c not in focus_weights.keys() for c in factors.index.get_level_values("country")]
        factors[remainder] = factors.loc[remainder].pipe(normed) * (1 - total_focus)

        logger.warning("Using custom focus weights for determining number of clusters.")

    assert np.isclose(
        factors.sum(),
        1.0,
        rtol=1e-3,
    ), f"Country weights L must sum up to 1.0 when distributing clusters. Is {factors.sum()}."

    m = po.ConcreteModel()

    def n_bounds(model, *n_id):
        return (1, n_subnetwork_nodes[n_id])

    m.n = po.Var(list(factors.index), bounds=n_bounds, domain=po.Integers)
    m.tot = po.Constraint(expr=(po.summation(m.n) == n_clusters))
    m.objective = po.Objective(
        expr=sum((m.n[i] - factors.loc[i] * n_clusters) ** 2 for i in factors.index),
        sense=po.minimize,
    )

    if solver_name == "highs":
        solver_name = "ipopt"

    opt = po.SolverFactory(solver_name)
    if not opt.has_capability("quadratic_objective"):
        logger.warning(
            f"The configured solver `{solver_name}` does not support quadratic objectives. Falling back to `ipopt`.",
        )
        opt = po.SolverFactory("ipopt")

    results = opt.solve(m)
    assert results["Solver"][0]["Status"] == "ok", f"Solver returned non-optimally: {results}"

    return pd.Series(m.n.get_values(), index=factors.index).round().astype(int)


def busmap_for_n_clusters(
    n,
    n_clusters,
    solver_name,
    focus_weights=None,
    algorithm="kmeans",
    feature=None,
    weighting_strategy=None,
    **algorithm_kwds,
):
    """
    Create a busmap for the given number of clusters.

    Parameters
    ----------
    n : pypsa.Network
    n_clusters : int
        The number of clusters in the new network.
    solver_name : str
        The name of the solver to use.

    Returns
    -------
    pd.Series
        A series with the busmap for the given number of clusters.
    """
    if algorithm == "kmeans":
        algorithm_kwds.setdefault("n_init", 1000)
        algorithm_kwds.setdefault("max_iter", 30000)
        algorithm_kwds.setdefault("tol", 1e-6)
        algorithm_kwds.setdefault("random_state", 0)

    def fix_country_assignment_for_hac(n):
        from scipy.sparse import csgraph

        # overwrite country of nodes that are disconnected from their country-topology
        for country in n.buses.country.unique():
            m = n[n.buses.country == country].copy()

            _, labels = csgraph.connected_components(
                m.adjacency_matrix(),
                directed=False,
            )

            component = pd.Series(labels, index=m.buses.index)
            component_sizes = component.value_counts()

            if len(component_sizes) > 1:
                disconnected_bus = component[component == component_sizes.index[-1]].index[0]

                neighbor_bus = n.lines.query(
                    "bus0 == @disconnected_bus or bus1 == @disconnected_bus",
                ).iloc[0][["bus0", "bus1"]]
<<<<<<< HEAD
                new_country = next(
                    iter(set(n.buses.loc[neighbor_bus].country) - {country}),
                )
=======
                new_country = list(
                    set(n.buses.loc[neighbor_bus].country) - {country},
                )[0]
>>>>>>> 1655e340

                logger.info(
                    f"overwriting country `{country}` of bus `{disconnected_bus}` "
                    f"to new country `{new_country}`, because it is disconnected "
                    "from its initial inter-country transmission grid.",
                )
                n.buses.at[disconnected_bus, "country"] = new_country
        return n

    if algorithm == "hac":
        feature = get_feature_for_hac(n, buses_i=n.buses.index, feature=feature)
        n = fix_country_assignment_for_hac(n)

    if (algorithm != "hac") and (feature is not None):
        logger.warning(
            f"Keyword argument feature is only valid for algorithm `hac`. Given feature `{feature}` will be ignored.",
        )

    n.determine_network_topology()

    n_clusters_per_region = distribute_clusters(
        n,
        n_clusters,
        focus_weights=focus_weights,
        weighting_strategy=weighting_strategy,
        solver_name=solver_name,
    )
    # Remove buses and lines that are not part of the clustering to reconcile TAMU and ReEDS Topologies
    nc_set = set(n_clusters_per_region.index.get_level_values(0).unique())
    bus_set = set(n.buses.country.unique())
    countries_remove = list(bus_set - nc_set)
    buses_remove = n.buses[n.buses.country.isin(countries_remove)]
    if not buses_remove.empty:
        logger.warning(
            f"Reconciling TAMU and ReEDS Topologies. \n Removing buses: {buses_remove.index}",
        )
        for c in n.one_port_components:
            component = n.df(c)
            rm = component[component.bus.isin(buses_remove.index)]
            logger.warning(f"Removing {rm.shape} component {c}")
            n.mremove(c, rm.index)
        for c in ["Line", "Link"]:
            component = n.df(c)
            rm = component[component.bus0.isin(buses_remove.index) | component.bus1.isin(buses_remove.index)]
            logger.warning(f"Removing {rm.shape} component {c}")
            n.mremove(c, rm.index)
        n.mremove("Bus", buses_remove.index)
        n.determine_network_topology()

    def busmap_for_country(x):
        prefix = x.name[0] + x.name[1] + " "
        logger.debug(f"Determining busmap for country {prefix[:-1]}")
        if len(x) == 1:
            return pd.Series(prefix + "0", index=x.index)
        weight = weighting_for_region(n, x, weighting_strategy)
        if algorithm == "kmeans":
            return prefix + busmap_by_kmeans(
                n,
                weight,
                n_clusters_per_region[x.name],
                buses_i=x.index,
                **algorithm_kwds,
            )
        elif algorithm == "hac":
            return prefix + busmap_by_hac(
                n,
                n_clusters_per_region[x.name],
                buses_i=x.index,
                feature=feature.loc[x.index],
            )
        elif algorithm == "modularity":
            return prefix + busmap_by_greedy_modularity(
                n,
                n_clusters_per_region[x.name],
                buses_i=x.index,
            )
        else:
            raise ValueError(
                f"`algorithm` must be one of 'kmeans' or 'hac'. Is {algorithm}.",
            )

    return (
        n.buses.groupby(["country", "sub_network"], group_keys=False)
        .apply(busmap_for_country, include_groups=False)
        .squeeze()
        .rename("busmap")
    )


def clustering_for_n_clusters(
    n,
    n_clusters,
    custom_busmap=False,
    aggregate_carriers=None,
    line_length_factor=1.25,
    aggregation_strategies=dict(),
    solver_name="cbc",
    algorithm="hac",
    feature=None,
    focus_weights=None,
    weighting_strategy=None,
):
    if not isinstance(custom_busmap, pd.Series):
        busmap = busmap_for_n_clusters(
            n,
            n_clusters,
            solver_name,
            focus_weights,
            algorithm,
            feature,
            weighting_strategy,
        )
        # plot_busmap(n, busmap, 'busmap.png')
    else:
        busmap = custom_busmap

    line_strategies = aggregation_strategies.get("lines", dict())
    generator_strategies = aggregation_strategies.get("generators", dict())
    one_port_strategies = aggregation_strategies.get("one_ports", dict())
    bus_strategies = {"Pd": "sum"}
    clustering = get_clustering_from_busmap(
        n,
        busmap,
        aggregate_generators_weighted=True,
        aggregate_generators_carriers=aggregate_carriers,
        aggregate_one_ports=["Load", "StorageUnit"],
        line_length_factor=line_length_factor,
        line_strategies=line_strategies,
        generator_strategies=generator_strategies,
        bus_strategies=bus_strategies,
        one_port_strategies=one_port_strategies,
        scale_link_capital_costs=False,
    )

    return clustering


def add_itls(buses, itls, itl_cost, expansion=True):
    """
    Adds ITL limits to the network.

    Adds bi-directional links for all ITLS which are non-expandable.
    Adds a second link that is expandable with equal expansion in each
    direction.
    """
    if itl_cost is not None:
        itl_cost["interface"] = itl_cost.r + "||" + itl_cost.rr
        itl_cost = itl_cost[itl_cost.interface.isin(itls.interface)]
        itl_cost["USD2023perMW"] = itl_cost["USD2004perMW"] * (314.54 / 188.9)
        itl_cost["USD2023perMWyr"] = calculate_annuity(60, 0.025) * itl_cost["USD2023perMW"]
        itls = itls.merge(
            itl_cost[["interface", "length_miles", "USD2023perMWyr"]],
            on="interface",
            how="left",
        )
    else:
        itls["length_miles"] = 0
        itls["USD2023perMWyr"] = 0

    itls["p_min_pu_Rev"] = (-1 * (itls.mw_r0 / itls.mw_f0)).fillna(0)
    itls["efficiency"] = 1 - ((itls.length_miles / 100) * 0.01)

    # lines to add in reverse if forward direction is zero
    itls_rev = itls[itls.mw_f0 == 0].copy()
    itls_fwd = itls[itls.mw_f0 != 0]

    clustering.network.madd(
        "Link",
        names=itls_fwd.interface,  # itl name
        bus0=buses.loc[itls_fwd.r].index,
        bus1=buses.loc[itls_fwd.rr].index,
        p_nom=itls_fwd.mw_f0.values,
        p_nom_min=itls_fwd.mw_f0.values,
        p_max_pu=1.0,
        p_min_pu=itls_fwd.p_min_pu_Rev.values,
        length=0 if itl_cost is None else itls_fwd.length_miles.values,
        capital_cost=0 if itl_cost is None else itls_fwd.USD2023perMWyr.values,
        p_nom_extendable=False,
        efficiency=1 if itl_cost is None else itls_fwd.efficiency.values,
        carrier="AC",
    )

    clustering.network.madd(
        "Link",
        names=itls_rev.interface,  # itl name
        suffix="rev",
        bus0=buses.loc[itls_rev.r].index,
        bus1=buses.loc[itls_rev.rr].index,
        p_nom=itls_rev.mw_r0.values,
        p_nom_min=itls_rev.mw_r0.values,
        p_max_pu=0,
        p_min_pu=-1,
        length=0 if itl_cost is None else itls_rev.length_miles.values,
        capital_cost=0 if itl_cost is None else itls_rev.USD2023perMWyr.values,
        p_nom_extendable=False,
        efficiency=1 if itl_cost is None else itls_rev.efficiency.values,
        carrier="AC",
    )

    if not expansion:
        return

    # for tracking expansion of Zonal Links
    clustering.network.madd(
        "Link",
        names=itls.interface,  # itl name
        suffix="exp",
        bus0=buses.loc[itls.r].index,
        bus1=buses.loc[itls.rr].index,
        p_nom=0,
        p_nom_min=0,
        p_max_pu=1,
        p_min_pu=-1,
        length=0 if itl_cost is None else itls.length_miles.values,
        capital_cost=0 if itl_cost is None else itls.USD2023perMWyr.values,
        p_nom_extendable=False,
        efficiency=1 if itl_cost is None else itls.efficiency.values,
        carrier="AC_exp",
    )


def convert_to_transport(
    clustering,
    itl_fn,
    itl_cost_fn,
    itl_agg_fn,
    itl_agg_costs_fn,
    topological_boundaries,
    topology_aggregation,
):
    """
    Replaces all Lines according to Links with the transfer capacity specified
    by the ITLs.
    """
    clustering.network.mremove("Line", clustering.network.lines.index)
    buses = clustering.network.buses.copy()

    itls = pd.read_csv(itl_fn)
    itl_cost = pd.read_csv(itl_cost_fn)
    itls.columns = itls.columns.str.lower()
    itls_filt = itls[
        itls.r.isin(clustering.network.buses[f"{topological_boundaries}"])
        & itls.rr.isin(clustering.network.buses[f"{topological_boundaries}"])
    ]
    add_itls(buses, itls_filt, itl_cost)

    if itl_agg_fn:
        # Aggregating the ITLs to lower resolution
        topology_aggregation_key = next(iter(topology_aggregation.keys()))
        itl_lower_res = pd.read_csv(itl_agg_fn)
        itl_lower_res.columns = itl_lower_res.columns.str.lower()
        itl_lower_res = itl_lower_res.rename(
            columns={"transgrp": "r", "transgrpp": "rr"},
        )

        itl_lower_res = itl_lower_res[  # Filter low-res ITLs to only include those that have an end in the network
            itl_lower_res.r.isin(buses["country"]) | itl_lower_res.rr.isin(buses["country"])
        ]
        aggregated_buses = agg_busmap.rename(index=lambda x: x.strip(" 0"))
        non_agg_buses = buses[~buses.index.isin(agg_busmap.values)]
        non_agg_buses = non_agg_buses[
            non_agg_buses[topology_aggregation_key].isin(itl_lower_res.r)
            | non_agg_buses[topology_aggregation_key].isin(itl_lower_res.rr)
        ]

        itl_lower_res = itl_lower_res[  # Filter low-res ITLs to only include those that have both ends in the network
            itl_lower_res.r.isin(buses["country"])
            & itl_lower_res.rr.isin(buses["country"])
            & (itl_lower_res.r.isin(agg_busmap.values) | itl_lower_res.rr.isin(agg_busmap.values))
        ]

        # itls from county to respective virtual bus
        itls_between = itls[  # Remove ITLs internal to the aggregated buses
            (itls.r.isin(aggregated_buses.index) | itls.rr.isin(aggregated_buses.index))
            & ~(itls.r.isin(aggregated_buses.index) & itls.rr.isin(aggregated_buses.index))
        ]
        itls_between = itls_between[  # Keep only ITLS which have end in network buses
            itls_between.r.isin(buses.index) | itls_between.rr.isin(buses.index)
        ]

        # Instead replace the itl aggregated bus with the new agg_bus
        itls_between.loc[itls_between.r.isin(aggregated_buses.index), "r"] = itls_between.r.map(
            aggregated_buses,
        ).dropna()
        itls_between.loc[itls_between.rr.isin(aggregated_buses.index), "rr"] = itls_between.rr.map(
            aggregated_buses,
        ).dropna()

        itl_lower_res = pd.concat([itl_lower_res, itls_between])
        itl_agg_costs = None if itl_agg_costs_fn is None else pd.concat([itl_cost, pd.read_csv(itl_agg_costs_fn)])
        add_itls(buses, itl_lower_res, itl_agg_costs, expansion=True)
        itls = pd.concat([itls_filt, itl_lower_res])
    else:
        itls = itls_filt

    clustering.network.add("Carrier", "AC_exp", co2_emissions=0)
    logger.info("Replaced Lines with Links for zonal model configuration.")

    # Remove any disconnected buses
    unique_buses = buses.loc[itls.r].index.union(buses.loc[itls.rr].index).unique()
    disconnected_buses = clustering.network.buses.index[~clustering.network.buses.index.isin(unique_buses)]

    if len(disconnected_buses) > 0:
        logger.warning(
            f"Network configuration contains {len(disconnected_buses)} disconnected buses. ",
        )

    return clustering


def cluster_regions(busmaps, input=None, output=None):
    """Create new geojson files for the clustered regions."""
    busmap = reduce(lambda x, y: x.map(y), busmaps[1:], busmaps[0])

    for which in ("regions_onshore", "regions_offshore"):
        regions = gpd.read_file(getattr(input, which))

        # Check if name column contains float values before indexing
        try:
            # Try to convert to float to see if values are numeric
            pd.to_numeric(regions["name"], errors="raise")
            is_float = True
        except:  # noqa: E722
            is_float = False

        # Reindex to set name as index
        regions = regions.reindex(columns=["name", "geometry"]).set_index("name")

        # Convert float indices to string representation of integers if needed
        if is_float:
            regions.index = regions.index.astype(float).astype(int).astype(str)

        # Dissolve regions according to busmap
        regions_c = regions.dissolve(busmap)
        regions_c.index.name = "name"
        regions_c = regions_c.reset_index()
        regions_c.to_file(getattr(output, which))


def plot_busmap(n, busmap, fn=None):
    cs = busmap.unique()
    cr = sns.color_palette("hls", len(cs))
    n.plot(bus_colors=busmap.map(dict(zip(cs, cr))))
    if fn is not None:
        plt.savefig(fn, bbox_inches="tight")
    del cs, cr


if __name__ == "__main__":
    if "snakemake" not in globals():
        from _helpers import mock_snakemake

        snakemake = mock_snakemake(
            "cluster_network",
            simpl="",
            clusters="7",
            interconnect="texas",
        )
    configure_logging(snakemake)

    params = snakemake.params
    solver_name = snakemake.config["solving"]["solver"]["name"]

    n = pypsa.Network(snakemake.input.network)

    n.set_investment_periods(
        periods=snakemake.params.planning_horizons,
    )

    topological_boundaries = params.topological_boundaries
    transport_model = is_transport_model(params.transmission_network)
    topology_aggregation = params.topology_aggregation

    exclude_carriers = params.cluster_network["exclude_carriers"]
    all_carriers = set(n.generators.carrier).union(set(n.storage_units.carrier))
    aggregate_carriers = all_carriers - set(exclude_carriers)
    conventional_carriers = set(params.conventional_carriers)

    # Extract cluster information from wildcards
    cluster_wc = snakemake.wildcards.get("clusters", None) or snakemake.wildcards.get("clusters_hires", None)

    if cluster_wc == "all":
        n_clusters = len(n.buses)
        non_aggregated_carriers = set()
    elif cluster_wc.endswith("m"):
        # Only aggregate conventional carriers
        n_clusters = int(cluster_wc[:-1])
        aggregate_carriers = conventional_carriers & aggregate_carriers
        non_aggregated_carriers = all_carriers - aggregate_carriers
    elif cluster_wc.endswith("c"):
        # Aggregate all except conventional carriers
        n_clusters = int(cluster_wc[:-1])
        aggregate_carriers = aggregate_carriers - conventional_carriers
        non_aggregated_carriers = all_carriers - aggregate_carriers
    elif cluster_wc.endswith("a"):
        # Do not aggregate Any carriers
        n_clusters = int(cluster_wc[:-1])
        aggregate_carriers = set()
        non_aggregated_carriers = all_carriers
    else:
        # Default case - just interpret as number of clusters
        n_clusters = int(cluster_wc)
        non_aggregated_carriers = set()

    n.generators.loc[
        n.generators.carrier.isin(non_aggregated_carriers),
        "land_region",
    ] = n.generators.loc[
        n.generators.carrier.isin(non_aggregated_carriers),
        "bus",
    ]

    if params.cluster_network.get("consider_efficiency_classes", False):
        carriers = []
        for c in aggregate_carriers:
            gens = n.generators.query("carrier == @c")
            low = gens.efficiency.quantile(0.10)
            high = gens.efficiency.quantile(0.90)
            if low >= high or low.round(2) == high.round(2):
                carriers += [c]
            else:
                labels = ["low", "medium", "high"]
                suffix = pd.cut(
                    gens.efficiency,
                    bins=[0, low, high, 1],
                    labels=labels,
                ).astype(str)
                carriers += [f"{c} {label} efficiency" for label in labels]
                n.generators.update(
                    {"carrier": gens.carrier + " " + suffix + " efficiency"},
                )
        aggregate_carriers = carriers

    if (n_clusters == len(n.buses)) and not transport_model:
        # Fast-path if no clustering is necessary
        busmap = n.buses.index.to_series()
        linemap = n.lines.index.to_series()
        clustering = pypsa.clustering.spatial.Clustering(
            n,
            busmap,
            linemap,
        )
    else:
        costs = pd.read_csv(snakemake.input.tech_costs)
        costs = costs.pivot(index="pypsa-name", columns="parameter", values="value")
        hvac_overhead_cost = costs.at["HVAC overhead", "annualized_capex_per_mw_km"]

        custom_busmap = params.custom_busmap
        if custom_busmap:
            custom_busmap = pd.read_csv(
                snakemake.input.custom_busmap,
                index_col=0,
                squeeze=True,
            )
            custom_busmap.index = custom_busmap.index.astype(str)
            logger.info(f"Imported custom busmap from {snakemake.input.custom_busmap}")

        if transport_model:
            # Prepare data for transport model
            itl_agg_fn = None
            itl_agg_costs_fn = None
            logger.info(
                f"Aggregating to transport model with {topological_boundaries} zones.",
            )
            match topological_boundaries:
                case "reeds_zone":
                    custom_busmap = n.buses.reeds_zone.copy()
                    itl_fn = snakemake.input.itl_reeds_zone
                    itl_cost_fn = snakemake.input.itl_costs_reeds_zone
                case "county":
                    custom_busmap = n.buses.county.copy()
                    itl_fn = snakemake.input.itl_county
                    itl_cost_fn = snakemake.input.itl_costs_county
                case _:
                    raise ValueError(
                        f"Unknown aggregation zone {topological_boundaries}",
                    )

            if topology_aggregation:
                assert isinstance(
                    topology_aggregation,
                    dict,
                ), "topology_aggregation must be a dictionary."
                assert len(topology_aggregation) == 1, "topology_aggregation must contain exactly one key."

                # Extract the single key and value
                key, value = next(iter(topology_aggregation.items()))
                agg_busmap = n.buses[key][n.buses[key].isin(value)]
                logger.info(f"Aggregating {agg_busmap.unique()} {key} zones.")
                custom_busmap.update(agg_busmap.copy())
                n.buses.loc[agg_busmap.index, "country"] = agg_busmap
                if key == "trans_grp":
                    n.buses.loc[agg_busmap.index, "reeds_zone"] = "na"
                    n.buses.loc[agg_busmap.index, "reeds_ba"] = "na"
                    n.buses.loc[agg_busmap.index, "reeds_state"] = "na"
                    n.buses.loc[agg_busmap.index, "county"] = "na"
                if key == "reeds_zone":
                    n.buses.loc[agg_busmap.index, "county"] = "na"
                itl_agg_fn = snakemake.input[f"itl_{key}"]
                itl_agg_costs_fn = snakemake.input.get(f"itl_costs_{key}", None)

            logger.info("Using Transport Model.")
            nodes_req = custom_busmap.unique()

            assert n_clusters == len(
                nodes_req,
            ), f"Number of clusters must be {len(nodes_req)} for current configuration."

            n.buses.interconnect = n.buses.nerc_reg.map(REEDS_NERC_INTERCONNECT_MAPPER)
            n.lines = n.lines.drop(columns=["interconnect"])

        clustering = clustering_for_n_clusters(
            n,
            n_clusters,
            custom_busmap,
            aggregate_carriers,
            params.length_factor,
            params.aggregation_strategies,
            solver_name,
            params.cluster_network["algorithm"],
            params.cluster_network["feature"],
            params.focus_weights,
            weighting_strategy=params.cluster_network.get("weighting_strategy", None),
        )

        if transport_model:
            # Use Reeds Data
            clustering = convert_to_transport(
                clustering,
                itl_fn,
                itl_cost_fn,
                itl_agg_fn,
                itl_agg_costs_fn,
                topological_boundaries,
                topology_aggregation,
            )
        else:
            # Use standard transmission cost estimates
            update_transmission_costs(clustering.network, costs)

    update_p_nom_max(clustering.network)
    clustering.network.generators.land_region = clustering.network.generators.land_region.fillna(
        clustering.network.generators.bus,
    )

    if params.cluster_network.get("consider_efficiency_classes"):
        labels = [f" {label} efficiency" for label in ["low", "medium", "high"]]
        nc = clustering.network
        nc.generators["carrier"] = nc.generators.carrier.replace(labels, "", regex=True)

    clustering.network.meta = dict(
        snakemake.config,
        **dict(wildcards=dict(snakemake.wildcards)),
    )

    clustering.network.set_investment_periods(
        periods=snakemake.params.planning_horizons,
    )

    clustering.network.export_to_netcdf(snakemake.output.network)

    for attr in (
        "busmap",
        "linemap",
    ):  # also available: linemap_positive, linemap_negative
        getattr(clustering, attr).to_csv(snakemake.output[attr])

    cluster_regions((clustering.busmap,), snakemake.input, snakemake.output)
    n.consistency_check()
    logger.info(f"Saved clustered network to {snakemake.output.network}")<|MERGE_RESOLUTION|>--- conflicted
+++ resolved
@@ -120,16 +120,10 @@
         bus_distribution_factor = n.loads_t.p_set.mean().groupby(n.loads.bus).sum()
     factors = bus_distribution_factor.groupby([n.buses.country, n.buses.sub_network]).sum().pipe(normed)
 
-<<<<<<< HEAD
     n_subnetwork_nodes = n.buses.groupby(["country", "sub_network"]).size()
-    assert (
-        n_clusters >= len(n_subnetwork_nodes) and n_clusters <= n_subnetwork_nodes.sum()
-    ), f"Number of clusters must be {len(n_subnetwork_nodes)} <= n_clusters <= {n_subnetwork_nodes.sum()} for this selection of countries."
-=======
-    assert n_clusters >= len(N) and n_clusters <= N.sum(), (
-        f"Number of clusters must be {len(N)} <= n_clusters <= {N.sum()} for this selection of countries."
-    )
->>>>>>> 1655e340
+    assert n_clusters >= len(n_subnetwork_nodes) and n_clusters <= n_subnetwork_nodes.sum(), (
+        f"Number of clusters must be {len(n_subnetwork_nodes)} <= n_clusters <= {n_subnetwork_nodes.sum()} for this selection of countries."
+    )
 
     if focus_weights is not None:
         total_focus = sum(list(focus_weights.values()))
@@ -231,15 +225,9 @@
                 neighbor_bus = n.lines.query(
                     "bus0 == @disconnected_bus or bus1 == @disconnected_bus",
                 ).iloc[0][["bus0", "bus1"]]
-<<<<<<< HEAD
                 new_country = next(
                     iter(set(n.buses.loc[neighbor_bus].country) - {country}),
                 )
-=======
-                new_country = list(
-                    set(n.buses.loc[neighbor_bus].country) - {country},
-                )[0]
->>>>>>> 1655e340
 
                 logger.info(
                     f"overwriting country `{country}` of bus `{disconnected_bus}` "
