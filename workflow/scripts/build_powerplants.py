import logging
import re

import duckdb
import numpy as np
import pandas as pd
from _helpers import configure_logging

logger = logging.getLogger(__name__)


def load_pudl_data(pudl_fn: str, start_date: str, end_date: str):
    """
    Queries the PUDL database for plant data.

    Date parameters are used to filter years of heat-rate and fuel cost
    data.
    """
    duckdb.connect(database=":memory:", read_only=False)

    duckdb.query("INSTALL sqlite;")
    duckdb.query(
        f"""
        ATTACH '{pudl_fn}' (TYPE SQLITE);
        USE pudl;
        """,
    )

    eia_data_operable = duckdb.query(
        """
        WITH monthly_generators AS (
            SELECT
                plant_id_eia,
                generator_id,
                array_agg(out_eia__monthly_generators.unit_heat_rate_mmbtu_per_mwh ORDER BY out_eia__monthly_generators.report_date DESC) FILTER (WHERE out_eia__monthly_generators.unit_heat_rate_mmbtu_per_mwh IS NOT NULL)[1] AS unit_heat_rate_mmbtu_per_mwh
            FROM out_eia__monthly_generators
            WHERE operational_status = 'existing' AND report_date >= '2023-01-01'
            GROUP BY plant_id_eia, generator_id
        )
        SELECT
            out_eia__yearly_generators.plant_id_eia,
            out_eia__yearly_generators.generator_id,
            array_agg(out_eia__yearly_generators.plant_name_eia ORDER BY out_eia__yearly_generators.report_date DESC) FILTER (WHERE out_eia__yearly_generators.plant_name_eia IS NOT NULL)[1] AS plant_name_eia,
            array_agg(out_eia__yearly_generators.capacity_mw ORDER BY out_eia__yearly_generators.report_date DESC) FILTER (WHERE out_eia__yearly_generators.capacity_mw IS NOT NULL)[1] AS capacity_mw,
            array_agg(out_eia__yearly_generators.summer_capacity_mw ORDER BY out_eia__yearly_generators.report_date DESC) FILTER (WHERE out_eia__yearly_generators.summer_capacity_mw IS NOT NULL)[1] AS summer_capacity_mw,
            array_agg(out_eia__yearly_generators.winter_capacity_mw ORDER BY out_eia__yearly_generators.report_date DESC) FILTER (WHERE out_eia__yearly_generators.winter_capacity_mw IS NOT NULL)[1] AS winter_capacity_mw,
            array_agg(out_eia__yearly_generators.minimum_load_mw ORDER BY out_eia__yearly_generators.report_date DESC) FILTER (WHERE out_eia__yearly_generators.minimum_load_mw IS NOT NULL)[1] AS minimum_load_mw,
            array_agg(out_eia__yearly_generators.energy_source_code_1 ORDER BY out_eia__yearly_generators.report_date DESC) FILTER (WHERE out_eia__yearly_generators.energy_source_code_1 IS NOT NULL)[1] AS energy_source_code_1,
            array_agg(out_eia__yearly_generators.technology_description ORDER BY out_eia__yearly_generators.report_date DESC) FILTER (WHERE out_eia__yearly_generators.technology_description IS NOT NULL)[1] AS technology_description,
            array_agg(out_eia__yearly_generators.operational_status ORDER BY out_eia__yearly_generators.report_date DESC) FILTER (WHERE out_eia__yearly_generators.operational_status IS NOT NULL)[1] AS operational_status,
            array_agg(out_eia__yearly_generators.prime_mover_code ORDER BY out_eia__yearly_generators.report_date DESC) FILTER (WHERE out_eia__yearly_generators.prime_mover_code IS NOT NULL)[1] AS prime_mover_code,
            array_agg(out_eia__yearly_generators.planned_generator_retirement_date ORDER BY out_eia__yearly_generators.report_date DESC) FILTER (WHERE out_eia__yearly_generators.planned_generator_retirement_date IS NOT NULL)[1] AS planned_generator_retirement_date,
            array_agg(out_eia__yearly_generators.energy_storage_capacity_mwh ORDER BY out_eia__yearly_generators.report_date DESC) FILTER (WHERE out_eia__yearly_generators.energy_storage_capacity_mwh IS NOT NULL)[1] AS energy_storage_capacity_mwh,
            array_agg(out_eia__yearly_generators.generator_operating_date ORDER BY out_eia__yearly_generators.report_date DESC) FILTER (WHERE out_eia__yearly_generators.generator_operating_date IS NOT NULL)[1] AS generator_operating_date,
            array_agg(out_eia__yearly_generators.state ORDER BY out_eia__yearly_generators.report_date DESC) FILTER (WHERE out_eia__yearly_generators.state IS NOT NULL)[1] AS state,
            array_agg(out_eia__yearly_generators.latitude ORDER BY out_eia__yearly_generators.report_date DESC) FILTER (WHERE out_eia__yearly_generators.latitude IS NOT NULL)[1] AS latitude,
            array_agg(out_eia__yearly_generators.longitude ORDER BY out_eia__yearly_generators.report_date DESC) FILTER (WHERE out_eia__yearly_generators.longitude IS NOT NULL)[1] AS longitude,
            array_agg(core_eia860__scd_generators_energy_storage.max_charge_rate_mw ORDER BY core_eia860__scd_generators_energy_storage.report_date DESC) FILTER (WHERE core_eia860__scd_generators_energy_storage.max_charge_rate_mw IS NOT NULL)[1] AS max_charge_rate_mw,
            array_agg(core_eia860__scd_generators_energy_storage.max_discharge_rate_mw ORDER BY core_eia860__scd_generators_energy_storage.report_date DESC) FILTER (WHERE core_eia860__scd_generators_energy_storage.max_discharge_rate_mw IS NOT NULL)[1] AS max_discharge_rate_mw,
            array_agg(core_eia860__scd_generators_energy_storage.storage_technology_code_1 ORDER BY core_eia860__scd_generators_energy_storage.report_date DESC) FILTER (WHERE core_eia860__scd_generators_energy_storage.storage_technology_code_1 IS NOT NULL)[1] AS storage_technology_code_1,
            array_agg(core_eia860__scd_plants.nerc_region ORDER BY core_eia860__scd_plants.report_date DESC) FILTER (WHERE core_eia860__scd_plants.nerc_region IS NOT NULL)[1] AS nerc_region,
            array_agg(core_eia860__scd_plants.balancing_authority_code_eia ORDER BY core_eia860__scd_plants.report_date DESC) FILTER (WHERE core_eia860__scd_plants.balancing_authority_code_eia IS NOT NULL)[1] AS balancing_authority_code_eia,
            first(monthly_generators.unit_heat_rate_mmbtu_per_mwh) AS unit_heat_rate_mmbtu_per_mwh
        FROM out_eia__yearly_generators
        LEFT JOIN core_eia860__scd_generators_energy_storage ON out_eia__yearly_generators.plant_id_eia = core_eia860__scd_generators_energy_storage.plant_id_eia AND out_eia__yearly_generators.generator_id = core_eia860__scd_generators_energy_storage.generator_id
        LEFT JOIN core_eia860__scd_plants ON out_eia__yearly_generators.plant_id_eia = core_eia860__scd_plants.plant_id_eia
        LEFT JOIN monthly_generators ON out_eia__yearly_generators.plant_id_eia = monthly_generators.plant_id_eia AND out_eia__yearly_generators.generator_id = monthly_generators.generator_id
        WHERE out_eia__yearly_generators.operational_status = 'existing' AND out_eia__yearly_generators.operational_status_code = 'OP' AND out_eia__yearly_generators.report_date >= '2023-01-01'
        GROUP BY out_eia__yearly_generators.plant_id_eia, out_eia__yearly_generators.generator_id
    """,
    ).to_df()

    def get_heat_rates(start_date, end_date):
        query = f"""
        WITH monthly_generators AS (
            SELECT
                plant_id_eia,
                generator_id,
                report_date,
                unit_heat_rate_mmbtu_per_mwh,
                fuel_cost_per_mwh,
                fuel_cost_per_mmbtu
            FROM out_eia__monthly_generators
            WHERE operational_status = 'existing'
            AND report_date BETWEEN '{start_date}' AND '{end_date}'
            AND unit_heat_rate_mmbtu_per_mwh IS NOT NULL
        )
        SELECT
            mg.plant_id_eia,
            mg.generator_id,
            mg.report_date,
            mg.unit_heat_rate_mmbtu_per_mwh,
            mg.fuel_cost_per_mwh,
            mg.fuel_cost_per_mmbtu,
            yg.plant_name_eia,
            yg.capacity_mw,
            yg.energy_source_code_1,
            yg.technology_description,
            yg.operational_status,
            yg.prime_mover_code,
            yg.state,
            p.nerc_region,
            p.balancing_authority_code_eia
        FROM monthly_generators mg
        LEFT JOIN out_eia__yearly_generators yg ON mg.plant_id_eia = yg.plant_id_eia AND mg.generator_id = yg.generator_id
        LEFT JOIN core_eia860__scd_plants p ON mg.plant_id_eia = p.plant_id_eia
        WHERE yg.operational_status = 'existing'
        ORDER BY mg.report_date DESC
        """
        return duckdb.query(query).to_df()

    heat_rates = get_heat_rates(start_date, end_date)

    return eia_data_operable, heat_rates


def set_non_conus(eia_data_operable):
<<<<<<< HEAD
    """
    Set NERC region and balancing authority code for non-CONUS plants.
    """
    eia_data_operable.loc[eia_data_operable.state.isin(["AK", "HI"]), "nerc_region"] = (
        "non-conus"
    )
=======
    eia_data_operable.loc[eia_data_operable.state.isin(["AK", "HI"]), "nerc_region"] = "non-conus"
>>>>>>> 28897495
    eia_data_operable.loc[
        eia_data_operable.state.isin(["AK", "HI"]),
        "balancing_authority_code",
    ] = "non-conus"


def set_derates(plants):
    plants["derate_summer_capacity"] = np.minimum(
        plants.summer_capacity_mw,
        plants.ads_maxcapmw.fillna(np.inf),
    )
    plants["derate_winter_capacity"] = np.minimum(
        plants.winter_capacity_mw,
        plants.ads_maxcapmw.fillna(np.inf),
    )

    plants["summer_derate"] = 1 - ((plants.p_nom - plants.derate_summer_capacity) / plants.p_nom)
    plants["winter_derate"] = 1 - ((plants.p_nom - plants.derate_winter_capacity) / plants.p_nom)
    plants.summer_derate = plants.summer_derate.clip(
        upper=1,
    ).clip(lower=0)
    plants.winter_derate = plants.winter_derate.clip(
        upper=1,
    ).clip(lower=0)


# Assign PyPSA Carrier Names, Fuel Types, and Prime Movers Names
eia_tech_map = pd.DataFrame(
    {
        "Technology": [
            "Petroleum Liquids",
            "Onshore Wind Turbine",
            "Conventional Hydroelectric",
            "Natural Gas Steam Turbine",
            "Conventional Steam Coal",
            "Natural Gas Fired Combined Cycle",
            "Natural Gas Fired Combustion Turbine",
            "Nuclear",
            "Hydroelectric Pumped Storage",
            "Natural Gas Internal Combustion Engine",
            "Solar Photovoltaic",
            "Geothermal",
            "Landfill Gas",
            "Batteries",
            "Wood/Wood Waste Biomass",
            "Coal Integrated Gasification Combined Cycle",
            "Other Gases",
            "Petroleum Coke",
            "Municipal Solid Waste",
            "Natural Gas with Compressed Air Storage",
            "All Other",
            "Other Waste Biomass",
            "Solar Thermal without Energy Storage",
            "Other Natural Gas",
            "Solar Thermal with Energy Storage",
            "Flywheels",
            "Offshore Wind Turbine",
        ],
        "tech_type": [
            "oil",
            "onwind",
            "hydro",
            "OCGT",
            "coal",
            "CCGT",
            "OCGT",
            "nuclear",
            "hydro",
            "OCGT",
            "solar",
            "geothermal",
            "biomass",
            "battery",
            "biomass",
            "coal",
            "other",
            "oil",
            "waste",
            "other",
            "other",
            "biomass",
            "solar",
            "other",
            "solar",
            "other",
            "offwind",
        ],
    },
)
eia_tech_map.set_index("Technology", inplace=True)
eia_fuel_map = pd.DataFrame(
    {
        "Energy Source 1": [
            "ANT",
            "BIT",
            "LIG",
            "SGC",
            "SUB",
            "WC",
            "RC",
            "DFO",
            "JF",
            "KER",
            "PC",
            "PG",
            "RFO",
            "SGP",
            "WO",
            "BFG",
            "NG",
            "H2",
            "OG",
            "AB",
            "MSW",
            "OBS",
            "WDS",
            "OBL",
            "SLW",
            "BLQ",
            "WDL",
            "LFG",
            "OBG",
            "SUN",
            "WND",
            "GEO",
            "WAT",
            "NUC",
            "PUR",
            "WH",
            "TDF",
            "MWH",
            "OTH",
        ],
        "fuel_type": [
            "coal",
            "coal",
            "coal",
            "coal",
            "coal",
            "coal",
            "coal",
            "oil",
            "oil",
            "oil",
            "oil",
            "oil",
            "oil",
            "oil",
            "oil",
            "gas",
            "gas",
            "gas",
            "gas",
            "waste",
            "waste",
            "waste",
            "waste",
            "biomass",
            "biomass",
            "biomass",
            "biomass",
            "biomass",
            "biomass",
            "solar",
            "wind",
            "geothermal",
            "hydro",
            "nuclear",
            "other",
            "other",
            "other",
            "battery",
            "other",
        ],
        "fuel_name": [
            "Anthracite Coal",
            "Bituminous Coal",
            "Lignite Coal",
            "Coal-Derived Synthesis Gas",
            "Subbituminous Coal",
            "Waste/Other Coal",
            "Refined Coal",
            "Distillate Fuel Oil",
            "Jet Fuel",
            "Kerosene",
            "Petroleum Coke",
            "Gaseous Propane",
            "Residual Fuel Oil",
            "Synthesis Gas from Petroleum Coke",
            "Waste/Other Oil",
            "Blast Furnace Gas",
            "Natural Gas",
            "Hydrogen",
            "Other Gas",
            "Agricultural By-Products",
            "Municipal Solid Waste",
            "Other Biomass Solids",
            "Wood/Wood Waste Solids",
            "Other Biomass Liquids",
            "Sludge Waste",
            "Black Liquor",
            "Wood Waste Liquids excluding Black Liquor",
            "Landfill Gas",
            "Other Biomass Gas",
            "Solar",
            "Wind",
            "Geothermal",
            "Water",
            "Nuclear",
            "Purchased Steam",
            "Waste heat not directly attributed to a fuel source (undetermined)",
            "Tire-derived Fuels",
            "Energy Storage",
            "Other",
        ],
    },
)
eia_fuel_map.set_index("Energy Source 1", inplace=True)
eia_primemover_map = pd.DataFrame(
    {
        "Prime Mover": [
            "BA",
            "CE",
            "CP",
            "FW",
            "PS",
            "ES",
            "ST",
            "GT",
            "IC",
            "CA",
            "CT",
            "CS",
            "CC",
            "HA",
            "HB",
            "HK",
            "HY",
            "BT",
            "PV",
            "WT",
            "WS",
            "FC",
            "OT",
        ],
        "prime_mover": [
            "Energy Storage, Battery",
            "Energy Storage, Compressed Air",
            "Energy Storage, Concentrated Solar Power",
            "Energy Storage, Flywheel",
            "Energy Storage, Reversible Hydraulic Turbine (Pumped Storage)",
            "Energy Storage, Other",
            "Steam Turbine, including nuclear, geothermal and solar steam (does NOT include combined cycle)",
            "Combustion (Gas) Turbine",
            "Internal Combustion Engine",
            "Combined Cycle Steam Part",
            "Combined Cycle Combustion Turbine Part",
            "Combined Cycle Single Shaft",
            "Combined Cycle Total Unit (planned undetermined plants)",
            "Hydrokinetic, Axial Flow Turbine",
            "Hydrokinetic, Wave Buoy",
            "Hydrokinetic, Other",
            "Hydroelectric Turbine",
            "Turbines Used in a Binary Cycle (including those used for geothermal applications)",
            "Photovoltaic",
            "Wind Turbine, Onshore",
            "Wind Turbine, Offshore",
            "Fuel Cell",
            "Other",
        ],
    },
)
eia_primemover_map.set_index("Prime Mover", inplace=True)


def set_tech_fuels_primer_movers(eia_data_operable):
    """
    Maps technologies, fuels, and prime movers from EIA data to PyPSA carrier
    names.
    """
    maps = {
        "carrier": (
            eia_data_operable["technology_description"],
            eia_tech_map["tech_type"],
        ),
        "fuel_type": (
            eia_data_operable["energy_source_code_1"],
            eia_fuel_map["fuel_type"],
        ),
        "fuel_name": (
            eia_data_operable["energy_source_code_1"],
            eia_fuel_map["fuel_name"],
        ),
        "prime_mover_name": (
            eia_data_operable["prime_mover_code"],
            eia_primemover_map["prime_mover"],
        ),
    }
    for col, (data_col, map_df) in maps.items():
        eia_data_operable[col] = data_col.map(dict(zip(map_df.index, map_df.values)))


def standardize_col_names(columns, prefix="", suffix=""):
    """
    Standardize column names by removing spaces, converting to lowercase,
    removing parentheses, and adding prefix and suffix.
    """
    return [prefix + col.lower().replace(" ", "_").replace("(", "").replace(")", "") + suffix for col in columns]


def merge_ads_data(eia_data_operable):
    """
    Merges WECC ADS Data into the prepared EIA Data.
    """
    ADS_PATH = snakemake.input.wecc_ads
    ads_thermal = pd.read_csv(
        ADS_PATH + "/Thermal_General_Info.csv",
        skiprows=1,
    )  # encoding='unicode_escape')
    ads_thermal = ads_thermal[
        [
            "GeneratorName",
            " Turbine Type",
            "MustRun",
            "MinimumDownTime(hr)",
            "MinimumUpTime(hr)",
            "MaxUpTime(hr)",
            "RampUp Rate(MW/minute)",
            "RampDn Rate(MW/minute)",
            "Startup Cost Fixed($)",
            "StartFuel(MMBTu)",
            "Startup Time",
            "VOM Cost",
        ]
    ]
    ads_thermal.columns = standardize_col_names(ads_thermal.columns)

    ads_ioc = pd.read_csv(
        ADS_PATH + "/Thermal_IOCurve_Info.csv",
        skiprows=1,
    ).rename(columns={"Generator Name": "GeneratorName"})
    ads_ioc = ads_ioc[
        [
            "GeneratorName",
            "IOMaxCap(MW)",
            "IOMinCap(MW)",
            "MinInput(MMBTu)",
        ]
    ]
    ads_ioc.columns = standardize_col_names(ads_ioc.columns)

    # Merge ADS plant data with thermal IOC data
    ads_thermal_ioc = pd.merge(ads_thermal, ads_ioc, on="generatorname", how="left")

    # loading ads to match ads_name with generator key in order to link with ads thermal file
    ads = pd.read_csv(
        ADS_PATH + "/GeneratorList.csv",
        skiprows=2,
        encoding="unicode_escape",
    )
    ads["Long Name"] = ads["Long Name"].astype(str)
    ads["Name"] = ads["Name"].str.replace(" ", "")
    ads["Name"] = ads["Name"].apply(lambda x: re.sub(r"[^a-zA-Z0-9]", "", x).lower())
    ads["Long Name"] = ads["Long Name"].str.replace(" ", "")
    ads["Long Name"] = ads["Long Name"].apply(
        lambda x: re.sub(r"[^a-zA-Z0-9]", "", x).lower(),
    )
    ads["SubType"] = ads["SubType"].apply(
        lambda x: re.sub(r"[^a-zA-Z0-9]", "", x).lower(),
    )
    ads.rename(
        {
            "Name": "ads_name",
            "Long Name": "ads_long_name",
            "SubType": "subtype",
            "Commission Date": "commission_date",
            "Retirement Date": "retirement_date",
            "Area Name": "balancing_area",
        },
        axis=1,
        inplace=True,
    )
    ads.rename(str.lower, axis="columns", inplace=True)
    ads["long id"] = ads["long id"].astype(str)
    ads = ads.loc[
        :,
        ~ads.columns.isin(
            ["save to binary", "county", "city", "zipcode", "internalid"],
        ),
    ]
    ads_name_key_dict = dict(zip(ads["ads_name"], ads["generatorkey"]))
    ads.columns

    ads_thermal_ioc["generator_name_alt"] = (
        ads_thermal_ioc["generatorname"].str.replace(" ", "").str.lower().str.replace("_", "").str.replace("-", "")
    )
    ads_thermal_ioc["generator_key"] = ads_thermal_ioc["generator_name_alt"].map(
        ads_name_key_dict,
    )

    # Identify Generators not in ads generator list that are in the IOC curve. This could potentially be matched with manual work.
    ads_thermal_ioc[ads_thermal_ioc.generator_key.isna()]

    # Merge ads thermal_IOC data with ads generator data
    # Only keeping thermal plants for their heat rate and ramping data
    ads_complete = ads_thermal_ioc.merge(
        ads,
        left_on="generator_key",
        right_on="generatorkey",
        how="left",
    )
    ads_complete.columns = standardize_col_names(ads_complete.columns, prefix="ads_")
    ads_complete = ads_complete.loc[~ads_complete.ads_state.isin(["MX"])]

    # load mapping file to match the ads thermal to the eia_plants_locs file
    eia_ads_mapper = pd.read_csv(snakemake.input.eia_ads_generator_mapping)
    eia_ads_mapper = eia_ads_mapper.loc[
        :,
        [
            "generatorkey",
            "ads_name",
            "plant_id_ads",
            "plant_id_eia",
            "generator_id_ads",
        ],
    ]
    eia_ads_mapper.columns = standardize_col_names(
        eia_ads_mapper.columns,
        prefix="mapper_",
    )
    eia_ads_mapper.dropna(subset=["mapper_plant_id_eia"], inplace=True)
    eia_ads_mapper.mapper_plant_id_eia = eia_ads_mapper.mapper_plant_id_eia.astype(int)
    eia_ads_mapper.mapper_ads_name = eia_ads_mapper.mapper_ads_name.astype(str)
    eia_ads_mapper.mapper_generatorkey = eia_ads_mapper.mapper_generatorkey.astype(int)

    ads_complete.dropna(subset=["ads_generator_key"], inplace=True)
    ads_complete.ads_generator_key = ads_complete.ads_generator_key.astype(int)
    eia_ads_mapper.mapper_generatorkey = eia_ads_mapper.mapper_generatorkey.astype(int)

    eia_ads_mapping = pd.merge(
        ads_complete,
        eia_ads_mapper,
        left_on="ads_generator_key",
        right_on="mapper_generatorkey",
        how="inner",
    )

    # Merge EIA and ADS Data
    eia_ads_merged = pd.merge(
        left=eia_data_operable,
        right=eia_ads_mapping,
        left_on=["plant_id_eia", "generator_id"],
        right_on=["mapper_plant_id_eia", "mapper_generator_id_ads"],
        how="left",
    )
    eia_ads_merged.drop(columns=eia_ads_mapper.columns, inplace=True)
    eia_ads_merged.drop(
        columns=[
            "ads_generator_name_alt",
            "ads_generator_key",
            "ads_generatorkey",
            "ads_ads_name",
            "ads_bus_id",
            "ads_bus_name",
            "ads_bus_kv",
            "ads_unit_id",
            "ads_generator_typeid",
            "ads_subtype",
            "ads_long_id",
            "ads_ads_long_name",
            "ads_state",
            "ads_btm",
            "ads_devstatus",
            "ads_retirement_date",
            "ads_commission_date",
            "ads_servicestatus",
        ],
        inplace=True,
    )
    eia_ads_merged = eia_ads_merged.drop_duplicates(
        subset=["plant_id_eia", "generator_id"],
        keep="first",
    )

    return eia_ads_merged


def impute_missing_plant_data(
    plants: pd.DataFrame,
    aggregation_fields: list[str],
    data_fields: list[str],
) -> pd.DataFrame:
    """
    Imputes missing data for the`data_fields` in the plants dataframe based on
    the average values of the  `aggregation_fields`.
    """

    # Function to calculate weighted average
    def weighted_avg(df, values, weights):
        valid = df[values].notna()
        if valid.sum() == 0:
            return np.nan  # Return NaN if no valid entries
        return np.average(df[values][valid], weights=df[weights][valid])

    # Calculate the weighted averages excluding NaNs
    weighted_averages = (
        plants.groupby(aggregation_fields)[plants.columns]
        .apply(
            lambda x: pd.Series(
                {field: weighted_avg(x, field, "p_nom") for field in data_fields},
            ),
        )
        .reset_index()
    )

    # Merge weighted averages back into the original DataFrame
    plants_merged = pd.merge(
        plants.reset_index(),
        weighted_averages,
        on=aggregation_fields,
        suffixes=("", "_weighted"),
    )

    # Fill NaN values using the weighted averages
    for field in data_fields:
        plants_merged[field] = plants_merged[field].fillna(
            plants_merged[f"{field}_weighted"],
        )
        if field in ["fuel_cost", "heat_rate"]:
            # need to properly assign weighted average to the entries which took their values
            # if the field has values equal to the _weighted column, then the source is the weighted average
            plants_merged[f"{field}_source"] = np.where(
                plants_merged[field] == plants_merged[f"{field}_weighted"],
                "weighted_average",
                plants_merged[f"{field}_source"],
            )
    # Drop the weighted average columns after filling NaNs
    plants_merged = plants_merged.drop(
        columns=[f"{field}_weighted" for field in data_fields],
    )
    return plants_merged.set_index("generator_name")


def set_parameters(plants: pd.DataFrame):
    """
    Sets generator naming schemes, updates parameter names, and imputes missing
    data.
    """
    plants = plants[plants.nerc_region.isin(["WECC", "TRE", "MRO", "SERC", "RFC", "NPCC"])]
    plants = plants.rename(
        {
            "fuel_cost_per_mwh_source": "fuel_cost_source",
            "unit_heat_rate_mmbtu_per_mwh_source": "heat_rate_source",
        },
        axis=1,
    )

    plants["generator_name"] = (
        plants.plant_name_eia.astype(str)
        + "_"
        + plants.plant_id_eia.astype(str)
        + "_"
        + plants.generator_id.astype(str)
    )
    plants = plants.set_index("generator_name")
    plants["p_nom"] = plants.pop("capacity_mw")
    plants["build_year"] = plants.pop("generator_operating_date").dt.year
    plants["heat_rate"] = plants.pop("unit_heat_rate_mmbtu_per_mwh")
    plants["vom"] = plants.pop("ads_vom_cost")
    plants["fuel_cost"] = plants.pop("fuel_cost_per_mwh")

    zero_mc_fuel_types = ["solar", "wind", "hydro", "geothermal", "battery"]
    plants.loc[plants.fuel_type.isin(zero_mc_fuel_types), "fuel_cost"] = 0
    plants = impute_missing_plant_data(
        plants,
        ["nerc_region", "prime_mover_code", "fuel_type"],
        ["fuel_cost"],
    )
    plants = impute_missing_plant_data(
        plants,
        ["nerc_region", "technology_description"],
        ["fuel_cost"],
    )
    plants = impute_missing_plant_data(
        plants,
        ["nerc_region", "fuel_type"],
        ["fuel_cost"],
    )
    plants = impute_missing_plant_data(plants, ["fuel_type"], ["fuel_cost"])
    plants = impute_missing_plant_data(plants, ["prime_mover_code"], ["fuel_cost"])
    plants.loc[plants.carrier.isin(["nuclear"]), "fuel_cost"] = 10.497

    # Unit Commitment Parameters
    plants["start_up_cost"] = plants.pop("ads_startup_cost_fixed$") + plants.ads_startfuelmmbtu * plants.fuel_cost
    plants["min_down_time"] = plants.pop("ads_minimumdowntimehr")
    plants["min_up_time"] = plants.pop("ads_minimumuptimehr")

    # Ramp Limit Parameters
    plants["ramp_limit_up"] = (plants.pop("ads_rampup_ratemw/minute") / plants.p_nom * 60).clip(
        lower=0,
        upper=1,
    )  # MW/min to p.u./hour
    plants["ramp_limit_down"] = (plants.pop("ads_rampdn_ratemw/minute") / plants.p_nom * 60).clip(
        lower=0,
        upper=1,
    )  # MW/min to p.u./hour

    # Impute missing data based on average values of a given aggregation
    data_fields = [
        "start_up_cost",
        "min_down_time",
        "min_up_time",
        "ramp_limit_up",
        "ramp_limit_down",
        "vom",
    ]
    plants = impute_missing_plant_data(plants, ["technology_description"], data_fields)
    plants = impute_missing_plant_data(plants, ["prime_mover_code"], data_fields)
    plants = impute_missing_plant_data(plants, ["carrier"], data_fields)

    # replace heat-rate above theoretical minimum with nan
    plants.loc[plants.heat_rate < 3.412, "heat_rate"] = np.nan
    plants.loc[
        plants.fuel_type.isin(["solar", "wind", "hydro", "battery"]),
        "heat_rate",
    ] = 3.412

    plants = impute_missing_plant_data(
        plants,
        ["nerc_region", "prime_mover_code", "fuel_type"],
        ["heat_rate"],
    )
    plants = impute_missing_plant_data(
        plants,
        ["nerc_region", "technology_description"],
        ["heat_rate"],
    )
    plants = impute_missing_plant_data(
        plants,
        ["nerc_region", "prime_mover_code"],
        ["heat_rate"],
    )
    plants = impute_missing_plant_data(plants, ["prime_mover_code"], ["heat_rate"])
    plants = impute_missing_plant_data(
        plants,
        ["technology_description"],
        ["heat_rate"],
    )
    plants = impute_missing_plant_data(plants, ["carrier"], ["heat_rate"])

<<<<<<< HEAD
    plants["marginal_cost"] = plants.vom + plants.fuel_cost
    plants["efficiency"] = 1 / (
        plants["heat_rate"] / 3.412
    )  # MMBTu/MWh to MWh_electric/MWh_thermal
=======
    plants["marginal_cost"] = plants.vom + plants.fuel_cost  # (MMBTu/MW) * (USD/MMBTu) = USD/MW
    plants["efficiency"] = 1 / (plants["heat_rate"] / 3.412)  # MMBTu/MWh to MWh_electric/MWh_thermal
>>>>>>> 28897495

    set_derates(plants)

    plants[f"heat_rate_source"] = plants[f"heat_rate_source"].fillna("NA")
    plants[f"fuel_cost_source"] = plants[f"fuel_cost_source"].fillna("NA")

    # Check for missing heat rate data
    if plants["heat_rate"].isna().sum() > 0:
        logger.warning(
            "Missing {} heat rate records.".format(plants["heat_rate"].isna().sum()),
        )

    # Check for missing fuel cost data
    if plants["fuel_cost"].isna().sum() > 0:
        logger.warning(
            "Missing {} fuel cost records.".format(plants["fuel_cost"].isna().sum()),
        )
    return plants.reset_index()


def filter_outliers_iqr_grouped(df, group_column, value_column):
    """
    Filter outliers using IQR for each generator group.
    """

    def filter_outliers(group):
        Q1 = group[value_column].quantile(0.25)
        Q3 = group[value_column].quantile(0.75)
        IQR = Q3 - Q1
        lower_bound = Q1 - 1.5 * IQR
        upper_bound = Q3 + 1.5 * IQR
        return group[(group[value_column] >= lower_bound) & (group[value_column] <= upper_bound)]

    return df.groupby(group_column)[df.columns].apply(filter_outliers).reset_index(drop=True)


def filter_outliers_zscore(temporal_data, target_field_name):
    """
    Filter outliers using Z-score.
    """
    # Calculate mean and standard deviation for each generator
    stats = temporal_data.groupby(["generator_name"])[target_field_name].agg(["mean", "std"]).reset_index()
    stats["mean"] = stats["mean"].replace(np.inf, np.nan)
    stats.dropna(inplace=True)

    # Merge mean and std back to the original dataframe
    temporal_stats = temporal_data.merge(
        stats,
        on=["generator_name"],
        how="left",
        suffixes=("", "_stats"),
    )

    # Calculate the Z-score for each month's entry
    temporal_stats["z_score"] = (temporal_stats[target_field_name] - temporal_stats["mean"]) / temporal_stats["std"]

    # Filter out the outliers using Z-score
    threshold = 3
    filtered_temporal = temporal_stats[np.abs(temporal_stats["z_score"]) <= threshold]
    filtered_temporal = filtered_temporal.drop(columns=["mean", "std", "z_score"])
    return filtered_temporal


def merge_fc_hr_data(
    plants: pd.DataFrame,
    temporal_data: pd.DataFrame,
    target_field_name: str,
):
    temporal_data["generator_name"] = (
        temporal_data["plant_name_eia"].astype(str)
        + "_"
        + temporal_data["plant_id_eia"].astype(str)
        + "_"
        + temporal_data["generator_id"].astype(str)
    )

    # Apply Z-score filtering to each generator
    filtered_temporal = filter_outliers_zscore(temporal_data, target_field_name)

    # Apply IQR filtering to each generator group
    filtered_temporal = filter_outliers_iqr_grouped(
        filtered_temporal,
        "technology_description",
        target_field_name,
    )

    # Apply temporal average heat rates to plants dataframe
    temporal_average = (
        filtered_temporal.groupby(["plant_id_eia", "generator_id"])[target_field_name].mean().reset_index()
    )

    if target_field_name in plants.columns:
        plants.drop(columns=[target_field_name], inplace=True)

    temporal_average[f"{target_field_name}_source"] = "pudl_reciepts"

    plants = pd.merge(
        left=plants,
        right=temporal_average,
        on=["plant_id_eia", "generator_id"],
        how="left",
    )
    return plants


def apply_cems_heat_rates(plants, crosswalk_fn, cems_fn):
    # Apply CEMS calculated heat rates
    cems_hr = pd.read_excel(cems_fn)[["Facility ID", "Unit ID", "Heat Input (mmBtu/MWh)"]]
    crosswalk = pd.read_csv(crosswalk_fn)[["CAMD_PLANT_ID", "CAMD_UNIT_ID", "EIA_PLANT_ID", "EIA_GENERATOR_ID"]]
    cems_hr = pd.merge(
        cems_hr,
        crosswalk,
        left_on=["Facility ID", "Unit ID"],
        right_on=["CAMD_PLANT_ID", "CAMD_UNIT_ID"],
        how="inner",
    )
    cems_hr["hr_source_cems"] = "cems"
    plants = pd.merge(
        cems_hr,
        plants,
        left_on=["EIA_PLANT_ID", "EIA_GENERATOR_ID"],
        right_on=["plant_id_eia", "generator_id"],
        how="right",
    )

    plants.rename(columns={"Heat Input (mmBtu/MWh)": "heat_rate_"}, inplace=True)
    plants.heat_rate_ = plants.heat_rate_.fillna(
        plants.unit_heat_rate_mmbtu_per_mwh,
    )  # First take CEMS, then use PUDL
    plants.unit_heat_rate_mmbtu_per_mwh = plants.pop("heat_rate_")

    plants.hr_source_cems = plants.hr_source_cems.fillna(
        "unit_heat_rate_mmbtu_per_mwh_source",
    )
    plants.unit_heat_rate_mmbtu_per_mwh_source = plants.pop("hr_source_cems")

    plants.drop(
        columns=[
            "Facility ID",
            "Unit ID",
            "CAMD_PLANT_ID",
            "CAMD_UNIT_ID",
            "EIA_PLANT_ID",
            "EIA_GENERATOR_ID",
        ],
        inplace=True,
    )

    return plants


if __name__ == "__main__":
    if "snakemake" not in globals():
        from _helpers import mock_snakemake

        snakemake = mock_snakemake("build_powerplants")
        rootpath = ".."
    else:
        rootpath = "."
    configure_logging(snakemake)
    start_date = "2019-01-01"
    end_date = "2020-01-01"
    eia_data_operable, heat_rates = load_pudl_data(
        snakemake.input.pudl,
        start_date,
        end_date,
    )
    # eia_data_operable.to_csv("eia_data_operable.csv")

    eia_data_operable = merge_fc_hr_data(
        eia_data_operable,
        heat_rates,
        "unit_heat_rate_mmbtu_per_mwh",
    )
    eia_data_operable = merge_fc_hr_data(
        eia_data_operable,
        heat_rates,
        "fuel_cost_per_mwh",
    )
    eia_data_operable = apply_cems_heat_rates(
        eia_data_operable,
        snakemake.input.epa_crosswalk,
        snakemake.input.cems,
    )
    set_non_conus(eia_data_operable)
    set_tech_fuels_primer_movers(eia_data_operable)
    eia_ads_merged = merge_ads_data(eia_data_operable)
    plants = set_parameters(eia_ads_merged)

    # temp throwing out plants without
    missing_locations = plants[plants.longitude.isna() | plants.latitude.isna()]
    logger.warning(
        f"Tossing out plants without locations: {missing_locations.shape[0]}",
    )
    # plants[plants.index.isin(missing_locations.index)].to_csv('missing_gps_pudl.csv')
    plants = plants[~plants.index.isin(missing_locations.index)]
    # print(plants)
    logger.info(f"Exporting Powerplants, with {plants.shape[0]} entries.")
    plants.to_csv(snakemake.output.powerplants, index=False)<|MERGE_RESOLUTION|>--- conflicted
+++ resolved
@@ -115,16 +115,10 @@
 
 
 def set_non_conus(eia_data_operable):
-<<<<<<< HEAD
     """
     Set NERC region and balancing authority code for non-CONUS plants.
     """
-    eia_data_operable.loc[eia_data_operable.state.isin(["AK", "HI"]), "nerc_region"] = (
-        "non-conus"
-    )
-=======
     eia_data_operable.loc[eia_data_operable.state.isin(["AK", "HI"]), "nerc_region"] = "non-conus"
->>>>>>> 28897495
     eia_data_operable.loc[
         eia_data_operable.state.isin(["AK", "HI"]),
         "balancing_authority_code",
@@ -775,15 +769,8 @@
     )
     plants = impute_missing_plant_data(plants, ["carrier"], ["heat_rate"])
 
-<<<<<<< HEAD
-    plants["marginal_cost"] = plants.vom + plants.fuel_cost
-    plants["efficiency"] = 1 / (
-        plants["heat_rate"] / 3.412
-    )  # MMBTu/MWh to MWh_electric/MWh_thermal
-=======
     plants["marginal_cost"] = plants.vom + plants.fuel_cost  # (MMBTu/MW) * (USD/MMBTu) = USD/MW
     plants["efficiency"] = 1 / (plants["heat_rate"] / 3.412)  # MMBTu/MWh to MWh_electric/MWh_thermal
->>>>>>> 28897495
 
     set_derates(plants)
 
