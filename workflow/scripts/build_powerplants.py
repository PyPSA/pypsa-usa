--- conflicted
+++ resolved
@@ -653,16 +653,11 @@
     Sets generator naming schemes, updates parameter names, and imputes missing
     data.
     """
-<<<<<<< HEAD
     plants = plants[
         plants.nerc_region.isin(["WECC", "TRE", "MRO", "SERC", "RFC", "NPCC"])
     ]
     plants = plants.rename(
-=======
-    plants = plants[plants.nerc_region.isin(["WECC", "TRE", "MRO", "SERC", "RFC", "NPCC"])]
-
-    plants.rename(
->>>>>>> 7b94253a
+
         {
             "fuel_cost_per_mwh_source": "fuel_cost_source",
             "unit_heat_rate_mmbtu_per_mwh_source": "heat_rate_source",
