"""Builds base pypsa network with lines, buses, transformers."""

# BY PyPSA-USA Authors
import logging

import geopandas as gpd
import numpy as np
import pandas as pd
import pypsa
from _helpers import configure_logging
from build_shapes import load_na_shapes
from shapely.geometry import Polygon
from sklearn.neighbors import BallTree


def haversine_np(lon1, lat1, lon2, lat2):
    """
    Calculate the great circle distance between two points on the earth
    (specified in decimal degrees).

    All args must be of equal length.
    source: https://stackoverflow.com/questions/29545704/fast-haversine-approximation-python-pandas
    """
    lon1, lat1, lon2, lat2 = map(np.radians, [lon1, lat1, lon2, lat2])

    dlon = lon2 - lon1
    dlat = lat2 - lat1

    a = np.sin(dlat / 2.0) ** 2 + np.cos(lat1) * np.cos(lat2) * np.sin(dlon / 2.0) ** 2

    c = 2 * np.arcsin(np.sqrt(a))
    km = 6378.137 * c
    return km


def add_buses_from_file(
    n: pypsa.Network,
    buses: gpd.GeoDataFrame,
    interconnect: str,
) -> pypsa.Network:
    if interconnect != "usa":
        buses = buses.query(
            "interconnect == @interconnect",
        )

    logger.info(f"Adding {len(buses)} buses to the network.")

    n.madd(
        "Bus",
        buses.index,
        Pd=buses.Pd,  # used to decompose zone demand to bus demand
        v_nom=buses.baseKV,
        balancing_area=buses.balancing_area,
        state=buses.state,
        country=buses.country,
        county=buses.county,
        reeds_zone=buses.reeds_zone,
        reeds_ba=buses.reeds_ba,
        interconnect=buses.interconnect,
        x=buses.lon,
        y=buses.lat,
        sub_id=buses.sub_id.astype(int),
        substation_off=False,
        poi=False,
        LAF_state=buses.LAF_state,
    )

    n.buses.loc[n.buses.sub_id.astype(int) >= 41012, "substation_off"] = True  # mark offshore buses
    return n


def add_branches_from_file(n: pypsa.Network, fn_branches: str) -> pypsa.Network:
    branches = pd.read_csv(
        fn_branches,
        dtype={"from_bus_id": str, "to_bus_id": str},
        index_col=0,
    ).query("from_bus_id in @n.buses.index and to_bus_id in @n.buses.index")
    branches.loc[branches.rateA == 0, "rateA"] = 0.01

    for tech in ["Line", "Transformer"]:
        tech_branches = branches.query("branch_device_type == @tech")
        logger.info(f"Adding {len(tech_branches)} branches as {tech}s to the network.")

        # S_base = 100 MVA
        n.madd(
            tech,
            tech_branches.index,
            bus0=tech_branches.from_bus_id,
            bus1=tech_branches.to_bus_id,
            r=tech_branches.r * (n.buses.loc[tech_branches.from_bus_id]["v_nom"].values ** 2) / 100,
            x=tech_branches.x * (n.buses.loc[tech_branches.from_bus_id]["v_nom"].values ** 2) / 100,
            b=tech_branches.b / (n.buses.loc[tech_branches.from_bus_id]["v_nom"].values ** 2),
            s_nom=tech_branches.rateA,
            v_nom=tech_branches.from_bus_id.map(n.buses.v_nom),
            interconnect=tech_branches.interconnect,
            type="temp",  # temporarily then over ridden by assign_line_types
            carrier="AC",
            underwater_fraction=0.0,
        )
    return n


def add_custom_line_type(n: pypsa.Network):
    n.line_types.loc["temp"] = pd.Series(
        [60, 0.0683, 0.335, 15, 1.01],
        index=["f_nom", "r_per_length", "x_per_length", "c_per_length", "i_nom"],
    )


def assign_line_types(n: pypsa.Network):
    n.lines.type = n.lines.v_nom.map(snakemake.config["lines"]["types"])


def add_dclines_from_file(n: pypsa.Network, fn_dclines: str) -> pypsa.Network:
    dclines = pd.read_csv(
        fn_dclines,
        dtype={"from_bus_id": str, "to_bus_id": str},
        index_col=0,
    ).query("from_bus_id in @n.buses.index and to_bus_id in @n.buses.index")

    logger.info(f"Adding {len(dclines)} dc-lines as Links to the network.")

    n.madd(
        "Link",
        dclines.index,
        bus0=dclines.from_bus_id,
        bus1=dclines.to_bus_id,
        p_nom=dclines.Pt,
        carrier="DC",
        underwater_fraction=0.0,  # DC line in bay is underwater, but does network have this line?
    )

    return n


def assign_sub_id(buses: pd.DataFrame, bus_locs: pd.DataFrame) -> pd.DataFrame:
    """Adds sub id to dataframe as a new column."""
    buses["sub_id"] = bus_locs.sub_id
    return buses


def assign_bus_location(buses: pd.DataFrame, buslocs: pd.DataFrame) -> gpd.GeoDataFrame:
    """Attaches coordinates and sub ids to each bus."""
    gdf_bus = pd.merge(
        buses,
        buslocs[["lat", "lon"]],
        left_index=True,
        right_index=True,
        how="left",
    )
    gdf_bus["geometry"] = gpd.points_from_xy(gdf_bus["lon"], gdf_bus["lat"])
    return gpd.GeoDataFrame(gdf_bus, crs=4326)


def map_bus_to_region(
    buses: gpd.GeoDataFrame,
    shape: gpd.GeoDataFrame,
    names: str,
) -> gpd.GeoDataFrame:
    """
    Maps a bus to a geographic region.

    Args:
        buses: gpd.GeoDataFrame,
        shape: gpd.GeoDataFrame,
        name: str
            column name in shape to merge
    """
    names.append("geometry")
    shape_filtered = shape[names]
    return gpd.sjoin(buses, shape_filtered, how="left").drop(columns=["index_right"])


def assign_line_length(n: pypsa.Network):
    """Assigns line length to each line in the network using Haversine distance."""
    bus_df = n.buses[["x", "y"]]
    bus0 = bus_df.loc[n.lines.bus0].values
    bus1 = bus_df.loc[n.lines.bus1].values
    distances = haversine_np(bus0[:, 0], bus0[:, 1], bus1[:, 0], bus1[:, 1])
    n.lines["length"] = distances


def create_grid(polygon, cell_size):
    """
    Creates a grid of square cells over a given polygon and returns the centers
    of the cells.

    :param polygon: A Shapely Polygon object.
    :param cell_size: The length of each side of the square cells.
    :return: List of (latitude, longitude) tuples for the center of each
        cell.
    """
    minx, miny, maxx, maxy = polygon.bounds
    grid_cells = []

    # Create the grid cells
    x = minx
    while x < maxx:
        y = miny
        while y < maxy:
            grid_cells.append(
                Polygon(
                    [
                        (x, y),
                        (x + cell_size, y),
                        (x + cell_size, y + cell_size),
                        (x, y + cell_size),
                    ],
                ),
            )
            y += cell_size
        x += cell_size

    # Convert to a GeoDataFrame
    grid_gdf = gpd.GeoDataFrame(geometry=grid_cells)

    # Filter to only those cells that intersect the polygon
    intersecting_cells = grid_gdf[grid_gdf.intersects(polygon)]

    # Find the center of each cell
    centers = intersecting_cells.geometry.centroid

    # Remove centroids that are outside of the polygon
    centers = [center for center in centers if center.within(polygon)]

    # Return the coordinates of the centers
    return [(center.y, center.x) for center in centers]


def build_offshore_buses(
    offshore_shapes: gpd.GeoDataFrame,
    offshore_spacing: int,
) -> pd.DataFrame:
<<<<<<< HEAD
    """
    Build dataframe of offshore buses by creating evenly spaced grid cells inside of the offshore shapes.

    Args:
        offshore_shapes: gpd.GeoDataFrame
            Offshore shapes to create grid cells inside of.
        offshore_spacing: int
            Spacing between grid cells in meters.
    """
=======
    """Build dataframe of offshore buses by creating evenly spaced grid cells inside of the offshore shapes."""
>>>>>>> 1655e340
    offshore_buses = pd.DataFrame()
    offshore_shapes = offshore_shapes.to_crs("EPSG:5070")
    for shape in offshore_shapes.geometry:
        cell_centers = create_grid(shape, offshore_spacing)
        cell_centers = pd.DataFrame(cell_centers, columns=["lat", "lon"])
        offshore_buses = pd.concat([offshore_buses, cell_centers], ignore_index=True)
    # reproject back to EPSG:4326
    offshore_buses = gpd.GeoDataFrame(
        offshore_buses,
        geometry=gpd.points_from_xy(offshore_buses.lon, offshore_buses.lat),
        crs="EPSG:5070",
    )
    offshore_buses = offshore_buses.to_crs("EPSG:4326")
    offshore_buses.lat = offshore_buses.geometry.y
    offshore_buses.lon = offshore_buses.geometry.x
    offshore_buses["sub_id"] = np.arange(50000, 50000 + len(offshore_buses))  # replace with onshore sub_ids
    offshore_buses.index = np.arange(3008161, 3008161 + len(offshore_buses))
    return offshore_buses


def add_offshore_buses(n: pypsa.Network, offshore_buses: pd.DataFrame) -> pypsa.Network:
<<<<<<< HEAD
    """Add offshore buses to network and assigns it a POI."""
=======
    """Add offshore buses to network"""
>>>>>>> 1655e340
    n.madd(
        "Bus",
        offshore_buses.index,
        Pd=0,
        v_nom=230,
        balancing_area="Offshore",
        state="Offshore",
        country="US",
        interconnect="Offshore",
        x=offshore_buses.lon,
        y=offshore_buses.lat,
        substation_off=True,
        poi_sub=False,
        poi_bus=False,
    )

    # assigns offshore buses to an onshore POI as sub_id
    poi_buses = n.buses.loc[n.buses.poi_sub]  # identify the buses at the POI
    eligible_poi_buses = poi_buses.loc[poi_buses.groupby("sub_id")["v_nom"].idxmax()]
    offshore_buses_matched = match_missing_buses(eligible_poi_buses, n.buses.loc[n.buses.substation_off])

    # Reassign offshore buses region attributes from their POI bus assignments
    region_attrs = ["sub_id", "balancing_area", "state", "country", "interconnect", "reeds_zone", "reeds_ba", "county"]
    for attr in region_attrs:
        n.buses.loc[offshore_buses_matched.index, attr] = n.buses.loc[
            offshore_buses_matched.bus_assignment,
            attr,
        ].values
    return n


def assign_texas_poi(n: pypsa.Network) -> pypsa.Network:
    tx_pois_sub = [40893, 40894, 40729, 40908, 40854, 40760, 40776]
    tx_pois_bus = [3007405, 3007407, 3007096, 3007429, 3007321, 3007171, 3007205]
    n.buses.loc[n.buses.sub_id.isin(tx_pois_sub), "poi_sub"] = True
    n.buses.loc[n.buses.sub_id.isin(tx_pois_bus), "poi_bus"] = True
    return n


def identify_osw_poi(n: pypsa.Network) -> pypsa.Network:
    """Identify offshore wind points of interconnections in the base network."""
    offshore_lines = n.lines.loc[n.lines.bus0.isin(n.buses.loc[n.buses.substation_off].index)]
    poi_bus_ids = offshore_lines.bus1.unique()
    poi_sub_ids = n.buses.loc[poi_bus_ids, "sub_id"].unique()
    n.buses.loc[n.buses.index.isin(poi_bus_ids), "poi_bus"] = True
    n.buses.loc[n.buses.sub_id.isin(poi_sub_ids), "poi_sub"] = True
    n.buses.poi_bus = n.buses.poi_bus.astype(bool).fillna(False)
    n.buses.poi_sub = n.buses.poi_sub.astype(bool).fillna(False)
    return n


def match_missing_buses(buses_to_match_to, missing_buses):
<<<<<<< HEAD
    """Match buses missing region assignment to their nearest bus."""
=======
    """Match buses missing region assignment to their nearest bus"""
>>>>>>> 1655e340
    missing_buses = missing_buses.copy()
    missing_buses["bus_assignment"] = None

    buses_to_match_to["geometry"] = gpd.points_from_xy(
        buses_to_match_to["x"],
        buses_to_match_to["y"],
    )

    # from: https://stackoverflow.com/questions/58893719/find-nearest-point-in-other-dataframe-with-a-lot-of-data
    # Create a BallTree
    tree = BallTree(buses_to_match_to[["x", "y"]].values, leaf_size=2)
    # Query the BallTree on each feature from 'appart' to find the distance
    # to the nearest 'pharma' and its id
    missing_buses["distance_nearest"], missing_buses["id_nearest"] = tree.query(
        missing_buses[["x", "y"]].values,  # The input array for the query
        k=1,  # The number of nearest neighbors
    )
    missing_buses["bus_assignment"] = buses_to_match_to.reset_index().iloc[missing_buses.id_nearest].Bus.values
    missing_buses = missing_buses.drop(columns=["id_nearest"])
    return missing_buses


<<<<<<< HEAD
=======
def build_offshore_transmission_configuration(n: pypsa.Network) -> pypsa.Network:
    """Builds offshore transmission configurations connecting offshore buses to the POIs onshore."""
    poi_buses = n.buses.loc[n.buses.poi_sub]  # identify the buses at the POI
    highest_voltage_buses = poi_buses.loc[poi_buses.groupby("sub_id")["v_nom"].idxmax()]
    offshore_buses = match_missing_buses(
        highest_voltage_buses,
        n.buses.loc[n.buses.substation_off],
    )  # match offshore buses to POI

    osw_offsub_bus_ids = n.buses.loc[n.buses.substation_off].index

    line_lengths = haversine_np(
        n.buses.loc[offshore_buses.bus_assignment].x.values,
        n.buses.loc[offshore_buses.bus_assignment].y.values,
        offshore_buses.x.values,
        offshore_buses.y.values,
    )
    # Reassigns Offshore buses region identifies to the POI bus regions
    n.buses.loc[offshore_buses.index, "balancing_area"] = n.buses.loc[
        offshore_buses.bus_assignment
    ].balancing_area.values
    n.buses.loc[offshore_buses.index, "state"] = n.buses.loc[offshore_buses.bus_assignment].state.values
    n.buses.loc[offshore_buses.index, "country"] = n.buses.loc[offshore_buses.bus_assignment].country.values
    n.buses.loc[offshore_buses.index, "interconnect"] = n.buses.loc[offshore_buses.bus_assignment].interconnect.values
    n.buses.loc[offshore_buses.index, "reeds_zone"] = n.buses.loc[offshore_buses.bus_assignment].reeds_zone.values
    n.buses.loc[offshore_buses.index, "reeds_ba"] = n.buses.loc[offshore_buses.bus_assignment].reeds_ba.values
    n.buses.loc[offshore_buses.index, "county"] = n.buses.loc[offshore_buses.bus_assignment].county.values

    # add onshore poi buses @230kV
    n.madd(
        "Bus",
        "OSW_POI_" + osw_offsub_bus_ids,  # name poi bus after offshore substation
        v_nom=230,
        sub_id=offshore_buses.sub_id.values,
        balancing_area=n.buses.loc[offshore_buses.bus_assignment].balancing_area.values,
        state=n.buses.loc[offshore_buses.bus_assignment].state.values,
        country="US",
        interconnect=n.buses.loc[offshore_buses.bus_assignment].interconnect.values,
        x=n.buses.loc[offshore_buses.bus_assignment].x.values,
        y=n.buses.loc[offshore_buses.bus_assignment].y.values,
        poi_bus=True,
        poi_sub=True,
        substation_off=False,
    )

    # add offshore wind export cables
    logger.info("Adding offshore wind export lines to the network.")
    n.madd(
        "Line",
        "OSW_export_" + osw_offsub_bus_ids,  # name line after offshore substation
        v_nom=230,
        bus0=osw_offsub_bus_ids.values,
        bus1="OSW_POI_" + osw_offsub_bus_ids.values,
        length=line_lengths,
        type="temp",
        carrier="AC",
        x=0.1,
        r=0.1,
        s_nom=0.01,
        underwater_fraction=0.0,  # temporarily setting to investigate clustering underwater issues later
        interconnect=n.buses.loc[offshore_buses.bus_assignment].interconnect.values,
    )

    # add offshore transmission transformers
    n.madd(
        "Transformer",
        "OSW_poi_stepup_" + osw_offsub_bus_ids,  # name transformer after offshore substation
        bus0="OSW_POI_" + osw_offsub_bus_ids,
        bus1=offshore_buses.bus_assignment.astype(str).values,
        s_nom=0.01,
        type="temp",
        carrier="AC",
        v_nom=230,
        x=0.1,
        r=0.1,
    )
    return n


>>>>>>> 1655e340
def remove_breakthrough_offshore(n: pypsa.Network) -> pypsa.Network:
    """
    Remove Offshore buses, Branches, Transformers, and Generators from the
    original BE network.
    """
    # rm any lines/buses associated with offshore substation buses
    n.mremove(
        "Line",
        n.lines.loc[n.lines.bus0.isin(n.buses.loc[n.buses.substation_off].index)].index,
    )
    n.mremove("Bus", n.buses.loc[n.buses.substation_off].index)
    return n


def assign_missing_state_regions(gdf_bus: gpd.GeoDataFrame):
    """
    Assign buses missing state and countries to their nearest neighbor bus
    value.
    """
    buses = gdf_bus.copy()
    buses = buses.reset_index().rename(columns={"bus_id": "Bus", "lon": "x", "lat": "y"}).set_index("Bus")

    missing = buses.loc[buses.full_state.isna()]
    if missing.empty:
        return gdf_bus
    buses = buses.loc[~buses.full_state.isna()]
    buses = buses.loc[~buses.full_state.isin(["Offshore"])]
    missing = match_missing_buses(buses, missing)

    # check if error western / texas. can make this a function
    missing = missing.reset_index().drop_duplicates("Bus").set_index("Bus")
    buses = buses.reset_index().drop_duplicates("Bus").set_index("Bus")

    missing.full_state = buses.loc[missing.bus_assignment.values].full_state.values

    buses = buses.reset_index().rename(columns={"Bus": "bus_id", "x": "lon", "y": "lat"}).set_index("bus_id")
    missing = missing.reset_index().rename(columns={"Bus": "bus_id", "x": "lon", "y": "lat"}).set_index("bus_id")

    # reassigning values to original dataframe
    gdf_bus.loc[missing.index, "full_state"] = missing.full_state
    return gdf_bus


def assign_missing_regions(n: pypsa.Network):
    """Assign buses missing state and countries to their nearest neighbor bus value."""
    # Define the region attributes to check and assign
    region_attrs = ["balancing_area", "state", "country", "reeds_zone", "reeds_ba", "county", "interconnect"]

    # Identify buses with any missing region attributes
    buses = n.buses.copy()
    missing = buses.loc[buses[region_attrs].isna().any(axis=1)]

    if missing.empty:
        return

    # Get reference buses with complete data
    reference_buses = buses.loc[~buses[region_attrs].isna().any(axis=1)]
    reference_buses = reference_buses.loc[~reference_buses.state.isin(["Offshore"])]

    # Match missing buses to their nearest neighbors
    missing = match_missing_buses(reference_buses, missing)

    # Assign region attributes from matched buses to missing buses
    for attr in region_attrs:
        if attr in n.buses.columns:  # Only assign if column exists
            n.buses.loc[missing.index, attr] = reference_buses.loc[missing.bus_assignment, attr].values


def assign_reeds_memberships(n: pypsa.Network, fn_reeds_memberships: str):
    """Assigns REeDS zone and balancing area memberships to buses."""
    reeds_memberships = pd.read_csv(fn_reeds_memberships, index_col=0)
    n.buses["nerc_reg"] = n.buses.reeds_zone.map(reeds_memberships.nercr)
    n.buses["trans_reg"] = n.buses.reeds_zone.map(reeds_memberships.transreg)
    n.buses["trans_grp"] = n.buses.reeds_zone.map(reeds_memberships.transgrp)
    n.buses["reeds_state"] = n.buses.reeds_zone.map(reeds_memberships.st)

    # Groupby county, and assign the most common reeds_zone, reeds_ba, reeds_state, nerc
    # This is a fix for the few counties that are split between unaligned county GIS and Reeds Zone Shapes.
    n.buses["reeds_zone"] = n.buses.groupby("county")["reeds_zone"].transform(
        lambda x: x.mode()[0],
    )
    n.buses["reeds_ba"] = n.buses.groupby("county")["reeds_ba"].transform(
        lambda x: x.mode()[0],
    )
    n.buses["reeds_state"] = n.buses.groupby("county")["reeds_state"].transform(
        lambda x: x.mode()[0],
    )
    n.buses["nerc_reg"] = n.buses.groupby("county")["nerc_reg"].transform(
        lambda x: x.mode()[0],
    )
    n.buses["trans_reg"] = n.buses.groupby("county")["trans_reg"].transform(
        lambda x: x.mode()[0],
    )
    n.buses["trans_grp"] = n.buses.groupby("county")["trans_grp"].transform(
        lambda x: x.mode()[0],
    )


def modify_breakthrough_substations(buslocs: pd.DataFrame):
    sub_fixes = {
        35017: {"lon": -123.0922, "lat": 48.5372},
        35033: {"lon": -122.78053, "lat": 48.65694},
        37584: {"lon": -117.10501, "lat": 32.54935},
        36116: {"lon": -122.4555, "lat": 37.8780},
        36145: {"lon": -122.3121, "lat": 37.8211},
        39718: {"lon": -106.49655, "lat": 31.76924},
        39731: {"lon": -106.3232, "lat": 31.7093},
        35116: {"lon": -122.462, "lat": 48.982},
        37707: {"lon": -115.4550, "lat": 32.6866},
        35976: {"lon": -120.8735, "lat": 39.4691},
        39211: {"lon": -104.6295, "lat": 39.3372},
        38886: {"lon": -106.5569, "lat": 31.8004},
        39574: {"lon": -115.0836, "lat": 42.8692},
        39547: {"lon": -113.4500, "lat": 42.6942},
        38928: {"lon": -108.0648, "lat": 39.0692},
        39570: {"lon": -114.3526, "lat": 42.6286},
        39571: {"lon": -114.0353, "lat": 42.5435},
    }
    for i in sub_fixes.keys():
        buslocs.loc[buslocs.sub_id == i, "lon"] = sub_fixes[i]["lon"]
        buslocs.loc[buslocs.sub_id == i, "lat"] = sub_fixes[i]["lat"]
    return buslocs


def main(snakemake):
    # create network
    n = pypsa.Network()
    n.name = "PyPSA-USA"

    model_topology = snakemake.params.model_topology
    interconnect = snakemake.wildcards.interconnect
    # interconnect in raw data given with an uppercase first letter
    if interconnect != "usa":
        interconnect = interconnect[0].upper() + interconnect[1:]

    # assign locations and balancing authorities to buses
    bus2sub = pd.read_csv(snakemake.input.bus2sub).set_index("bus_id")
    sub = pd.read_csv(snakemake.input.sub).set_index("sub_id")
    buslocs = pd.merge(bus2sub, sub, left_on="sub_id", right_index=True)
    buslocs = modify_breakthrough_substations(buslocs)

    # merge bus data with geometry data
    df_bus = pd.read_csv(snakemake.input["buses"], index_col=0)
    df_bus = assign_sub_id(df_bus, buslocs)
    gdf_bus = assign_bus_location(df_bus, buslocs)

    # test dropping duplicate bus ids earlier
    gdf_bus = gdf_bus.reset_index().drop_duplicates(subset="bus_id", keep="first").set_index("bus_id")

    # balancing authority shape
    ba_region_shapes = gpd.read_file(snakemake.input["onshore_shapes"])
    offshore_shapes = gpd.read_file(snakemake.input["offshore_shapes"])
    ba_shape = gpd.GeoDataFrame(
        pd.concat([ba_region_shapes, offshore_shapes], ignore_index=True),
    )
    ba_shape = ba_shape.rename(columns={"name": "balancing_area"})
    # Load country, state, county, and REeDs shapes
    state_shape = gpd.read_file(snakemake.input["state_shapes"])
    state_shape = state_shape.rename(columns={"name": "state"})
    na_shape = load_na_shapes(countries=["US"]).rename(columns={"name": "full_state"})
    reeds_shape = gpd.read_file(snakemake.input["reeds_shapes"]).rename(
        columns={"name": "reeds_zone"},
    )
    county_shape = gpd.read_file(snakemake.input["county_shapes"]).rename(
        columns={"GEOID": "county"},
    )

    # assign ba, state, and country to each bus
    gdf_bus = map_bus_to_region(gdf_bus, na_shape, ["full_state"])  # for laf
    gdf_bus = map_bus_to_region(gdf_bus, ba_shape, ["balancing_area"])
    gdf_bus = map_bus_to_region(gdf_bus, state_shape, ["state"])
    gdf_bus = map_bus_to_region(gdf_bus, state_shape, ["country"])
    gdf_bus = map_bus_to_region(gdf_bus, reeds_shape, ["reeds_zone", "reeds_ba"])
    gdf_bus = map_bus_to_region(gdf_bus, county_shape, ["county"])

    # assign load allocation factors to buses for state level dissagregation
    gdf_bus = assign_missing_state_regions(gdf_bus)

    # if dissagregating based with breakthrough energy on states, the LAF must
    # be calcualted here to capture splitting of states from the interconnect
    group_sums = gdf_bus.groupby("full_state")["Pd"].transform("sum")
    gdf_bus["LAF_state"] = gdf_bus["Pd"] / group_sums
    gdf_bus = gdf_bus.drop(columns=["full_state"])

    # Removing few duplicated shapes where GIS shapes were overlapping. TODO: Fix GIS shapes
    gdf_bus = gdf_bus.reset_index().drop_duplicates(subset="bus_id", keep="first").set_index("bus_id")

    # add buses, transformers, lines and links
    n = add_buses_from_file(n, gdf_bus, interconnect=interconnect)
    n = add_branches_from_file(n, snakemake.input["lines"])
    n = add_dclines_from_file(n, snakemake.input["links"])

    # identify offshore points of interconnection, and remove unncess components from BE network
    n = identify_osw_poi(n)
    if interconnect == "Texas" or interconnect == "usa":
        n = assign_texas_poi(n)
    n = remove_breakthrough_offshore(n)
    assign_missing_regions(n)

    # build offshore network configuration
    offshore_buses = build_offshore_buses(
        offshore_shapes,
        snakemake.params.build_offshore_network["bus_spacing"],
    )
    n = add_offshore_buses(n, offshore_buses)

    # Assign Lines Types and Missing Region Memberships
    add_custom_line_type(n)
    assign_line_types(n)
    assign_line_length(n)
    assign_missing_regions(n)
    assign_reeds_memberships(n, snakemake.input.reeds_memberships)

    p_max_pu = 1
    n.links["p_max_pu"] = p_max_pu
    n.links["p_min_pu"] = -p_max_pu

    # Filter Network to Only Specified Regions
    if model_topology is not None:
        for region_type in model_topology:
            rm_buses = n.buses.loc[~(n.buses[f"{region_type}"].isin(model_topology[region_type]))]
            rm_lines = n.lines.loc[(n.lines.bus0.isin(rm_buses.index)) | (n.lines.bus1.isin(rm_buses.index))]
            rm_transformers = n.transformers.loc[
                (n.transformers.bus0.isin(rm_buses.index)) | (n.transformers.bus1.isin(rm_buses.index))
            ]
            rm_links = n.links.loc[(n.links.bus0.isin(rm_buses.index)) | (n.links.bus1.isin(rm_buses.index))]
            n.mremove("Line", rm_lines.index.tolist())
            n.mremove("Transformer", rm_transformers.index.tolist())
            n.mremove("Link", rm_links.index.tolist())
            n.mremove("Bus", rm_buses.index.tolist())
            logger.info(
                f"Filtered network to {model_topology[region_type]}. Removed {len(rm_buses)} buses, {len(n.buses)} remaining.",
            )
            assert len(n.buses) > 0, (
                "No buses remaining in network. Check your model_topology: inclusion:, you may be filtering the wrong zones for the selected interconnect"
            )

    col_list = ["poi_bus", "poi_sub", "poi"]
    n.buses = n.buses.drop(columns=[col for col in col_list if col in n.buses])

    if (
        len(
            n.buses.loc[n.buses.balancing_area.isna() | n.buses.state.isna() | n.buses.country.isna()],
        )
        > 0
    ):
        logger.info(
            f"Network is missing BA/State/Country information for {len(n.buses.loc[n.buses.balancing_area.isna() | n.buses.state.isna() | n.buses.country.isna()])} buses.",
        )

    # export bus2sub interconnect data
    bus2sub = n.buses[
        [
            "sub_id",
            "interconnect",
            "balancing_area",
            "x",
            "y",
            "state",
            "country",
            "county",
        ]
    ]

    bus2sub.to_csv(snakemake.output.bus2sub)
    subs = (
        n.buses[["sub_id", "x", "y", "interconnect"]]
        .set_index("sub_id")
        .drop_duplicates()
        .rename(columns={"x": "lon", "y": "lat"})
    )
    subs.to_csv(snakemake.output.sub)

    # Export GIS Mapping Files
    n.buses.to_csv(snakemake.output.bus_gis)
    lines_gis = n.lines.copy()
    lines_gis["bus0"] = lines_gis.bus0.astype(str)
    lines_gis["bus1"] = lines_gis.bus1.astype(str)
    lines_gis["lat1"] = n.buses.loc[lines_gis.bus0].y.values
    lines_gis["lon1"] = n.buses.loc[lines_gis.bus0].x.values
    lines_gis["lat2"] = n.buses.loc[lines_gis.bus1].y.values
    lines_gis["lon2"] = n.buses.loc[lines_gis.bus1].x.values
    lines_gis["WKT_geometry"] = (
        "LINESTRING ("
        + lines_gis.lon1.astype(str).values
        + " "
        + lines_gis.lat1.astype(str).values
        + ", "
        + lines_gis.lon2.astype(str).values
        + " "
        + lines_gis.lat2.astype(str).values
        + ")"
    )
    lines_gis.to_csv(snakemake.output.lines_gis)

    # export network
    n.export_to_netcdf(snakemake.output.network)


if __name__ == "__main__":
    logger = logging.getLogger(__name__)
    if "snakemake" not in globals():
        from _helpers import mock_snakemake

        snakemake = mock_snakemake("build_base_network", interconnect="texas")
    configure_logging(snakemake)
    main(snakemake)<|MERGE_RESOLUTION|>--- conflicted
+++ resolved
@@ -231,7 +231,6 @@
     offshore_shapes: gpd.GeoDataFrame,
     offshore_spacing: int,
 ) -> pd.DataFrame:
-<<<<<<< HEAD
     """
     Build dataframe of offshore buses by creating evenly spaced grid cells inside of the offshore shapes.
 
@@ -241,9 +240,6 @@
         offshore_spacing: int
             Spacing between grid cells in meters.
     """
-=======
-    """Build dataframe of offshore buses by creating evenly spaced grid cells inside of the offshore shapes."""
->>>>>>> 1655e340
     offshore_buses = pd.DataFrame()
     offshore_shapes = offshore_shapes.to_crs("EPSG:5070")
     for shape in offshore_shapes.geometry:
@@ -265,11 +261,7 @@
 
 
 def add_offshore_buses(n: pypsa.Network, offshore_buses: pd.DataFrame) -> pypsa.Network:
-<<<<<<< HEAD
     """Add offshore buses to network and assigns it a POI."""
-=======
-    """Add offshore buses to network"""
->>>>>>> 1655e340
     n.madd(
         "Bus",
         offshore_buses.index,
@@ -322,11 +314,7 @@
 
 
 def match_missing_buses(buses_to_match_to, missing_buses):
-<<<<<<< HEAD
     """Match buses missing region assignment to their nearest bus."""
-=======
-    """Match buses missing region assignment to their nearest bus"""
->>>>>>> 1655e340
     missing_buses = missing_buses.copy()
     missing_buses["bus_assignment"] = None
 
@@ -349,88 +337,6 @@
     return missing_buses
 
 
-<<<<<<< HEAD
-=======
-def build_offshore_transmission_configuration(n: pypsa.Network) -> pypsa.Network:
-    """Builds offshore transmission configurations connecting offshore buses to the POIs onshore."""
-    poi_buses = n.buses.loc[n.buses.poi_sub]  # identify the buses at the POI
-    highest_voltage_buses = poi_buses.loc[poi_buses.groupby("sub_id")["v_nom"].idxmax()]
-    offshore_buses = match_missing_buses(
-        highest_voltage_buses,
-        n.buses.loc[n.buses.substation_off],
-    )  # match offshore buses to POI
-
-    osw_offsub_bus_ids = n.buses.loc[n.buses.substation_off].index
-
-    line_lengths = haversine_np(
-        n.buses.loc[offshore_buses.bus_assignment].x.values,
-        n.buses.loc[offshore_buses.bus_assignment].y.values,
-        offshore_buses.x.values,
-        offshore_buses.y.values,
-    )
-    # Reassigns Offshore buses region identifies to the POI bus regions
-    n.buses.loc[offshore_buses.index, "balancing_area"] = n.buses.loc[
-        offshore_buses.bus_assignment
-    ].balancing_area.values
-    n.buses.loc[offshore_buses.index, "state"] = n.buses.loc[offshore_buses.bus_assignment].state.values
-    n.buses.loc[offshore_buses.index, "country"] = n.buses.loc[offshore_buses.bus_assignment].country.values
-    n.buses.loc[offshore_buses.index, "interconnect"] = n.buses.loc[offshore_buses.bus_assignment].interconnect.values
-    n.buses.loc[offshore_buses.index, "reeds_zone"] = n.buses.loc[offshore_buses.bus_assignment].reeds_zone.values
-    n.buses.loc[offshore_buses.index, "reeds_ba"] = n.buses.loc[offshore_buses.bus_assignment].reeds_ba.values
-    n.buses.loc[offshore_buses.index, "county"] = n.buses.loc[offshore_buses.bus_assignment].county.values
-
-    # add onshore poi buses @230kV
-    n.madd(
-        "Bus",
-        "OSW_POI_" + osw_offsub_bus_ids,  # name poi bus after offshore substation
-        v_nom=230,
-        sub_id=offshore_buses.sub_id.values,
-        balancing_area=n.buses.loc[offshore_buses.bus_assignment].balancing_area.values,
-        state=n.buses.loc[offshore_buses.bus_assignment].state.values,
-        country="US",
-        interconnect=n.buses.loc[offshore_buses.bus_assignment].interconnect.values,
-        x=n.buses.loc[offshore_buses.bus_assignment].x.values,
-        y=n.buses.loc[offshore_buses.bus_assignment].y.values,
-        poi_bus=True,
-        poi_sub=True,
-        substation_off=False,
-    )
-
-    # add offshore wind export cables
-    logger.info("Adding offshore wind export lines to the network.")
-    n.madd(
-        "Line",
-        "OSW_export_" + osw_offsub_bus_ids,  # name line after offshore substation
-        v_nom=230,
-        bus0=osw_offsub_bus_ids.values,
-        bus1="OSW_POI_" + osw_offsub_bus_ids.values,
-        length=line_lengths,
-        type="temp",
-        carrier="AC",
-        x=0.1,
-        r=0.1,
-        s_nom=0.01,
-        underwater_fraction=0.0,  # temporarily setting to investigate clustering underwater issues later
-        interconnect=n.buses.loc[offshore_buses.bus_assignment].interconnect.values,
-    )
-
-    # add offshore transmission transformers
-    n.madd(
-        "Transformer",
-        "OSW_poi_stepup_" + osw_offsub_bus_ids,  # name transformer after offshore substation
-        bus0="OSW_POI_" + osw_offsub_bus_ids,
-        bus1=offshore_buses.bus_assignment.astype(str).values,
-        s_nom=0.01,
-        type="temp",
-        carrier="AC",
-        v_nom=230,
-        x=0.1,
-        r=0.1,
-    )
-    return n
-
-
->>>>>>> 1655e340
 def remove_breakthrough_offshore(n: pypsa.Network) -> pypsa.Network:
     """
     Remove Offshore buses, Branches, Transformers, and Generators from the
