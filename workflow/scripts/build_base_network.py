--- conflicted
+++ resolved
@@ -711,7 +711,6 @@
         )
 
     # export bus2sub interconnect data
-<<<<<<< HEAD
     bus2sub = n.buses[
         [
             "sub_id",
@@ -724,11 +723,7 @@
             "county",
         ]
     ]
-=======
-    logger.info(f"Exporting bus2sub and sub data for {interconnect}")
-
-    bus2sub = n.buses[["sub_id", "interconnect", "balancing_area", "x", "y", "state", "country"]]
->>>>>>> 7b94253a
+
     bus2sub.to_csv(snakemake.output.bus2sub)
     subs = (
         n.buses[["sub_id", "x", "y", "interconnect"]]
