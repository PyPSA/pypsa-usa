"""Adds extra extendable components to the clustered and simplified network."""

import logging

import geopandas as gpd
import numpy as np
import pandas as pd
import pypsa
from _helpers import calculate_annuity, configure_logging
from add_electricity import add_missing_carriers
from eia import FuelCosts
from opts._helpers import get_region_buses
from pypsa.descriptors import get_switchable_as_dense as get_as_dense
from shapely.geometry import Point

idx = pd.IndexSlice

logger = logging.getLogger(__name__)


def add_co2_emissions(n, costs, carriers):
    """Add CO2 emissions to the network's carriers attribute."""
    suptechs = n.carriers.loc[carriers].index.str.split("-").str[0]
    missing_carriers = set(suptechs) - set(costs.index)
    if missing_carriers:
        logger.warning(
            f"CO2 emissions for carriers {missing_carriers} not defined in cost data.",
        )
        suptechs = suptechs.difference(missing_carriers)
    n.carriers.loc[suptechs, "co2_emissions"] = costs.co2_emissions[suptechs].values

    n.carriers = n.carriers.fillna(
        {"co2_emissions": 0},
    )  # TODO: FIX THIS ISSUE IN BUILD_COST_DATA- missing co2_emissions for some VRE carriers

    if any("CCS" in carrier for carrier in carriers):
        ccs_carriers = [carrier for carrier in carriers if "CCS" in carrier]
        for ccs_carrier in ccs_carriers:
            base_carrier = ccs_carrier.split("-")[0]
            base_emissions = n.carriers.loc[base_carrier, "co2_emissions"]
            ccs_level = int(ccs_carrier.split("-")[1].replace("CCS", ""))
            ccs_emissions = (1 - ccs_level / 100) * base_emissions
            n.carriers.loc[ccs_carrier, "co2_emissions"] = ccs_emissions


def add_nice_carrier_names(n, config):
    carrier_i = n.carriers.index
    nice_names = (
        pd.Series(config["plotting"]["nice_names"]).reindex(carrier_i).fillna(carrier_i.to_series().str.title())
    )
    n.carriers["nice_name"] = nice_names
    colors = pd.Series(config["plotting"]["tech_colors"]).reindex(carrier_i)
    if colors.isna().any():
        missing_i = list(colors.index[colors.isna()])
        logger.warning(f"tech_colors for carriers {missing_i} not defined in config.")
    n.carriers["color"] = colors


def attach_storageunits(n, costs, elec_opts, investment_year):
    carriers = elec_opts["extendable_carriers"]["StorageUnit"]
    carriers = [k for k in carriers if "battery_storage" in k]

    buses_i = n.buses.index

    add_missing_carriers(n, carriers)
    add_co2_emissions(n, costs, carriers)
    for carrier in carriers:
        max_hours = int(carrier.split("hr_")[0])
        roundtrip_correction = 0.5 if "battery" in carrier else 1

        n.madd(
            "StorageUnit",
            buses_i,
            suffix=f" {carrier}_{investment_year}",
            bus=buses_i,
            carrier=carrier,
            p_nom_extendable=True,
            capital_cost=costs.at[carrier, "annualized_capex_fom"],
            marginal_cost=0,  # costs.at[carrier, "marginal_cost"], # TODO: FIX THIS ISSUE IN BUILD_COST_DATA
            efficiency_store=costs.at[carrier, "efficiency"] ** roundtrip_correction,
            efficiency_dispatch=costs.at[carrier, "efficiency"] ** roundtrip_correction,
            max_hours=max_hours,
            cyclic_state_of_charge=False,
            build_year=investment_year,
            lifetime=costs.at[carrier, "cost_recovery_period_years"],
        )


def attach_phs_storageunits(n: pypsa.Network, elec_opts, costs: pd.DataFrame):
    carriers = elec_opts["extendable_carriers"]["StorageUnit"]
    carriers = [k for k in carriers if "PHS" in k]

    for carrier in carriers:
        max_hours = int(carrier.split("hr_")[0])

        psh_resources = (
            gpd.read_file(snakemake.input[f"phs_shp_{max_hours}"])
            .to_crs(4326)
            .rename(
                columns={
                    "System Installed Capacity (Megawatts)": "potential_mw",
                    "System Energy Storage Capacity (Gigawatt hours)": "potential_gwh",
                    "System Cost (2020 US Dollars per Installed Kilowatt)": "cost_kw",
                    "Longitude": "longitude",
                    "Latitude": "latitude",
                },
            )
        )[
            [
                "longitude",
                "latitude",
                "potential_gwh",
                "potential_mw",
                "cost_kw",
                "geometry",
            ]
        ]

        # Round CAPEX to $500 interval
        psh_resources["cost_kw_round"] = (psh_resources["cost_kw"] / 500).round() * 500

        # Join SC to PyPSA cluster
        region_onshore = gpd.read_file(snakemake.input.regions_onshore)
        region_onshore_psh = gpd.sjoin(
            region_onshore,
            psh_resources,
            how="inner",
        ).reset_index(drop=True)

        if region_onshore_psh.empty:
            continue

        region_onshore_psh_grp = (
            region_onshore_psh.groupby(["name", "cost_kw_round"])["potential_mw"].agg("sum").reset_index()
        )

        region_onshore_psh_grp["class"] = region_onshore_psh_grp.groupby(["name"]).cumcount() + 1
        region_onshore_psh_grp["class"] = "c" + region_onshore_psh_grp["class"].astype(
            str,
        )
        region_onshore_psh_grp["tech"] = carrier
        region_onshore_psh_grp["carrier"] = region_onshore_psh_grp[["tech", "class"]].agg("_".join, axis=1)
        region_onshore_psh_grp["Generator"] = region_onshore_psh_grp["name"] + " " + region_onshore_psh_grp["carrier"]
        region_onshore_psh_grp = region_onshore_psh_grp.set_index("Generator")

        # Updated annualize capital cost based on real location
        psh_lifetime = 100  # years
        psh_discount_rate = 0.055  # per unit
        psh_fom = 0.885  # %/year
        psh_vom = 0.54  # $/MWh_e

        region_onshore_psh_grp["capital_cost"] = (
            (calculate_annuity(psh_lifetime, psh_discount_rate) + psh_fom / 100)
            * region_onshore_psh_grp["cost_kw_round"]
            * 1e3
            * n.snapshot_weightings.objective.sum()
            / 8760.0
        )

        region_onshore_psh_grp["marginal_cost"] = psh_vom

        # Set RT efficiency = 0.8
        efficiency_store = 0.894427191  # 0.894427191^2 = 0.8
        efficiency_dispatch = 0.894427191  # 0.894427191^2 = 0.8

        costs.at["PHS", "efficiency"] = efficiency_store
        costs.at["PHS", "co2_emissions"] = 0
        add_missing_carriers(n, ["PHS"])
        add_co2_emissions(n, costs, ["PHS"])
        n.madd(
            "StorageUnit",
            region_onshore_psh_grp.index,
            bus=region_onshore_psh_grp.name,
            carrier="PHS",  # region_onshore_psh_grp.tech,
            p_nom_max=region_onshore_psh_grp.potential_mw,
            p_nom_extendable=True,
            capital_cost=region_onshore_psh_grp.capital_cost,
            marginal_cost=region_onshore_psh_grp.marginal_cost,
            efficiency_store=efficiency_store,
            efficiency_dispatch=efficiency_dispatch,
            max_hours=max_hours,
            cyclic_state_of_charge=True,
        )


def attach_stores(n, costs, elec_opts, investment_year):
    carriers = elec_opts["extendable_carriers"]["Store"]

    add_missing_carriers(n, carriers)
    add_co2_emissions(n, costs, carriers)

    buses_i = n.buses.index
    bus_sub_dict = {k: n.buses[k].values for k in ["x", "y", "country"]}

    if "H2" in carriers:
        h2_buses_i = n.madd("Bus", buses_i + " H2", carrier="H2", **bus_sub_dict)

        n.madd(
            "Store",
            h2_buses_i,
            bus=h2_buses_i,
            carrier="H2",
            e_nom_extendable=True,
            e_cyclic=True,
            capital_cost=costs.at["hydrogen storage underground", "capital_cost"],
            build_year=investment_year,
            lifetime=costs.at["hydrogen storage underground", "lifetime"],
            suffix=f" {investment_year}",
        )

        n.madd(
            "Link",
            h2_buses_i + " Electrolysis",
            bus0=buses_i,
            bus1=h2_buses_i,
            carrier="H2 electrolysis",
            p_nom_extendable=True,
            efficiency=costs.at["electrolysis", "efficiency"],
            capital_cost=costs.at["electrolysis", "capital_cost"],
            marginal_cost=costs.at["electrolysis", "marginal_cost"],
            build_year=investment_year,
            lifetime=costs.at["electrolysis", "lifetime"],
            suffix=str(investment_year),
        )

        n.madd(
            "Link",
            h2_buses_i + " Fuel Cell",
            bus0=h2_buses_i,
            bus1=buses_i,
            carrier="H2 fuel cell",
            p_nom_extendable=True,
            efficiency=costs.at["fuel cell", "efficiency"],
            # NB: fixed cost is per MWel
            capital_cost=costs.at["fuel cell", "capital_cost"] * costs.at["fuel cell", "efficiency"],
            marginal_cost=costs.at["fuel cell", "marginal_cost"],
            build_year=investment_year,
            lifetime=costs.at["fuel cell", "lifetime"],
            suffix=str(investment_year),
        )


def split_retirement_gens(
    n: pypsa.Network,
    costs: pd.DataFrame,
    carriers: list[str] | None = None,
    economic: bool = True,
):
    """
    Seperates extendable conventional generators into existing and new
    generators to support economic or technical retirement.


    Specifically this function does the following:
    1. Creates duplicate generators for any that are tagged as extendable. For
    example, an extendable "CCGT" generator will be split into "CCGT existing" and "CCGT"
    2. Capital costs of existing extendable generators are replaced with fixed costs
    3. p_nom_max of existing extendable generators are set to p_nom
    4. p_nom_min of existing and new generators is set to zero

    Arguments:
    n: pypsa.Network,
    costs: pd.DataFrame,
    carriers: List[str]
        List of generator carriers to apply economic retirment to.
    economic: bool
        If True, enable economic retirement, else only allow lifetime
        retirement for the new generators
    """
    retirement_mask = (
        n.generators["p_nom_extendable"]
        & (n.generators["carrier"].isin(carriers) if carriers else True)
        & n.generators.p_nom
        > 0
    )
    retirement_gens = n.generators[retirement_mask]
    if retirement_gens.empty:
        return

    # Change capex to fixed OM cost for retiring generators
    n.generators["capital_cost"] = n.generators.apply(
        lambda row: (
            row["capital_cost"]
            if row.name not in (retirement_gens.index)
            else costs.at[row["carrier"], "opex_fixed_per_kw"] * 1e3
        ),
        axis=1,
    )

    # Rename retiring generators to include "existing" suffix
    n.generators.index = n.generators.apply(
        lambda row: (row.name if row.name not in (retirement_gens.index) else row.name + " existing"),
        axis=1,
    )

    n.generators["p_nom_max"] = np.where(
        retirement_mask,
        n.generators["p_nom"],
        n.generators["p_nom_max"],
    )

    n.generators["p_nom_min"] = np.where(
        retirement_mask,
        0,
        n.generators["p_nom_min"],
    )

    n.generators.loc[
        retirement_mask.values,
        "p_nom_extendable",
    ] = economic  # if economic retirement is true enable extendable

    # Adding Expanding generators for the first investment period
    # There are generators that exist today and could expand
    # in the first time horizon
    n.madd(
        "Generator",
        retirement_gens.index,
        carrier=retirement_gens.carrier,
        bus=retirement_gens.bus,
        p_nom_min=0,
        p_nom=0,
        p_nom_max=retirement_gens.p_nom_max,
        p_nom_extendable=True,
        ramp_limit_up=retirement_gens.ramp_limit_up,
        ramp_limit_down=retirement_gens.ramp_limit_down,
        efficiency=retirement_gens.efficiency,
        marginal_cost=retirement_gens.marginal_cost,
        capital_cost=retirement_gens.capital_cost,
        build_year=n.investment_periods[0],
        lifetime=retirement_gens.carrier.map(costs.lifetime).fillna(np.inf),
        p_min_pu=retirement_gens.p_min_pu,
        p_max_pu=retirement_gens.p_max_pu,
        land_region=retirement_gens.land_region,
    )

    # time dependent factors added after as not all generators are time dependent
    marginal_cost_t = n.generators_t["marginal_cost"][
        [x for x in retirement_gens.index if x in n.generators_t.marginal_cost.columns]
    ]
    marginal_cost_t = marginal_cost_t.rename(
        columns={x: f"{x} existing" for x in marginal_cost_t.columns},
    )
    n.generators_t["marginal_cost"] = n.generators_t["marginal_cost"].join(
        marginal_cost_t,
    )

    p_max_pu_t = n.generators_t["p_max_pu"][
        [x for x in retirement_gens.index if x in n.generators_t["p_max_pu"].columns]
    ]
    p_max_pu_t = p_max_pu_t.rename(
        columns={x: f"{x} existing" for x in p_max_pu_t.columns},
    )
    n.generators_t["p_max_pu"] = n.generators_t["p_max_pu"].join(p_max_pu_t)


def attach_multihorizon_existing_generators(
    n: pypsa.Network,
    costs: dict,
    gens: pd.DataFrame,
    investment_year: int,
):
    """
    Adds multiple investment options for generators types that were already
    existing in the network. Function used for all carriers, renewable and
    conventional. Generators are added only to the nodes where they already exist
    because their cost information is spatially resolved.

    Specifically this function does the following:
    1. Adds new generators for the given investment year, according that year's costs.
        if this is the first investment period we use the existing generator's p_nom and p_nom_min
    2. Adds time dependent factors for the new generators


    Arguments:
    n: pypsa.Network,
    costs_dict: dict,
        Dict of costs for each investment period
    carriers: List[str]
        List of carriers to add multiple investment options for
    """
    if gens.empty or len(n.investment_periods) == 1:
        return

    n.madd(
        "Generator",
        gens.index,
        suffix=f" {investment_year}",
        carrier=gens.carrier,
        bus=gens.bus,
        p_nom_min=0 if investment_year != n.investment_periods[0] else gens.p_nom_min,
        p_nom=0 if investment_year != n.investment_periods[0] else gens.p_nom,
        p_nom_max=gens.p_nom_max,
        p_nom_extendable=True,
        ramp_limit_up=gens.ramp_limit_up,
        ramp_limit_down=gens.ramp_limit_down,
        efficiency=gens.efficiency,
        marginal_cost=gens.marginal_cost,
        p_min_pu=gens.p_min_pu,
        p_max_pu=gens.p_max_pu,
        capital_cost=gens.carrier.map(costs.annualized_capex_fom),
        build_year=investment_year,
        lifetime=gens.carrier.map(costs.cost_recovery_period_years),
        land_region=gens.land_region,
    )

    # time dependent factors added after as not all generators are time dependent
    marginal_cost_t = n.generators_t["marginal_cost"][
        [x for x in gens.index if x in n.generators_t.marginal_cost.columns]
    ]
    marginal_cost_t = marginal_cost_t.rename(
        columns={x: f"{x} {investment_year}" for x in marginal_cost_t.columns},
    )
    n.generators_t["marginal_cost"] = n.generators_t["marginal_cost"].join(
        marginal_cost_t,
    )

    p_max_pu_t = n.generators_t["p_max_pu"][[x for x in gens.index if x in n.generators_t["p_max_pu"].columns]]
    p_max_pu_t = p_max_pu_t.rename(
        columns={x: f"{x} {investment_year}" for x in p_max_pu_t.columns},
    )
    n.generators_t["p_max_pu"] = n.generators_t["p_max_pu"].join(p_max_pu_t)


def attach_multihorizon_egs(
    n: pypsa.Network,
    costs: pd.DataFrame,
    costs_dict: dict,
    gens: pd.DataFrame,
    investment_year: int,
):
    """
    Adds multiple investment options for EGS.
    Arguments:
    n: pypsa.Network,
    costs: pd.DataFrame,
        dataframe with costs of investment year
    costs_dict: dict,
        Dict of costs for each investment period
    carriers: List[str]
        List of carriers to add multiple investment options for.
    """
    if gens.empty or len(n.investment_periods) == 1:
        return

    lifetime = 25  # Following EGS supply curves by Aljubran et al. (2024)
    base_year = n.investment_periods[0]
    learning_ratio = costs.loc["EGS", "capex_per_kw"] / costs_dict[base_year].loc["EGS", "capex_per_kw"]
    capital_cost = learning_ratio * gens["capital_cost"]
    n.madd(
        "Generator",
        gens.index,
        suffix=f" {investment_year}",
        carrier=gens.carrier,
        bus=gens.bus,
        p_nom_min=0,
        p_nom=0,
        p_nom_max=gens.p_nom_max,
        p_nom_extendable=True,
        ramp_limit_up=gens.ramp_limit_up,
        ramp_limit_down=gens.ramp_limit_down,
        efficiency=gens.efficiency,
        marginal_cost=gens.marginal_cost,
        p_min_pu=gens.p_min_pu,
        p_max_pu=gens.p_max_pu,
        capital_cost=capital_cost,
        build_year=investment_year,
        lifetime=lifetime,
    )

    # time dependent factors added after
    marginal_cost_t = n.generators_t["marginal_cost"][
        [x for x in gens.index if x in n.generators_t.marginal_cost.columns]
    ]
    marginal_cost_t = marginal_cost_t.rename(
        columns={x: f"{x} {investment_year}" for x in marginal_cost_t.columns},
    )
    n.generators_t["marginal_cost"] = n.generators_t["marginal_cost"].join(
        marginal_cost_t,
    )

    p_max_pu_t = n.generators_t["p_max_pu"][[x for x in gens.index if x in n.generators_t["p_max_pu"].columns]]

    p_max_pu_t = p_max_pu_t.rename(
        columns={x: f"{x} {investment_year}" for x in p_max_pu_t.columns},
    )

    n.generators_t["p_max_pu"] = n.generators_t["p_max_pu"].join(p_max_pu_t)

    # shift over time to capture decline
    investment_year_idx = np.where(n.investment_periods == investment_year)[0][0]
    cars = list(
        n.generators_t["p_max_pu"].filter(like="EGS").filter(like=str(investment_year)).columns,
    )
    n.generators_t["p_max_pu"].loc[n.investment_periods[investment_year_idx:], cars] = (
        n.generators_t["p_max_pu"]
        .loc[
            n.investment_periods[: len(n.investment_periods) - investment_year_idx],
            cars,
        ]
        .values
    )


def attach_multihorizon_new_generators(n, costs, carriers, investment_year):
    """
    Attaches generators for carriers which did not previously exist in the
    network (CCS, H2, SMR, etc). These generators do not have spatially resolved
    costs, so they are added to all buses in the network.

    Unlike CT's and CCGT's we include nuclear in this function, since we assume
    they can be built anywhere in the network.

    Specifically this function does the following:
    1. Adds new carriers to the network
    2. Adds generators for the new carriers

    Arguments:
    n: pypsa.Network,
    costs: pd.DataFrame,
    carriers: List[str]
        List of carriers to add to the network
    investment_year: int
        Year of investment
    """
    if not carriers:
        return

    add_missing_carriers(n, carriers)
    add_co2_emissions(n, costs, carriers)
    min_years = snakemake.config["costs"].get("min_year")
    buses_i = n.buses.index
    for carrier in carriers:
        p_max_pu_t = None
        if min_years and min_years.get(carrier, 0) > investment_year:
            continue
        existing_gens = n.generators[
            (
                (n.generators.carrier == carrier)
                & ~n.generators.index.str.contains("existing")
                & (n.generators.build_year <= n.investment_periods[0])
            )
        ].copy()

        if not existing_gens.empty:
            p_max_pu_t = n.get_switchable_as_dense("Generator", "p_max_pu")
            p_max_pu_t = (p_max_pu_t[[x for x in existing_gens.index if x in p_max_pu_t.columns]]).mean().mean()

        n.madd(
            "Generator",
            buses_i,
            suffix=f" {carrier}_{investment_year}",
            bus=buses_i,
            carrier=carrier,
            p_nom_extendable=True,
            capital_cost=costs.at[carrier, "annualized_capex_fom"],
            marginal_cost=costs.at[carrier, "marginal_cost"],
            efficiency=costs.at[carrier, "efficiency"],
            build_year=investment_year,
            lifetime=costs.at[carrier, "lifetime"],
            p_max_pu=p_max_pu_t if p_max_pu_t is not None else 1,
            ramp_limit_up=existing_gens.ramp_limit_up.mean() or 1,
            ramp_limit_down=existing_gens.ramp_limit_down.mean() or 1,
        )


def apply_itc(n, itc_modifier, monitization_cost=0.1):
    """
    Applies investment tax credit to all extendable components in the network.

    Arguments:
    n: pypsa.Network,
    itc_modifier: dict,
        Dict of ITC modifiers for each carrier
    """
    for carrier in itc_modifier.keys():
        carrier_mask = n.generators["carrier"] == carrier
        n.generators.loc[carrier_mask, "capital_cost"] *= 1 - ((1 - monitization_cost) * itc_modifier[carrier])

        carrier_mask = n.storage_units["carrier"] == carrier
        n.storage_units.loc[carrier_mask, "capital_cost"] *= 1 - ((1 - monitization_cost) * itc_modifier[carrier])


def apply_ptc(n, ptc_modifier, costs):
    """
    Applies production tax credit to all extendable components in the network.

    Arguments:
    n: pypsa.Network,
    ptc_modifier: dict,
        Dict of PTC modifiers for each carrier
    """

    def discount_ptc(ptc, r, financial_lifetime, credit_lifetime=10, monitization_cost_pct=0.1):
        eff_ptc = (1 - monitization_cost_pct) * ptc
        pv = eff_ptc * (1 - (1 + r) ** (-1 * credit_lifetime)) / r
        crf = (r * (1 + r) ** financial_lifetime) / ((1 + r) ** financial_lifetime - 1)
        return round(pv * crf, 2)

    for carrier in ptc_modifier.keys():
        ptc = ptc_modifier[carrier]
        discounted_ptc = discount_ptc(ptc, costs.at[carrier, "wacc_real"], costs.at[carrier, "lifetime"])
        mask = (n.generators["carrier"] == carrier) & n.generators.p_nom_extendable
        for build_year in n.investment_periods:
            mask_by = (n.generators.build_year == build_year) & mask
            mc = n.get_switchable_as_dense("Generator", "marginal_cost").loc[:, mask_by]
            mc.loc[build_year:, :] -= discounted_ptc
            n.generators_t.marginal_cost.loc[:, mask_by] = mc
            n.generators.loc[mask_by, "marginal_cost"] -= discounted_ptc


def apply_max_annual_growth_rate(n, max_growth):
    """
    Applies maximum annual growth rate to components specified in the
    configuration file.

    Arguments:
    n: pypsa.Network,
    max_growth: dict,
        Dict of maximum annual growth rate and base for each carrier.
        Format: #{carrier_name: {base: , rate: }}
    """
    if max_growth is None or len(n.investment_periods) <= 1:
        return

    years = n.investment_period_weightings.index.to_series().diff().dropna().mean()

    for carrier, growth_params in max_growth.items():
        base = growth_params.get("base", None)
        rate = growth_params.get("rate", None)

        if base is None and rate is None:
            continue

        p_nom = n.generators.p_nom.loc[n.generators.carrier == carrier].sum()
        n.carriers.loc[carrier, "max_growth"] = base or p_nom
        n.carriers.loc[carrier, "max_relative_growth"] = rate**years


def add_demand_response(
    n: pypsa.Network,
    dr_config: dict[str, str | float],
) -> None:
    """Add price based demand response to network."""
    n.add("Carrier", "demand_response", color="#dd2e23", nice_name="Demand Response")

    shift = dr_config.get("shift", 0)
    if shift == 0:
        logger.info(f"DR not applied as allowable sift is {shift}")
        return

    marginal_cost_storage = dr_config.get("marginal_cost", 0)
    if marginal_cost_storage == 0:
        logger.warning("No cost applied to demand response")

    # attach dr at all load locations

    buses = n.loads.bus
    df = n.buses[n.buses.index.isin(buses)].copy()

    # two storageunits for forward and backwards load shifting

    n.madd(
        "Bus",
        names=df.index,
        suffix="-fwd-dr",
        x=df.x,
        y=df.y,
        carrier="demand_response",
        unit="MWh",
        country=df.country,
        reeds_zone=df.reeds_zone,
        reeds_ba=df.reeds_ba,
        interconnect=df.interconnect,
        trans_reg=df.trans_reg,
        trans_grp=df.trans_grp,
        reeds_state=df.reeds_state,
        substation_lv=df.substation_lv,
    )

    n.madd(
        "Bus",
        names=df.index,
        suffix="-bck-dr",
        x=df.x,
        y=df.y,
        carrier="demand_response",
        unit="MWh",
        country=df.country,
        reeds_zone=df.reeds_zone,
        reeds_ba=df.reeds_ba,
        interconnect=df.interconnect,
        trans_reg=df.trans_reg,
        trans_grp=df.trans_grp,
        reeds_state=df.reeds_state,
        substation_lv=df.substation_lv,
    )

    # seperate charging/discharging links for easier constraint generation

    n.madd(
        "Link",
        names=df.index,
        suffix="-fwd-dr-charger",
        bus0=df.index,
        bus1=df.index + "-fwd-dr",
        carrier="demand_response",
        p_nom_extendable=False,
        p_nom=np.inf,
    )

    n.madd(
        "Link",
        names=df.index,
        suffix="-fwd-dr-discharger",
        bus0=df.index + "-fwd-dr",
        bus1=df.index,
        carrier="demand_response",
        p_nom_extendable=False,
        p_nom=np.inf,
    )

    n.madd(
        "Link",
        names=df.index,
        suffix="-bck-dr-charger",
        bus0=df.index,
        bus1=df.index + "-bck-dr",
        carrier="demand_response",
        p_nom_extendable=False,
        p_nom=np.inf,
    )

    n.madd(
        "Link",
        names=df.index,
        suffix="-bck-dr-discharger",
        bus0=df.index + "-bck-dr",
        bus1=df.index,
        carrier="demand_response",
        p_nom_extendable=False,
        p_nom=np.inf,
    )

    # backward stores have positive marginal cost storage and postive e
    # forward stores have negative marginal cost storage and negative e

    n.madd(
        "Store",
        names=df.index,
        suffix="-bck-dr",
        bus=df.index + "-bck-dr",
        e_cyclic=True,
        e_nom_extendable=False,
        e_nom=np.inf,
        e_min_pu=0,
        e_max_pu=1,
        carrier="demand_response",
        marginal_cost_storage=marginal_cost_storage,
    )

    n.madd(
        "Store",
        names=df.index,
        suffix="-fwd-dr",
        bus=df.index + "-fwd-dr",
        e_cyclic=True,
        e_nom_extendable=False,
        e_nom=np.inf,
        e_min_pu=-1,
        e_max_pu=0,
        carrier="demand_response",
        marginal_cost_storage=marginal_cost_storage * (-1),
    )


def trim_network(n, trim_topology):
    """
    Trim_network splits the network into two parts:
        - The internal network, which is the network within the specified zones.
        - The external network, which is the network outside the specified zones.

    The internal network is retained and unchanged. While the external network components are removed. The external buses which are directly connected to the internal network are aggregated to the `nerc_reg` value of their buses.
    The only generators kept are the OCGTs at the external buses, which are set to non-extendable.

    The external OCGT generators are set to the carrier name `imports` and retain the same emissions intensity.

    """
    retain_zones = trim_topology["zone"]
    internal_buses = get_region_buses(n, retain_zones)
    if internal_buses.empty:
        logger.warning("No internal buses found, skipping trim_network")
        return None

    # Get all lines and links connected to internal buses
    retain_lines = n.lines[n.lines.bus0.isin(internal_buses.index) | n.lines.bus1.isin(internal_buses.index)]
    retain_links = n.links[n.links.bus0.isin(internal_buses.index) | n.links.bus1.isin(internal_buses.index)]

    # Find buses to remove (those not connected to internal network)
    buses_to_remove = n.buses[
        ~n.buses.index.isin(retain_lines.bus0)
        & ~n.buses.index.isin(retain_lines.bus1)
        & ~n.buses.index.isin(retain_links.bus0)
        & ~n.buses.index.isin(retain_links.bus1)
    ]

    # Find external buses to keep (connected to internal network but not internal)
    external_buses_to_keep = n.buses.loc[
        ~n.buses.index.isin(buses_to_remove.index) & ~n.buses.index.isin(internal_buses.index)
    ]

    # Remove components at buses that are being removed
    for c in n.one_port_components:
        component = n.df(c)
        rm = component[component.bus.isin(buses_to_remove.index)]
        if not rm.empty:
            n.mremove(c, rm.index)

    # Remove lines and links at buses being removed
    for c in ["Line", "Link"]:
        component = n.df(c)
        rm = component[~component.bus0.isin(internal_buses.index) & ~component.bus1.isin(internal_buses.index)]
        if not rm.empty:
            n.mremove(c, rm.index)

    # Remove the buses
    n.mremove("Bus", buses_to_remove.index)

    # Get OCGT generators and calculate average marginal cost
    ocgt_gens = n.generators[n.generators.carrier == "OCGT"]
    avg_marginal_cost = get_as_dense(n, "Generator", "marginal_cost").loc[:, ocgt_gens.index].mean().mean()
    n.add("Carrier", "imports", co2_emissions=0.428, nice_name="imports")

    # remove existing oneport components at bus
    for c in n.one_port_components:
        component = n.df(c)
        rm = component[component.bus.isin(external_buses_to_keep.index)]
        if not rm.empty:
            logger.info(f"Removing {c} at external buses {external_buses_to_keep.index} with components {rm.index}")
            n.mremove(c, rm.index)

    # Handle external buses and their generators
    for bus in external_buses_to_keep.index:
        # Create new import generator
        bus_name = n.buses.loc[bus].name
        n.add(
            "Generator",
            f"import_{bus_name}",
            bus=bus,
            carrier="imports",
            p_nom=1e4,
            p_nom_extendable=False,
            marginal_cost=avg_marginal_cost,
            efficiency=1,
            build_year=n.investment_periods[0],
            lifetime=100,
        )

        # Change location names of external buses, append imports to the ['reeds_state', 'reeds_zone', 'reeds_ba', 'interconnect', 'trans_reg', 'trans_grp']
        n.buses.loc[bus, "reeds_state"] = f"imports_{n.buses.loc[bus, 'reeds_state']}"
        n.buses.loc[bus, "reeds_zone"] = f"imports_{n.buses.loc[bus, 'reeds_zone']}"
        n.buses.loc[bus, "reeds_ba"] = f"imports_{n.buses.loc[bus, 'reeds_ba']}"
        n.buses.loc[bus, "interconnect"] = f"imports_{n.buses.loc[bus, 'interconnect']}"
        n.buses.loc[bus, "trans_reg"] = f"imports_{n.buses.loc[bus, 'trans_reg']}"
        n.buses.loc[bus, "trans_grp"] = f"imports_{n.buses.loc[bus, 'trans_grp']}"

        # Set all links and lines connected to the bus as non-extendable
        for c in ["Line", "Link"]:
            attr_name = "p_nom_extendable" if c == "Link" else "s_nom_extendable"
            component = n.df(c)
            mask = (component.bus0 == bus) | (component.bus1 == bus)
            if mask.any():
                component.loc[mask, attr_name] = False
                n.df(c).update(component)

        # Remove the links which have "exp" in the name and are connected to the external buses
        links_to_remove = n.links[
            n.links.index.str.contains("exp")
            & (n.links.bus0.isin(external_buses_to_keep.index) | n.links.bus1.isin(external_buses_to_keep.index))
        ]
        n.mremove("Link", links_to_remove.index)

    # Update network topology
    n.determine_network_topology()


<<<<<<< HEAD
def load_fuel_costs(eia_api: str, year: int) -> pd.DataFrame:
    """Loads fuel costs from EIA."""
    return FuelCosts(fuel="electricity", year=year, api=eia_api).get_data()


def format_fuel_costs(n: pypsa.Network, fuel_costs: pd.DataFrame) -> pd.DataFrame:
    """Formats fuel costs for BA mappings."""
    df = fuel_costs.copy()
    data = []

    buses = n.buses.copy()

    region_mapping = buses.set_index("country")["reeds_state"].to_dict()
    for region, state in region_mapping.items():
        for period in df.index.unique():
            temp = df[(df.index == period) & (df.state == state)]
            value = temp.value.mean()
            data.append([period, region, value, "usd/mwh"])
    return pd.DataFrame(data, columns=["period", "zone", "value", "units"]).set_index("period")


def format_flowgates_for_imports_exports(n: pypsa.Network, flowgates: pd.DataFrame) -> pd.DataFrame:
    """Formats flowgates for zone mappings."""
    zones_in_model = n.buses.reeds_zone.unique()
    df = flowgates.copy()

    # only keep flowgates that connect inside to outside model scope
    df = df[df.r.isin(zones_in_model) ^ df.rr.isin(zones_in_model)]

    # reformat to sinlge value column for easier addition to network
    data = []
    for _, row in df.iterrows():
        if row.MW_f0 > 0:
            data.append([row.r, row.rr, row.MW_f0])
        if row.MW_r0 > 0:
            data.append([row.rr, row.r, row.MW_r0])

    return pd.DataFrame(data, columns=["r", "rr", "value"])


def add_elec_imports_exports(
    n: pypsa.Network,
    direction: str,
    flowgates: pd.DataFrame,
    fuel_costs: pd.DataFrame | float,
    co2_emissions: float = 0,
):
    """Add electricity imports and exports to the network.

    These are capacity constrianed links to/from states outside the model spatial scope.
    """

    def _get_regions_2_add(n: pypsa.Network, flowgates: pd.DataFrame) -> list[str]:
        """Gets regions to add import and export buses to."""
        unique_regions = set(flowgates.r.unique()) | set(flowgates.rr.unique())
        return [x for x in unique_regions if x not in n.buses.reeds_zone.unique()]

    def _add_import_export_carriers(n: pypsa.Network, direction: str, co2_emissions: float | None = None) -> None:
        """Adds import and export carriers to the network."""
        if direction == "imports":
            co2_emissions = 0 if not co2_emissions else co2_emissions
            n.add("Carrier", "imports", co2_emissions=co2_emissions, nice_name="Imports")
        elif direction == "exports":
            n.add("Carrier", "exports", co2_emissions=0, nice_name="Exports")
        else:
            raise ValueError(f"direction must be either imports or exports; received: {direction}")

    def _add_import_export_buses(n: pypsa.Network, regions_2_add: list[str], direction: str) -> None:
        """Adds import and export buses to the network."""
        if direction == "imports":
            suffix = "_imports"
            carrier = "imports"
        elif direction == "exports":
            suffix = "_exports"
            carrier = "exports"
        else:
            raise ValueError(f"direction must be either imports or exports; received: {direction}")

        # cant add in the reeds_state, reeds_zone, reeds_ba, interconnect, trans_reg, trans_grp
        # because this information has already been filtered out of the network

        n.madd(
            "Bus",
            regions_2_add,
            suffix=suffix,
            carrier=carrier,
            country=regions_2_add,
        )

    def _add_import_export_stores(n: pypsa.Network, regions_2_add: list[str], direction: str) -> None:
        """Adds import and export stores to the network."""
        if direction == "imports":
            n.madd(
                "Store",
                regions_2_add,
                bus=[f"{x}_imports" for x in regions_2_add],
                suffix="_imports",
                carrier="imports",
                e_nom_extendable=True,
                marginal_cost=0,
                e_nom=0,
                e_nom_max=np.inf,
                e_min=0,
                e_min_pu=-1,
                e_max_pu=0,
            )
        elif direction == "exports":
            n.madd(
                "Store",
                regions_2_add,
                bus=[f"{x}_exports" for x in regions_2_add],
                suffix="_exports",
                carrier="exports",
                e_nom_extendable=True,
                marginal_cost=0,
                e_nom=0,
                e_nom_max=np.inf,
                e_min=0,
                e_min_pu=0,
                e_max_pu=1,
            )
        else:
            raise ValueError(f"direction must be either imports or exports; received: {direction}")

    def _build_cost_timeseries(n: pypsa.Network, costs: pd.DataFrame, zone: str) -> pd.Series:
        """Builds a cost timeseries for a given state."""
        timesteps = n.snapshots.get_level_values("timestep")
        years = n.investment_periods
        cost_by_zone = costs[costs.zone == zone].drop(columns=["zone", "units"])
        dfs = []
        for year in years:
            df = cost_by_zone.copy()
            df.index = pd.to_datetime(df.index).map(lambda x: x.replace(year=year))
            df = df.resample("h").ffill().reindex(timesteps).ffill()
            df["year"] = year
            df = df.set_index(["year", df.index])  # df.index is timestep
            dfs.append(df)
        df = pd.concat(dfs)
        return df.reindex(n.snapshots)

    def _add_import_export_links(
        n: pypsa.Network,
        flowgates: pd.DataFrame,
        fuel_costs: pd.DataFrame | float,
        direction: str,
    ) -> None:
        """Adds import and export links to the network."""
        costs = {}
        zones_in_model = n.buses.reeds_zone.dropna().unique()

        for _, row in flowgates.iterrows():
            zone_inside = row.r if row.r in zones_in_model else row.rr
            zone_outside = row.r if row.r not in zones_in_model else row.rr

            # extremely crude cashing for generating cost timeseries :|
            if zone_outside not in costs:
                if isinstance(fuel_costs, float):
                    costs[zone_inside] = fuel_costs
                elif isinstance(fuel_costs, pd.DataFrame):
                    costs[zone_inside] = _build_cost_timeseries(n, fuel_costs, zone_inside)
                else:
                    logger.warning("Setting marginal cost for electricity imports/exports to 0")
                    costs[zone_inside] = 0

            marginal_cost = costs[zone_inside]

            capacity = row.value

            """Structre of flowgates is given by:

                  r   rr     value
            0    p6   p8   488.117
            1    p8   p6   378.458
            2    p6   p9  4800.000
            ...
            """

            if direction == "imports":
                if row.r == zone_inside:  # originating at r is exports (ie r -> rr)
                    continue
                name = f"{zone_inside}_{zone_outside}_imports"
                bus0 = f"{zone_outside}_imports"
                bus1 = zone_inside
                carrier = "imports"
            else:
                if row.r == zone_outside:  # originating at rr is exports (ie rr -> r)
                    continue
                name = f"{zone_inside}_{zone_outside}_exports"
                bus0 = zone_inside
                bus1 = f"{zone_outside}_exports"
                carrier = "exports"
                if isinstance(marginal_cost, pd.Series):
                    marginal_cost = marginal_cost.mul(-1)  # constraint will limit exports

            mc = marginal_cost.value if isinstance(marginal_cost, pd.DataFrame) else marginal_cost

            n.add(
                "Link",
                name,
                bus0=bus0,
                bus1=bus1,
                carrier=carrier,
                p_nom_extendable=False,
                p_min_pu=0,
                p_max_pu=1,
                marginal_cost=mc,
                p_nom=capacity,
            )

    assert direction in ["imports", "exports"], f"direction must be either imports or exports; received: {direction}"

    regions_2_add = _get_regions_2_add(n, flowgates)
    _add_import_export_carriers(n, direction, co2_emissions)
    _add_import_export_buses(n, regions_2_add, direction)
    _add_import_export_stores(n, regions_2_add, direction)
    _add_import_export_links(n, flowgates, fuel_costs, direction)
=======
def add_co2_storage(n: pypsa.Network, config: dict, co2_storage_csv: str, costs: pd.DataFrame, sector: bool):
    """Adds node level CO2 (underground) storage."""
    # get node level CO2 (underground) storage potential and cost from CSV file
    co2_storage = pd.read_csv(co2_storage_csv).set_index("node")

    # add carrier to represent CO2
    n.madd(
        "Carrier",
        ["co2"],
        color=config["plotting"]["tech_colors"]["co2"],
        nice_name=config["plotting"]["nice_names"]["co2"],
    )

    # add buses to represent node level CO2 captured by different processes
    n.madd(
        "Bus",
        co2_storage.index,
        suffix=" co2 capture",
        carrier="co2",
    )

    # add stores to represent node level CO2 (underground) storage
    n.madd(
        "Store",
        co2_storage.index,
        suffix=" co2 storage",
        bus=co2_storage.index + " co2 capture",
        e_nom_extendable=True,
        e_nom_max=co2_storage["potential [MtCO2]"] * 1e6,  # in tCO2
        marginal_cost=co2_storage["cost [USD/tCO2]"],
        carrier="co2",
    )

    # add carrier to represent CC only (i.e. without S)
    carriers = n.carriers.query("Carrier.str.endswith('CCS')")
    if not carriers.empty:
        n.madd(
            "Carrier",
            carriers.index.str.replace("CCS", "CC", regex=True),
            color=carriers["color"],
            nice_name=carriers["nice_name"].str.replace("Ccs", "Cc", regex=True),
        )

    # get CO2 intensity for gas and coal
    gas_co2_intensity = costs.loc["gas"]["co2_emissions"]
    coal_co2_intensity = costs.loc["coal"]["co2_emissions"]

    if sector:
        links = n.links.index.str.contains("CCS")
        if links.any():  # found links equipped with CCS
            # specify links' bus4 to point to their respective CO2 capture buses
            n.links.loc[links, "bus4"] = co2_storage.index + " co2 capture"

            # calculate efficiencies
            efficiency2 = []  # to node or state atmosphere bus (e.g. "p9 pwr atmosphere", "CA pwr atmosphere")
            efficiency4 = []  # to node co2 capture bus (e.g. "p9 co2 capture")
            for index in n.links.loc[links].index:
                link_efficiency = n.links.loc[index]["efficiency"]
                if "CCGT" in index:
                    efficiency = 1 / link_efficiency * gas_co2_intensity
                elif "coal" in index:
                    efficiency = 1 / link_efficiency * coal_co2_intensity
                else:
                    logger.warning(
                        f"Assuming a CO2 intensity equal to 1 given that link '{index}' is not powered by gas or coal",
                    )
                    efficiency = 1 / link_efficiency * 1
                cc_level = (
                    int(index.split("-")[1].split("CC")[0]) / 100
                )  # extract CC level from index (e.g. index "p1 CCGT-95CCS_2030" returns 0.95)
                efficiency2.append(efficiency * (1 - cc_level) / cc_level)
                efficiency4.append(efficiency)

            # set links' bus2 and bus4 efficiencies
            n.links.loc[links, "efficiency2"] = efficiency2
            n.links.loc[links, "efficiency4"] = efficiency4

            # remove storage cost from links' capital cost (given that they do not require technology to store CO2 anymore as this is done underground)
            n.links.loc[links, "capital_cost"] *= (
                0.95  # TODO: replace with a concrete storage cost (reducing 5% capital cost for the time being)
            )

            # replace substring "CCS" with just "CC" in links' names and carriers
            n.links.loc[links, "carrier"] = n.links.loc[links].carrier.str.replace("CCS", "CC", regex=True)
            n.links.index = n.links.index.str.replace("CCS", "CC", regex=True)

    else:  # sector-less
        generators = n.generators.index.str.contains("CCS")
        if generators.any():  # found generators equipped with CCS
            # remove storage cost from generators' capital cost (given that they do not require technology to store CO2 anymore as this is done underground)
            n.generators.loc[generators, "capital_cost"] *= (
                0.95  # TODO: replace with a concrete storage cost (reducing 5% capital cost for the time being)
            )

            # replace "CCS" with "CC" in generators' indexes/carriers description
            n.generators.loc[generators, "carrier"] = n.generators.loc[generators].carrier.str.replace(
                "CCS",
                "CC",
                regex=True,
            )
            n.generators.index = n.generators.index.str.replace("CCS", "CC", regex=True)

            # add buses to represent node level electricity CC generator
            indexes = n.generators.loc[generators].index
            n.madd(
                "Bus",
                indexes,
                carrier=n.generators.loc[generators].carrier,
            )

            # add buses to represent node level emitted CO2 by different processes
            granularity = config["dac"]["granularity"]
            if granularity == "nation":
                buses_atmosphere_unique = ["atmosphere"]
                buses_atmosphere = buses_atmosphere_unique
            else:
                if config["model_topology"]["transmission_network"] == "reeds":
                    elements = 1
                else:  # TAMU
                    elements = 2
                if granularity == "state":
                    buses = n.buses[["x", "y"]].query("x != 0 and y != 0").copy()
                    buses["geometry"] = buses.apply(lambda x: Point(x.x, x.y), axis=1)
                    buses_gdf = gpd.GeoDataFrame(buses, crs="EPSG:4269")
                    states_gdf = gpd.GeoDataFrame(
                        gpd.read_file(snakemake.input.county_shapes).dissolve("STUSPS")["geometry"],
                    )
                    buses_projected = buses_gdf.to_crs("EPSG:3857")
                    states_projected = states_gdf.to_crs("EPSG:3857")
                    states = gpd.sjoin_nearest(buses_projected, states_projected, how="left")["STUSPS"]
                    buses_atmosphere_unique = states.unique() + " atmosphere"
                    buses_atmosphere = [
                        "{} atmosphere".format(states.loc[" ".join(index.split(" ")[:elements])]) for index in indexes
                    ]
                else:  # node
                    buses_atmosphere_unique = [
                        "{} atmosphere".format(" ".join(index.split(" ")[:elements])) for index in indexes
                    ]
                    buses_atmosphere = buses_atmosphere_unique

            # add buses to represent (air) atmosphere where CO2 emissions are sent to
            n.madd(
                "Bus",
                buses_atmosphere_unique,
                carrier="co2",
            )

            # add stores to represent (air) atmosphere where CO2 emissions are stored
            n.madd(
                "Store",
                buses_atmosphere_unique,
                bus=buses_atmosphere_unique,
                e_nom_extendable=True,
                e_min_pu=-1,
                carrier="co2",
            )

            # calculate efficiencies
            efficiency2 = []  # to node or state atmosphere bus (e.g. "p9 atmosphere", "CA atmosphere")
            efficiency3 = []  # to node co2 capture bus (e.g. "p9 co2 capture")
            for index in indexes:
                generator_efficiency = n.generators.loc[index]["efficiency"]
                if "CCGT" in index:
                    efficiency = 1 / generator_efficiency * gas_co2_intensity
                elif "coal" in index:
                    efficiency = 1 / generator_efficiency * coal_co2_intensity
                else:
                    logger.warning(
                        f"Assuming a CO2 intensity equal to 1 given that generator '{index}' is not powered by gas or coal",
                    )
                    efficiency = 1 / generator_efficiency * 1
                cc_level = (
                    int(index.split("-")[1].split("CC")[0]) / 100
                )  # extract CC level from index (e.g. index "p1 CCGT-95CCS_2030" returns 0.95)
                efficiency2.append(efficiency)
                efficiency3.append(efficiency * (1 - cc_level) / cc_level)

            # add links to represent sending electricity (in MW) to the electricity bus (e.g. "p9" if ReEDS or "p100 0" if TAMU) as well as sending emitted CO2 (by the generator) to both the atmosphere bus and the co2 capture bus
            n.madd(
                "Link",
                indexes,
                bus0=indexes,
                bus1=n.generators.loc[generators]["bus"],
                bus2=buses_atmosphere,
                bus3=co2_storage.index + " co2 capture",
                efficiency=1,
                efficiency2=efficiency2,
                efficiency3=efficiency3,
                p_nom_extendable=True,
                capital_cost=0,
                marginal_cost=0,
                carrier=n.generators.loc[generators].carrier,
            )

            # (re-)attach generators to new buses (that represent node level CC generator)
            n.generators.loc[generators, "bus"] = indexes


def add_co2_network(n: pypsa.Network, config: dict):
    """Adds CO2 (transportation) network."""
    # get electricity connections
    if config["model_topology"]["transmission_network"] == "reeds":
        connections = n.links.query("carrier == 'AC' and not Link.str.endswith('exp')")
    else:  # TAMU
        connections = n.lines

    # calculate annualized capital cost
    number_years = n.snapshot_weightings.generators.sum() / 8760
    cost = (
        config["co2"]["network"]["capital_cost"]
        * calculate_annuity(config["co2"]["network"]["lifetime"], config["co2"]["network"]["discount_rate"])
        * number_years
    )

    # add links to represent CO2 (transportation) network based on electricity connections layout
    n.madd(
        "Link",
        connections.index,
        suffix=" co2 transport",
        bus0=connections["bus0"] + " co2 capture",
        bus1=connections["bus1"] + " co2 capture",
        efficiency=1,
        p_min_pu=-1,
        p_nom_extendable=True,
        length=connections["length"].values,
        capital_cost=cost * connections["length"].values,
        marginal_cost=config["co2"]["network"]["marginal_cost"],
        carrier="co2",
        lifetime=config["co2"]["network"]["lifetime"],
    )


def add_dac(n: pypsa.Network, config: dict, sector: bool):
    """Adds node level DAC capabilities."""
    # generate node level buses to represent emitted, captured and accounted CO2 and links to represent DAC in function of whether network is based on sectors or not
    if sector:
        # get DAC granularity/scope
        granularity = config["dac"]["granularity"]
        if granularity == "nation":
            granularity = "node"
            logger.warning(
                "Nation level DAC capabilities is not applicable for a network based on sectors - defaulting to node level instead",
            )

        # set number of elements based on electricity transmission network type
        if config["model_topology"]["transmission_network"] == "reeds":
            elements = 1
        else:  # TAMU
            elements = 2

        # get links that emit CO2 for all sectors
        links = n.links.query("bus2.str.endswith('-co2')")

        # set buses needed to create DAC links properly afterwards
        exists_atmosphere = set()
        exists_dac = set()
        buses_atmosphere = []
        buses_atmosphere_all = []
        buses_atmosphere_unique = []
        buses_co2_capture = []
        buses_co2_account = []
        buses_ac = []
        links_dac = []
        for index in links.index:
            bus2 = links.loc[index]["bus2"]  # e.g. "CA pwr-co2"
            node = " ".join(index.split(" ")[:elements])  # e.g. "p9" if ReEDS or "p100 0" if TAMU
            state = bus2.split(" ")[0]  # e.g. "CA"
            state_sector = bus2.split(" ")[1].split("-")[0]  # e.g. "pwr"
            if granularity == "node":
                atmosphere = f"{node} {state_sector} atmosphere"
            else:  # state
                atmosphere = f"{state} {state_sector} atmosphere"
            buses_atmosphere_all.append(atmosphere)
            if atmosphere not in exists_atmosphere:
                buses_atmosphere_unique.append(atmosphere)
                buses_co2_account.append(bus2)
                exists_atmosphere.add(atmosphere)
            dac = f"{node} {state_sector} dac"
            if dac not in exists_dac:
                buses_atmosphere.append(atmosphere)
                buses_co2_capture.append(f"{node} co2 capture")
                buses_ac.append(node)
                links_dac.append(dac)
                exists_dac.add(dac)

        # add node or state level buses to represent (air) atmosphere where CO2 emissions are sent to (on a per sector basis)
        n.madd(
            "Bus",
            buses_atmosphere_unique,
            carrier="co2",
        )

        # add links from node or state level buses that represent (air) atmosphere to state level buses tracking CO2 emissions (on a per sector basis)
        n.madd(
            "Link",
            buses_atmosphere_unique,
            bus0=buses_atmosphere_unique,
            bus1=buses_co2_account,
            efficiency=1,
            p_nom_extendable=True,
            capital_cost=0,
            marginal_cost=0,
            carrier="co2",
        )

        # redirect links that emit CO2 to node or state level buses that represent (air) atmosphere   # e.g. "p1 trn atmosphere"
        n.links.loc[links.index, "bus2"] = buses_atmosphere_all

    else:  # sector-less
        # set buses needed to create DAC links properly afterwards
        buses_atmosphere = n.links.query("bus2.str.endswith('atmosphere')")["bus2"].values
        buses_co2_capture = n.buses.query("Bus.str.endswith(' co2 capture')").index
        buses_ac = buses_co2_capture.str.replace(" co2 capture", "")
        links_dac = buses_co2_capture.str.replace(" co2 capture", " dac")

    # add carrier to represent DAC
    n.madd(
        "Carrier",
        ["dac"],
        color=config["plotting"]["tech_colors"]["dac"],
        nice_name=config["plotting"]["nice_names"]["dac"],
    )

    # calculate annualized capital cost
    number_years = n.snapshot_weightings.generators.sum() / 8760
    cost = (
        config["dac"]["capital_cost"]
        * calculate_annuity(config["dac"]["lifetime"], config["dac"]["discount_rate"])
        * number_years
    )

    # add links to represent node level DAC capabilities
    n.madd(
        "Link",
        links_dac,
        bus0=buses_atmosphere,
        bus1=buses_co2_capture,
        bus2=buses_ac,
        efficiency=1,  # in tCO2
        efficiency2=-config["dac"]["electricity_input"],  # in MWh (for each tCO2)
        p_nom_extendable=True,
        capital_cost=cost,
        marginal_cost=0,
        carrier="dac",
        lifetime=config["dac"]["lifetime"],
    )
>>>>>>> 5f354800


if __name__ == "__main__":
    if "snakemake" not in globals():
        from _helpers import mock_snakemake

        snakemake = mock_snakemake(
            "add_extra_components",
            interconnect="western",
            simpl="12",
            clusters="4m",
        )
    configure_logging(snakemake)

    n = pypsa.Network(snakemake.input.network)
    elec_config = snakemake.config["electricity"]

    costs_dict = {
        n.investment_periods[i]: pd.read_csv(snakemake.input.tech_costs[i]).pivot(
            index="pypsa-name",
            columns="parameter",
            values="value",
        )
        for i in range(len(n.investment_periods))
    }

    if any("PHS" in s for s in elec_config["extendable_carriers"]["StorageUnit"]):
        attach_phs_storageunits(n, elec_config, costs_dict[n.investment_periods[0]])

    if snakemake.params.retirement == "economic":
        economic_retirement_gens = set(elec_config.get("conventional_carriers", None))
        split_retirement_gens(
            n,
            costs_dict[n.investment_periods[0]],
            economic_retirement_gens,
            economic=True,
        )
    # Split renewable generators from the first investement period to support lifetime retirement
    split_retirement_gens(
        n,
        costs_dict[n.investment_periods[0]],
        set(elec_config.get("renewable_carriers", None)),
        economic=False,
    )

    multi_horizon_gens = n.generators[
        n.generators["p_nom_extendable"]
        & n.generators["carrier"].isin(elec_config["extendable_carriers"]["Generator"])
        & ~n.generators.index.str.contains("existing")
    ]

    multi_horizon_gens = multi_horizon_gens[
        multi_horizon_gens["carrier"].isin(
            [car for car in elec_config["extendable_carriers"]["Generator"] if "EGS" not in car],
        )
    ]
    egs_gens = n.generators[n.generators["p_nom_extendable"]]
    egs_gens = egs_gens.loc[egs_gens["carrier"].str.contains("EGS")]

    new_carriers = list(
        set(elec_config["extendable_carriers"].get("Generator", [])) - set(n.generators.carrier.unique())
        | set(
            ["nuclear"] if "nuclear" in elec_config["extendable_carriers"].get("Generator", []) else [],
        ),
    )

    for investment_year in n.investment_periods:
        costs = costs_dict[investment_year]
        attach_storageunits(n, costs, elec_config, investment_year)
        attach_multihorizon_existing_generators(
            n,
            costs,
            multi_horizon_gens,
            investment_year,
        )
        attach_multihorizon_egs(n, costs, costs_dict, egs_gens, investment_year)
        attach_multihorizon_new_generators(n, costs, new_carriers, investment_year)
        # attach_stores(n, costs, elec_config, investment_year)

    if not multi_horizon_gens.empty and not len(n.investment_periods) == 1:
        # Remove duplicate generators from first investment period,
        # created by attach_multihorizon_generators
        n.mremove("Generator", multi_horizon_gens.index)

    apply_itc(n, snakemake.config["costs"]["itc_modifier"])
    apply_ptc(n, snakemake.config["costs"]["ptc_modifier"], costs)
    apply_max_annual_growth_rate(n, snakemake.config["costs"]["max_growth"])
    add_nice_carrier_names(n, snakemake.config)
    add_co2_emissions(n, costs_dict[n.investment_periods[0]], n.carriers.index)

    dr_config = snakemake.params.demand_response
    if dr_config:
        add_demand_response(n, dr_config)

    trim_network_config = snakemake.params.trim_network
    imports_config = snakemake.params.imports
    exports_config = snakemake.params.exports

    assert not (
        snakemake.params.trim_network and (imports_config.get("enable", False) or exports_config.get("enable", False))
    ), "trim_network and imports/exports cannot be used together"

    if snakemake.params.trim_network:
        trim_network(n, trim_network_config)

    flowgates = pd.DataFrame()  # for caching between imports/exports

    if imports_config.get("enable", False):
        co2_emissions = imports_config.get("co2_emissions", 0)

        weather_year = snakemake.params.weather_year
        if isinstance(weather_year, list):
            year = weather_year[0]

        # flowgates to limit the capacity
        flowgates = pd.read_csv(snakemake.input.flowgates)
        flowgates = format_flowgates_for_imports_exports(n, flowgates)

        if not imports_config.get("capacity_limit", True):
            flowgates["value"] = np.inf

        import_costs = imports_config.get("costs", False)

        if isinstance(import_costs, float):
            fuel_costs = import_costs
        elif isinstance(import_costs, bool):
            if import_costs:
                fuel_costs = load_fuel_costs(snakemake.params.eia_api, year)
                fuel_costs = format_fuel_costs(n, fuel_costs)
            else:
                fuel_costs = None
        else:
            raise ValueError(f"imports.costs must be a float or a boolean. Received: {import_costs}")

        add_elec_imports_exports(n, "imports", flowgates, fuel_costs, co2_emissions)

    if exports_config.get("enable", False):
        co2_emissions = 0

        weather_year = snakemake.params.weather_year
        if isinstance(weather_year, list):
            year = weather_year[0]

        # flowgates to limit the capacity
        if flowgates.empty:
            flowgates = pd.read_csv(snakemake.input.flowgates)
            flowgates = format_flowgates_for_imports_exports(n, flowgates)

        import_costs = imports_config.get("costs", False)

        if isinstance(import_costs, float):
            fuel_costs = import_costs
        elif isinstance(import_costs, bool):
            if import_costs:
                fuel_costs = load_fuel_costs(snakemake.params.eia_api, year)
                fuel_costs = format_fuel_costs(n, fuel_costs)
            else:
                fuel_costs = None
        else:
            raise ValueError(f"imports.costs must be a float or a boolean. Received: {import_costs}")

        add_elec_imports_exports(n, "exports", flowgates, fuel_costs, co2_emissions)

    if snakemake.config["scenario"]["sector"] == "E":
        # add node level CO2 (underground) storage
        if snakemake.config["co2"]["storage"]:
            logger.info("Adding node level CO2 (underground) storage")
            add_co2_storage(n, snakemake.config, snakemake.input.co2_storage, costs, False)

        # add CO2 (transportation) network
        if snakemake.config["co2"]["network"]["enable"]:
            if snakemake.config["co2"]["storage"]:
                logger.info("Adding CO2 (transportation) network")
                add_co2_network(n, snakemake.config)
            else:
                logger.warning(
                    "Not adding CO2 (transportation) network given that CO2 (underground) storage is not enabled",
                )

        # add node level DAC capabilities
        if snakemake.config["dac"]["enable"]:
            if snakemake.config["co2"]["storage"]:
                logger.info("Adding DAC capabilities")
                add_dac(n, snakemake.config, False)
            else:
                logger.warning(
                    "Not adding DAC capabilities given that CO2 (underground) storage is not enabled",
                )

    n.consistency_check()
    n.meta = dict(snakemake.config, **dict(wildcards=dict(snakemake.wildcards)))
    n.export_to_netcdf(snakemake.output[0])<|MERGE_RESOLUTION|>--- conflicted
+++ resolved
@@ -884,7 +884,6 @@
     n.determine_network_topology()
 
 
-<<<<<<< HEAD
 def load_fuel_costs(eia_api: str, year: int) -> pd.DataFrame:
     """Loads fuel costs from EIA."""
     return FuelCosts(fuel="electricity", year=year, api=eia_api).get_data()
@@ -1101,7 +1100,8 @@
     _add_import_export_buses(n, regions_2_add, direction)
     _add_import_export_stores(n, regions_2_add, direction)
     _add_import_export_links(n, flowgates, fuel_costs, direction)
-=======
+
+
 def add_co2_storage(n: pypsa.Network, config: dict, co2_storage_csv: str, costs: pd.DataFrame, sector: bool):
     """Adds node level CO2 (underground) storage."""
     # get node level CO2 (underground) storage potential and cost from CSV file
@@ -1448,7 +1448,6 @@
         carrier="dac",
         lifetime=config["dac"]["lifetime"],
     )
->>>>>>> 5f354800
 
 
 if __name__ == "__main__":
