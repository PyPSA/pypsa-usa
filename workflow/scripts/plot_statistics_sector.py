--- conflicted
+++ resolved
@@ -968,15 +968,11 @@
     month: int | None = None,
     **kwargs,
 ) -> tuple:
-<<<<<<< HEAD
-
     if sector == "pwr":
         sec = "demand_response"  # hack to use same function
     else:
         sec = sector
 
-=======
->>>>>>> 32179ae0
     e = get_storage_level_timeseries_carrier(
         n=n,
         sector=sec,
