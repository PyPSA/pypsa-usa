--- conflicted
+++ resolved
@@ -1,18 +1,3 @@
-<<<<<<< HEAD
-scenarios:
-  all:
-    interconnect: texas #"usa|texas|western|eastern"
-    clusters: [50]
-    opts:
-      [
-        Co2L1.5,
-      ]
-    ll: [v1.25]
-    scope: "total" # "urban", "rural", or "total" 
-=======
-# PyPSA-USA Default Configuration File
->>>>>>> a4b60d4b
-
 run:
   name: "" # use this to keep track of runs with different settings
   disable_progressbar: false # set to true to disable the progressbar
