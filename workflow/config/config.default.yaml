--- conflicted
+++ resolved
@@ -73,14 +73,10 @@
   co2base: 226.86e+6 #base_from_2020 Locations of the 250 MMmt of CO2 emissions from the WECC 2021.
   gaslimit: false # global gas usage limit of X MWh_th
   retirement: economic # "economic" or "technical"
-<<<<<<< HEAD
   SAFE_reservemargin: 0.14
   regional_Co2_limits: 'repo_data/regional_Co2_limits.csv'
   agg_p_nom_limits: 'repo_data/agg_p_nom_minmax.csv'
   SAFE_regional_reservemargins: 'repo_data/SAFE_regional_prm.csv'
-=======
-  SAFE_reservemargin: 0.15
->>>>>>> f09e3095
 
   operational_reserve:
     activate: false
