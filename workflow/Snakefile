from snakemake.utils import min_version

min_version("6.0")

from shutil import copyfile, move, rmtree
from snakemake.remote.HTTP import RemoteProvider as HTTPRemoteProvider

HTTP = HTTPRemoteProvider()

from os.path import normpath
from itertools import chain
from pathlib import Path

FIGURES_MAPS = [
    "capacity_map_base.pdf",
    "capacity_map_optimized.pdf",
    "capacity_map_new.pdf",
    "emissions_map.pdf",
    "renewable_potential_map.pdf",
    "demand_map.pdf",
    "lmp_map.pdf",
]

FIGURES_EMISSIONS = [
    "emissions_area.pdf",
    "emissions_accumulated.pdf",
    "emissions_accumulated_tech.pdf",
    "emissions_area.html",
    # "emissions_node.html",
    "emissions_region.html",
    "emissions_accumulated_tech.html",
    "bar_regional_emissions.pdf",
]

FIGURES_PRODUCTION = [
    "production_area.pdf",
    "production_area.html",
]

FIGURES_SYSTEM = [
    "production_bar.pdf",
    "capacity_additions_bar.pdf",
    "costs_bar.pdf",
    "bar_regional_capacity_additions.pdf",
    "global_constraint_shadow_prices.pdf",
    "generator_data_panel.pdf",
    "curtailment_heatmap.pdf",
    "capfac_heatmap.pdf",
    "region_lmps.pdf",
]

FIGURES_NATURAL_GAS = ["natural_gas.html"]

FIGURES_VALIDATE = [
    "seasonal_stacked_plot.pdf",
    "carrier_production_bar.pdf",
    "production_deviation_bar.pdf",
    "val_bar_regional_emissions.pdf",
    "val_generator_data_panel.pdf",
    "val_heatmap_curtailment.pdf",
    "val_heatmap_capacity_factor.pdf",
    "val_box_region_lmps.pdf",
    "val_map_load_shedding.pdf",
]


# --------------------------- Workflow constraints --------------------------- #
localrules:
    dag,
    clean,


wildcard_constraints:
    interconnect="usa|texas|western|eastern",
    simpl="[a-zA-Z0-9]*|all",
    clusters="[0-9]+m?|all",
    ll="(v|c)([0-9\.]+|opt|all)|all",
    opts="[-+a-zA-Z0-9\.]*",
    scope="urban|rural|total",
    sector="([EG]-)*[EG]",


# -------------------------- Config and Subworkflows ------------------------- #


# Merge subworkflow configs and main config
<<<<<<< HEAD
# configfile: "config/tests/config.validation.yaml"
configfile: "config/config.default.yaml"
=======
# configfile: "config/tests/config.test_simple.yaml"
configfile: "config/config.default_r.yaml"
>>>>>>> d81a612f
configfile: "config/config.cluster.yaml"
configfile: "config/config.osw.yaml"
configfile: "config/config.plotting.yaml"
configfile: "config/config.api.yaml"


run = config.get("run", {})
RDIR = run["name"] + "/" if run.get("name") else ""
CDIR = RDIR if not run.get("shared_cutouts") else ""

LOGS = "logs/" + RDIR
BENCHMARKS = "benchmarks/" + RDIR
DATA = "data/"
RESOURCES = "resources/" + RDIR if not run.get("shared_resources") else "resources/"
RESULTS = "results/" + RDIR


include: "rules/common.smk"
include: "rules/retrieve.smk"
include: "rules/build_electricity.smk"
include: "rules/build_sector.smk"
include: "rules/solve_electricity.smk"
include: "rules/postprocess.smk"
include: "rules/validate.smk"


if "E" not in config["scenario"]["sector"]:
    if not config["scenario"]["sector"]:
        config["scenario"]["sector"] = "E"
    else:
        config["scenario"]["sector"] = f"E-{config['scenario']['sector']}"

# ----------------------------------- Rules ---------------------------------- #


def electricity_figures(wildcards):
    figs = []
    # maps
    figs.append(
        expand(
            RESULTS
            + "{interconnect}/figures/cluster_{clusters}/l{ll}_{opts}_{sector}/maps/{figure}",
            **config["scenario"],
            figure=FIGURES_MAPS,
        )
    )
    # emissions
    figs.append(
        expand(
            RESULTS
            + "{interconnect}/figures/cluster_{clusters}/l{ll}_{opts}_{sector}/emissions/{figure}",
            **config["scenario"],
            figure=FIGURES_EMISSIONS,
        )
    )
    # production
    figs.append(
        expand(
            RESULTS
            + "{interconnect}/figures/cluster_{clusters}/l{ll}_{opts}_{sector}/production/{figure}",
            **config["scenario"],
            figure=FIGURES_PRODUCTION,
        )
    )
    # system
    figs.append(
        expand(
            RESULTS
            + "{interconnect}/figures/cluster_{clusters}/l{ll}_{opts}_{sector}/system/{figure}",
            **config["scenario"],
            figure=FIGURES_SYSTEM,
        )
    )
    return list(chain(*figs))  # expand list of lists to single list


def sector_figures(wildcards):
    figs = []
    if "G" in config["scenario"]["sector"].split("-"):
        figs.append("natural_gas.html")
    if not figs:
        return []
    else:
        return expand(
            RESULTS
            + "{interconnect}/figures/cluster_{clusters}/l{ll}_{opts}_{sector}/gas/{figure}",
            **config["scenario"],
            figure=FIGURES_NATURAL_GAS,
        )


def validation_figures(wildcards):
    print(config["run"])
    print(config["run"]["validation"])
    if config["run"]["validation"]:
        return expand(
            RESULTS
            + "{interconnect}/figures/cluster_{clusters}/l{ll}_{opts}_{sector}/validation/{figure}",
            **config["scenario"],
<<<<<<< HEAD
            figure=FIGURES_VALIDATE,
        )
    else:
        return []


rule all:
    input:
        electricity_figures,
        sector_figures,
        validation_figures,
=======
            figure=FIGURES_SINGLE
        ),
>>>>>>> d81a612f
        #"repo_data/dag.jpg",


# Create DAG with-
# snakemake --rulegraph all | sed -n "/digraph/,\$p" | dot -Tpng -o repo_data/dag.jpg
# snakemake --dag -F | sed -n "/digraph/,\$p" | dot -Tpng -o repo_data/dag.jpg
rule dag:
    message:
        "Creating DAG of workflow."
    output:
        dot="repo_data/dag.dot",
        jpg="repo_data/dag.jpg",
    shell:
        """
        snakemake --rulegraph all | sed -n "/digraph/,\$p" > {output.dot}
        dot -Tjpg -o {output.jpg} {output.dot}
        """


rule clean:
    message:
        "Remove all build results but keep downloaded data."
    run:
        import shutil

        shutil.rmtree("resources", ignore_errors=True)
        shutil.rmtree("results", ignore_errors=True)
        print("Data downloaded to data/ has not been cleaned.")<|MERGE_RESOLUTION|>--- conflicted
+++ resolved
@@ -84,13 +84,7 @@
 
 
 # Merge subworkflow configs and main config
-<<<<<<< HEAD
-# configfile: "config/tests/config.validation.yaml"
-configfile: "config/config.default.yaml"
-=======
-# configfile: "config/tests/config.test_simple.yaml"
 configfile: "config/config.default_r.yaml"
->>>>>>> d81a612f
 configfile: "config/config.cluster.yaml"
 configfile: "config/config.osw.yaml"
 configfile: "config/config.plotting.yaml"
@@ -190,7 +184,6 @@
             RESULTS
             + "{interconnect}/figures/cluster_{clusters}/l{ll}_{opts}_{sector}/validation/{figure}",
             **config["scenario"],
-<<<<<<< HEAD
             figure=FIGURES_VALIDATE,
         )
     else:
@@ -202,10 +195,6 @@
         electricity_figures,
         sector_figures,
         validation_figures,
-=======
-            figure=FIGURES_SINGLE
-        ),
->>>>>>> d81a612f
         #"repo_data/dag.jpg",
 
 
