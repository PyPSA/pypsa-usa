--- conflicted
+++ resolved
@@ -58,17 +58,6 @@
     script: "scripts/simplify_network.py"
 
 
-<<<<<<< HEAD
-# rule cluster_network:
-#     input: "networks/elec_s.nc"
-#     output:
-#         network = "networks/elec_s_{nclusters}.nc",
-#         busmap  = "resources/busmap_elec_s_{nclusters}.nc"
-#     log: "logs/cluster_network/elec_s_{nclusters}.log"
-#     threads: 4
-#     resources: mem=500
-#     script: "scripts/cluster_network.py"
-=======
 rule cluster_network:
     input: 'networks/elec_s.nc'
     output:
@@ -78,15 +67,7 @@
     threads: 1
     resources: mem=500
     script: "scripts/cluster_network.py"
->>>>>>> 5f5fc558
 
-
-# rule network_snippet:
-#     input: "networks/{network}.nc",
-#     output: "networks/snippet_{network}.nc"
-#     threads: 4
-#     resources: mem=500
-#     script: "scripts/network_snippet.py"
 
 rule add_storage:
     input:
@@ -96,8 +77,8 @@
     log: "logs/cluster_network/elec_s_{nclusters}_ec.log"
     threads: 4
     resources: mem=500
-<<<<<<< HEAD
     script: "scripts/storage.py"
+
 
 rule add_co2:
     input:
@@ -106,18 +87,4 @@
     log: "logs/cluster_network/elec_s_{nclusters}_ec_co2.log"
     threads: 4
     resources: mem=5000
-    script: "scripts/add_co2.py"
-=======
-    script: "scripts/network_snippet.py"
-
-
-rule add_storage:
-    input:
-        network= 'networks/elec_s_{nclusters}.nc',
-        tech_costs= "data/costs.csv"
-    output: 'networks/elec_s_{nclusters}_ec.nc'
-    log: "logs/cluster_network/elec_s_{nclusters}_ec.log"
-    threads: 4
-    resources: mem=500
-    script: "scripts/storage.py"
->>>>>>> 5f5fc558
+    script: "scripts/add_co2.py"