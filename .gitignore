# misc
.vscode
dconf
.snakemake/
*.ipynb_checkpoints
*.nc
*.log
*.pdf
*.zip
*.DS_Store
*.dot
*config.yaml


# generated files
results/
resources/
data/
benchmarks/
resources/
notebooks/
venv/
<<<<<<< HEAD
outputs/
repo_data/
=======
logs/
>>>>>>> acedca90

## Core latex/pdflatex auxiliary files:
*.aux
*.lof
*.log
*.lot
*.fls
*.out
*.toc
*.fmt
*.fot
*.cb
*.cb2

## Bibliography auxiliary files (bibtex/biblatex/biber):
*.bbl
*.bcf
*.blg
*-blx.aux
*-blx.bib
*.brf
*.run.xml

## Build tool auxiliary files:
*.fdb_latexmk
*.synctex
*.synctex(busy)
*.synctex.gz
*.synctex.gz(busy)
*.pdfsync

# Python
*.pyc
build/
dist/
__pycache__
*.egg-info
.cache/

## Intermediate documents:
*.dvi
*.xdv
*-converted-to.*

## Auxiliary and intermediate files from other packages:
# algorithms
*.alg
*.loa

# achemso
acs-*.bib

# amsthm
*.thm

# beamer
*.nav
*.pre
*.snm
*.vrb

# changes
*.soc

# cprotect
*.cpt

# elsarticle (documentclass of Elsevier journals)
*.spl

# endnotes
*.ent

# fixme
*.lox

# feynmf/feynmp
*.mf
*.mp
*.t[1-9]
*.t[1-9][0-9]
*.tfm

#(r)(e)ledmac/(r)(e)ledpar
*.end
*.?end
*.[1-9]
*.[1-9][0-9]
*.[1-9][0-9][0-9]
*.[1-9]R
*.[1-9][0-9]R
*.[1-9][0-9][0-9]R
*.eledsec[1-9]
*.eledsec[1-9]R
*.eledsec[1-9][0-9]
*.eledsec[1-9][0-9]R
*.eledsec[1-9][0-9][0-9]
*.eledsec[1-9][0-9][0-9]R

# glossaries
*.acn
*.acr
*.glg
*.glo
*.gls
*.glsdefs

# gnuplottex
*-gnuplottex-*

# gregoriotex
*.gaux
*.gtex

# htlatex
*.4ct
*.4tc
*.idv
*.lg
*.trc
*.xref

# hyperref
*.brf

# knitr
*-concordance.tex
*.tikz
*-tikzDictionary

# listings
*.lol

# makeidx
*.idx
*.ilg
*.ind
*.ist

# minitoc
*.maf
*.mlf
*.mlt
*.mtc[0-9]*
*.slf[0-9]*
*.slt[0-9]*
*.stc[0-9]*

# minted
_minted*
*.pyg

# morewrites
*.mw

# nomencl
*.nlg
*.nlo
*.nls

# pax
*.pax

# pdfpcnotes
*.pdfpc

# sagetex
*.sagetex.sage
*.sagetex.py
*.sagetex.scmd

# scrwfile
*.wrt

# sympy
*.sout
*.sympy
sympy-plots-for-*.tex/

# pdfcomment
*.upa
*.upb

# pythontex
*.pytxcode
pythontex-files-*/

# thmtools
*.loe

# TikZ & PGF
*.dpth
*.md5
*.auxlock

*.tdo
*.lod

# xmpincl
*.xmpi

# xindy
*.xdy

# xypic precompiled matrices
*.xyc

# endfloat
*.ttt
*.fff

# Latexian
TSWLatexianTemp*

## Editors:
# WinEdt
*.bak
*.sav

# Texpad
.texpadtmp

# LyX
*.lyx~

# Kile
*.backup

# KBibTeX
*~[0-9]*

# auto folder when using emacs and auctex
./auto/*
*.el

# expex forward references with \gathertags
*-tags.tex

# standalone packages
*.sta

# Exceptions to gitignore
connect.sh
config/config.cluster.yaml
/workflow/repo_data/dag.png
!.pre-commit-config.yaml

<|MERGE_RESOLUTION|>--- conflicted
+++ resolved
@@ -20,12 +20,6 @@
 resources/
 notebooks/
 venv/
-<<<<<<< HEAD
-outputs/
-repo_data/
-=======
-logs/
->>>>>>> acedca90
 
 ## Core latex/pdflatex auxiliary files:
 *.aux
